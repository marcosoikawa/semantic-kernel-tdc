#
# This workflow will build and run all unit tests using dotnet docker containers,
# each targeting a single version of the dotnet SDK.
#

name: dotnet-pr

on:
  pull_request:
    branches: [ "main", "feature*" ]
    paths:
      - 'dotnet/**'
      - 'samples/dotnet/**'
<<<<<<< HEAD
=======
      - '**.cs'
      - '**.csproj'
>>>>>>> f8a8d884

concurrency:
  group: ${{ github.workflow }}-${{ github.event.pull_request.number || github.ref }}
  cancel-in-progress: true

permissions:
  contents: read

jobs:
  build:
    strategy:
        fail-fast: false
        matrix:
          include:
          - { dotnet: '6.0', configuration: Debug, os: ubuntu-latest}
          - { dotnet: '6.0', configuration: Release, os: ubuntu-latest }
          - { dotnet: '7.0', configuration: Release, os: ubuntu-latest }
          - { dotnet: '8.0-preview', configuration: Release, os: ubuntu-latest }

    runs-on: ${{ matrix.os }}
    env:
      NUGET_CERT_REVOCATION_MODE: offline
    steps:
    - uses: actions/checkout@v3
      with:
        clean: true
        
    - name: Find solutions
      shell: bash
      run: echo "solutions=$(find ./ -type f -name "*.sln" | tr '\n' ' ')" >> $GITHUB_ENV

    - name: Pull container dotnet/sdk:${{ matrix.dotnet }}
      run: docker pull mcr.microsoft.com/dotnet/sdk:${{ matrix.dotnet }}

    - name: Build dotnet solution
      run: |
        for solution in ${{ env.solutions }}; do
          docker run --rm -v $(pwd):/app -w /app -e GITHUB_ACTIONS='true' mcr.microsoft.com/dotnet/sdk:${{ matrix.dotnet }} /bin/sh -c "dotnet build -c ${{ matrix.configuration }} /warnaserror /app/$solution"
        done
        
    - name: Find unit test projects
      shell: bash
      run: echo "testprojects=$(find ./dotnet -type f -name "*.UnitTests.csproj" | tr '\n' ' ')" >> $GITHUB_ENV
      
    - name: Run Unit Tests
      run: |
        for project in ${{ env.testprojects }}; do
          docker run --rm -v $(pwd):/app -w /app mcr.microsoft.com/dotnet/sdk:${{ matrix.dotnet }} /bin/sh -c "dotnet test -c ${{ matrix.configuration }} /app/$project --no-build -v Normal --logger trx"
        done<|MERGE_RESOLUTION|>--- conflicted
+++ resolved
@@ -11,11 +11,8 @@
     paths:
       - 'dotnet/**'
       - 'samples/dotnet/**'
-<<<<<<< HEAD
-=======
       - '**.cs'
       - '**.csproj'
->>>>>>> f8a8d884
 
 concurrency:
   group: ${{ github.workflow }}-${{ github.event.pull_request.number || github.ref }}
