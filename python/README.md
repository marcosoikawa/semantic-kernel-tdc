# Get Started with Semantic Kernel ⚡

Install the latest package:

    python -m pip install --upgrade semantic-kernel


# AI backends

## OpenAI / Azure OpenAI API keys

Make sure you have an
[Open AI API Key](https://openai.com/api/) or
[Azure Open AI service key](https://learn.microsoft.com/azure/cognitive-services/openai/quickstart?pivots=rest-api)

Copy those keys into a `.env` file (see the `.env.example` file):

```
OPENAI_API_KEY=""
OPENAI_ORG_ID=""
AZURE_OPENAI_DEPLOYMENT_NAME=""
AZURE_OPENAI_ENDPOINT=""
AZURE_OPENAI_API_KEY=""
```

# Running a prompt

```python
import semantic_kernel as sk
from semantic_kernel.ai.open_ai import OpenAITextCompletion, AzureTextCompletion

kernel = sk.Kernel()

# Prepare OpenAI backend using credentials stored in the `.env` file
api_key, org_id = sk.openai_settings_from_dot_env()
kernel.config.add_text_backend("dv", OpenAITextCompletion("text-davinci-003", api_key, org_id))

# Alternative using Azure:
# deployment, api_key, endpoint = sk.azure_openai_settings_from_dot_env()
# kernel.config.add_text_backend("dv", AzureTextCompletion(deployment, endpoint, api_key))

# Wrap your prompt in a function
prompt = kernel.create_semantic_function("""
1) A robot may not injure a human being or, through inaction,
allow a human being to come to harm.

2) A robot must obey orders given it by human beings except where
such orders would conflict with the First Law.

3) A robot must protect its own existence as long as such protection
does not conflict with the First or Second Law.

Give me the TLDR in exactly 5 words.""")

# Run your prompt
print(prompt()) # => Robots must not harm humans.
```

# **Semantic functions** are Prompts with input parameters

```python
# Create a reusable function with one input parameter
summarize = kernel.create_semantic_function("{{$input}}\n\nOne line TLDR with the fewest words.")

# Summarize the laws of thermodynamics
print(summarize("""
1st Law of Thermodynamics - Energy cannot be created or destroyed.
2nd Law of Thermodynamics - For a spontaneous process, the entropy of the universe increases.
3rd Law of Thermodynamics - A perfect crystal at zero Kelvin has zero entropy."""))

# Summarize the laws of motion
print(summarize("""
1. An object at rest remains at rest, and an object in motion remains in motion at constant speed and in a straight line unless acted on by an unbalanced force.
2. The acceleration of an object depends on the mass of the object and the amount of force applied.
3. Whenever one object exerts a force on another object, the second object exerts an equal and opposite on the first."""))

# Summarize the law of universal gravitation
print(summarize("""
Every point mass attracts every single other point mass by a force acting along the line intersecting both points.
The force is proportional to the product of the two masses and inversely proportional to the square of the distance between them."""))

# Output:
# > Energy conserved, entropy increases, zero entropy at 0K.
# > Objects move in response to forces.
# > Gravitational force between two point masses is inversely proportional to the square of the distance between them.
```

# Semantic Kernel Notebooks

The repository contains a few Python and C# notebooks that demonstrates how to
get started with the Semantic Kernel.

Python notebooks:

* [Getting started with Semantic Kernel](../samples/notebooks/python/00-getting-started.ipynb)
* [Loading and configuring Semantic Kernel](../samples/notebooks/python/01-basic-loading-the-kernel.ipynb)
* [Running AI prompts from file](../samples/notebooks/python/02-running-prompts-from-file.ipynb)
* [Creating Semantic Functions at runtime (i.e. inline functions)](../samples/notebooks/python/03-semantic-function-inline.ipynb)
* [Using Context Variables to Build a Chat Experience](../samples/notebooks/python/04-context-variables-chat.ipynb)
* [Building Memory with Embeddings](../samples/notebooks/python/06-memory-and-embeddings.ipynb)

# SK Frequently Asked Questions

## How does Python SK compare to the C# version of Semantic Kernel?

The two SDKs are compatible and at the core they follow the same design principles.
Some features are still available only in the C# version, and being ported
<<<<<<< HEAD
Refer to the [Feature Matrix](../FEATURE_MATRIX.md) doc to see where
=======
Refer to the [FEATURE MATRIX](../FEATURE_MATRIX.md) doc to see where
>>>>>>> 38931806
things stand in matching the features and functionality of the main SK branch.
Over time there will be some features available only in the Python version, and
others only in the C# version, for example adapters to external services,
scientific libraries, etc.<|MERGE_RESOLUTION|>--- conflicted
+++ resolved
@@ -105,11 +105,7 @@
 
 The two SDKs are compatible and at the core they follow the same design principles.
 Some features are still available only in the C# version, and being ported
-<<<<<<< HEAD
-Refer to the [Feature Matrix](../FEATURE_MATRIX.md) doc to see where
-=======
 Refer to the [FEATURE MATRIX](../FEATURE_MATRIX.md) doc to see where
->>>>>>> 38931806
 things stand in matching the features and functionality of the main SK branch.
 Over time there will be some features available only in the Python version, and
 others only in the C# version, for example adapters to external services,
