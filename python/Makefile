--- conflicted
+++ resolved
@@ -1,10 +1,6 @@
 SHELL = /bin/bash
 
-<<<<<<< HEAD
-.PHONY: help install clean
-=======
 .PHONY: help install clean build
->>>>>>> 5476ac3a
 .SILENT:
 all: install
 
@@ -26,10 +22,7 @@
 	echo "  install-sk           - install Semantic Kernel and all dependencies"
 	echo "  install-pre-commit   - install pre-commit hooks"
 	echo "  clean                - remove the virtualenvs"
-<<<<<<< HEAD
-=======
 	echo "  build                - build the project"
->>>>>>> 5476ac3a
 	echo ""
 	echo -e "\033[1mVARIABLES:\033[0m"
 	echo "  PYTHON_VERSION       - Python version to use. Default is 3.10"
@@ -75,11 +68,7 @@
 .ONESHELL:
 clean:
 	# Remove the virtualenv
-<<<<<<< HEAD
-	rm -rf .venv
-=======
 	rm -rf .venv
 
 build:
-	uvx --from build pyproject-build --installer uv
->>>>>>> 5476ac3a
+	uvx --from build pyproject-build --installer uv