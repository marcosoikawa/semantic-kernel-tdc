# Copyright (c) Microsoft. All rights reserved.

import asyncio

import semantic_kernel as sk
import semantic_kernel.connectors.ai.google_palm as sk_gp
from semantic_kernel.core_plugins.text_memory_plugin import TextMemoryPlugin
from semantic_kernel.memory.semantic_text_memory import SemanticTextMemory
from semantic_kernel.prompt_template.prompt_template_config import PromptTemplateConfig

collection_id = "generic"


async def populate_memory(memory: SemanticTextMemory) -> None:
    # Add some documents to the semantic memory
    await memory.save_information(collection=collection_id, id="info1", text="Your budget for 2024 is $100,000")
    await memory.save_information(collection=collection_id, id="info2", text="Your savings from 2023 are $50,000")
    await memory.save_information(collection=collection_id, id="info3", text="Your investments are $80,000")


async def search_memory_examples(memory: SemanticTextMemory) -> None:
    questions = ["What is my budget for 2024?", "What are my savings from 2023?", "What are my investments?"]

    for question in questions:
        print(f"Question: {question}")
        result = await memory.search(collection_id, question)
        print(f"Answer: {result[0].text}\n")


async def setup_chat_with_memory(
    kernel: sk.Kernel,
    service_id: str,
) -> sk.KernelFunction:
    prompt = """
    ChatBot can have a conversation with you about any topic.
    It can give explicit instructions or say 'I don't know' if
    it does not have an answer.

    Information about me, from previous conversations:
    - {{recall 'budget by year'}} What is my budget for 2024?
    - {{recall 'savings from previous year'}} What are my savings from 2023?
    - {{recall 'investments'}} What are my investments?

    {{$request}}
    """.strip()

    prompt_template_config = PromptTemplateConfig(
        template=prompt,
        execution_settings={
            service_id: kernel.get_service(service_id).get_prompt_execution_settings_class()(service_id=service_id)
        },
    )

<<<<<<< HEAD
    chat_func = kernel.create_function_from_prompt(prompt_template_config=prompt_template_config)

    return chat_func


=======
    chat_func = kernel.create_function_from_prompt(
        function_name="chat_with_memory",
        plugin_name="TextMemoryPlugin",
        prompt_template_config=prompt_template_config,
    )

    return chat_func


>>>>>>> b8e01f9b
async def chat(kernel: sk.Kernel, chat_func: sk.KernelFunction) -> bool:
    try:
        user_input = input("User:> ")
    except KeyboardInterrupt:
        print("\n\nExiting chat...")
        return False
    except EOFError:
        print("\n\nExiting chat...")
        return False

    if user_input == "exit":
        print("\n\nExiting chat...")
        return False

    answer = await kernel.invoke(chat_func, request=user_input)

    print(f"ChatBot:> {answer}")
    return True


async def main() -> None:
    kernel = sk.Kernel()
    apikey = sk.google_palm_settings_from_dot_env()
    model_id = "models/embedding-gecko-001"
    palm_text_embed = sk_gp.GooglePalmTextEmbedding(model_id, apikey)
    kernel.add_service(palm_text_embed)
    chat_service_id = "models/chat-bison-001"
    palm_chat_completion = sk_gp.GooglePalmChatCompletion(chat_service_id, apikey)
    kernel.add_service(palm_chat_completion)

    memory = SemanticTextMemory(storage=sk.memory.VolatileMemoryStore(), embeddings_generator=palm_text_embed)
    kernel.import_plugin_from_object(TextMemoryPlugin(memory), "TextMemoryPlugin")

    print("Populating memory...")
    await populate_memory(memory)

    print("Asking questions... (manually)")
    await search_memory_examples(memory)

    print("Setting up a chat (with memory!)")
    chat_func = await setup_chat_with_memory(kernel, chat_service_id)

    print("Begin chatting (type 'exit' to exit):\n")
    print(
        "Welcome to the chat bot!\
        \n  Type 'exit' to exit.\
        \n  Try asking a question about your finances (i.e. \"talk to me about my finances\")."
    )
    chatting = True
    while chatting:
        chatting = await chat(kernel, chat_func)


if __name__ == "__main__":
    asyncio.run(main())<|MERGE_RESOLUTION|>--- conflicted
+++ resolved
@@ -51,13 +51,6 @@
         },
     )
 
-<<<<<<< HEAD
-    chat_func = kernel.create_function_from_prompt(prompt_template_config=prompt_template_config)
-
-    return chat_func
-
-
-=======
     chat_func = kernel.create_function_from_prompt(
         function_name="chat_with_memory",
         plugin_name="TextMemoryPlugin",
@@ -67,7 +60,6 @@
     return chat_func
 
 
->>>>>>> b8e01f9b
 async def chat(kernel: sk.Kernel, chat_func: sk.KernelFunction) -> bool:
     try:
         user_input = input("User:> ")
