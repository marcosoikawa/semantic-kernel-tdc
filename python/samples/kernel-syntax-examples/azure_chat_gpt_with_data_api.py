--- conflicted
+++ resolved
@@ -4,15 +4,9 @@
 
 import semantic_kernel as sk
 import semantic_kernel.connectors.ai.open_ai as sk_oai
-<<<<<<< HEAD
-from semantic_kernel.connectors.ai.open_ai.contents.azure_streaming_chat_message_content import (
-    AzureStreamingChatMessageContent,
-)
-=======
 from semantic_kernel.connectors.ai.open_ai.contents.azure_chat_message_content import AzureChatMessageContent
 from semantic_kernel.connectors.ai.open_ai.contents.function_call import FunctionCall
 from semantic_kernel.connectors.ai.open_ai.contents.tool_calls import ToolCall
->>>>>>> b8e01f9b
 from semantic_kernel.connectors.ai.open_ai.prompt_execution_settings.azure_chat_prompt_execution_settings import (
     AzureAISearchDataSources,
     AzureChatPromptExecutionSettings,
@@ -20,11 +14,6 @@
     ExtraBody,
 )
 from semantic_kernel.contents.chat_history import ChatHistory
-<<<<<<< HEAD
-from semantic_kernel.functions.kernel_arguments import KernelArguments
-from semantic_kernel.prompt_template.input_variable import InputVariable
-from semantic_kernel.prompt_template.prompt_template_config import PromptTemplateConfig
-=======
 from semantic_kernel.contents.chat_role import ChatRole
 from semantic_kernel.functions.kernel_arguments import KernelArguments
 from semantic_kernel.prompt_template.input_variable import InputVariable
@@ -33,7 +22,6 @@
     azure_aisearch_settings_from_dot_env_as_dict,
     azure_openai_settings_from_dot_env_as_dict,
 )
->>>>>>> b8e01f9b
 
 kernel = sk.Kernel()
 
@@ -66,13 +54,6 @@
 # When using data, set use_extensions=True and use the 2023-12-01-preview API version.
 chat_service = sk_oai.AzureChatCompletion(
     service_id="chat-gpt",
-<<<<<<< HEAD
-    deployment_name=deployment,
-    api_key=api_key,
-    endpoint=endpoint,
-    api_version="2023-12-01-preview",
-=======
->>>>>>> b8e01f9b
     use_extensions=True,
     **aoai_settings,
 )
@@ -91,34 +72,9 @@
 chat_function = kernel.create_function_from_prompt(
     plugin_name="ChatBot", function_name="Chat", prompt_template_config=prompt_template_config
 )
-<<<<<<< HEAD
-kernel.add_service(chat_service)
-
-prompt_template_config = PromptTemplateConfig(
-    template="{{$user_input}}",
-    name="chat",
-    template_format="semantic-kernel",
-    input_variables=[
-        InputVariable(name="request", description="The user input", is_required=True),
-    ],
-    execution_settings={"default": req_settings},
-)
-
-chat = ChatHistory()
-
-chat.add_user_message("Hi there, who are you?")
-chat.add_assistant_message("I am an AI assistant here to answer your questions.")
-
-arguments = KernelArguments()
-
-chat_function = kernel.create_function_from_prompt(
-    plugin_name="ChatBot", function_name="Chat", prompt_template_config=prompt_template_config
-)
-=======
 
 chat_history = ChatHistory()
 chat_history.add_system_message("I am an AI assistant here to answer your questions.")
->>>>>>> b8e01f9b
 
 
 async def chat() -> bool:
@@ -138,26 +94,13 @@
     # Non streaming
     # answer = await kernel.run(chat_function, input_vars=context_vars)
     # print(f"Assistant:> {answer}")
-<<<<<<< HEAD
-    arguments = KernelArguments(user_input=user_input, execution_settings=req_settings)
-=======
     arguments = KernelArguments(chat_history=chat_history, user_input=user_input, execution_settings=req_settings)
->>>>>>> b8e01f9b
 
     full_message = None
     print("Assistant:> ", end="")
     async for message in kernel.invoke_stream(chat_function, arguments=arguments):
         print(str(message[0]), end="")
         full_message = message[0] if not full_message else full_message + message[0]
-<<<<<<< HEAD
-    chat.add_assistant_message(str(full_message))
-    print("\n")
-
-    # The tool message containing cited sources is available in the context
-    if isinstance(full_message, AzureStreamingChatMessageContent):
-        chat.add_function_response_message(name="tool", content=full_message.tool_message)
-        print(f"Tool:> {full_message.tool_message}")
-=======
     print("\n")
 
     # The tool message containing cited sources is available in the context
@@ -179,7 +122,6 @@
         if full_message.role is None:
             full_message.role = ChatRole.ASSISTANT
         chat_history.add_message(full_message)
->>>>>>> b8e01f9b
     return True
 
 
