{
 "cells": [
  {
   "attachments": {},
   "cell_type": "markdown",
   "metadata": {},
   "source": [
    "# Basic Loading of the Kernel\n"
   ]
  },
  {
   "cell_type": "markdown",
   "metadata": {},
   "source": [
    "### Setup\n",
    "\n",
    "Import Semantic Kernel SDK from pypi.org"
   ]
  },
  {
   "cell_type": "code",
   "execution_count": null,
   "metadata": {},
   "outputs": [],
   "source": [
<<<<<<< HEAD
    "# Note: if using a Poetry virtual environment, do not run this cell\n",
    "%pip install semantic-kernel==1.8.0"
=======
    "# Note: if using a virtual environment, do not run this cell\n",
    "%pip install -U semantic-kernel\n",
    "from semantic_kernel import __version__\n",
    "\n",
    "__version__"
>>>>>>> 5476ac3a
   ]
  },
  {
   "cell_type": "markdown",
   "metadata": {},
   "source": [
    "Initial configuration for the notebook to run properly."
   ]
  },
  {
   "cell_type": "code",
   "execution_count": null,
   "metadata": {},
   "outputs": [],
   "source": [
    "# Make sure paths are correct for the imports\n",
    "\n",
    "import os\n",
    "import sys\n",
    "\n",
    "notebook_dir = os.path.abspath(\"\")\n",
    "parent_dir = os.path.dirname(notebook_dir)\n",
    "grandparent_dir = os.path.dirname(parent_dir)\n",
    "\n",
    "\n",
    "sys.path.append(grandparent_dir)"
   ]
  },
  {
   "cell_type": "markdown",
   "metadata": {},
   "source": [
    "### Configuring the Kernel\n",
    "\n",
    "Let's get started with the necessary configuration to run Semantic Kernel. For Notebooks, we require a `.env` file with the proper settings for the model you use. Create a new file named `.env` and place it in this directory. Copy the contents of the `.env.example` file from this directory and paste it into the `.env` file that you just created.\n",
    "\n",
    "**NOTE: Please make sure to include `GLOBAL_LLM_SERVICE` set to either OpenAI, AzureOpenAI, or HuggingFace in your .env file. If this setting is not included, the Service will default to AzureOpenAI.**\n",
    "\n",
    "#### Option 1: using OpenAI\n",
    "\n",
    "Add your [OpenAI Key](https://openai.com/product/) key to your `.env` file (org Id only if you have multiple orgs):\n",
    "\n",
    "```\n",
    "GLOBAL_LLM_SERVICE=\"OpenAI\"\n",
    "OPENAI_API_KEY=\"sk-...\"\n",
    "OPENAI_ORG_ID=\"\"\n",
    "OPENAI_CHAT_MODEL_ID=\"\"\n",
    "OPENAI_TEXT_MODEL_ID=\"\"\n",
    "OPENAI_EMBEDDING_MODEL_ID=\"\"\n",
    "```\n",
    "The names should match the names used in the `.env` file, as shown above.\n",
    "\n",
    "#### Option 2: using Azure OpenAI\n",
    "\n",
    "Add your [Azure Open AI Service key](https://learn.microsoft.com/azure/cognitive-services/openai/quickstart?pivots=programming-language-studio) settings to the `.env` file in the same folder:\n",
    "\n",
    "```\n",
    "GLOBAL_LLM_SERVICE=\"AzureOpenAI\"\n",
    "AZURE_OPENAI_API_KEY=\"...\"\n",
    "AZURE_OPENAI_ENDPOINT=\"https://...\"\n",
    "AZURE_OPENAI_CHAT_DEPLOYMENT_NAME=\"...\"\n",
    "AZURE_OPENAI_TEXT_DEPLOYMENT_NAME=\"...\"\n",
    "AZURE_OPENAI_EMBEDDING_DEPLOYMENT_NAME=\"...\"\n",
    "AZURE_OPENAI_API_VERSION=\"...\"\n",
    "```\n",
    "The names should match the names used in the `.env` file, as shown above.\n",
    "\n",
    "For more advanced configuration, please follow the steps outlined in the [setup guide](./CONFIGURING_THE_KERNEL.md)."
   ]
  },
  {
   "cell_type": "markdown",
   "metadata": {},
   "source": [
    "Let's define our kernel for this example."
   ]
  },
  {
   "cell_type": "code",
   "execution_count": null,
   "metadata": {},
   "outputs": [],
   "source": [
    "from semantic_kernel import Kernel\n",
    "\n",
    "kernel = Kernel()"
   ]
  },
  {
   "cell_type": "markdown",
   "metadata": {},
   "source": [
    "We will load our settings and get the LLM service to use for the notebook."
   ]
  },
  {
   "cell_type": "code",
   "execution_count": null,
   "metadata": {},
   "outputs": [],
   "source": [
    "from services import Service\n",
    "\n",
    "from samples.service_settings import ServiceSettings\n",
    "\n",
    "service_settings = ServiceSettings.create()\n",
    "\n",
    "# Select a service to use for this notebook (available services: OpenAI, AzureOpenAI, HuggingFace)\n",
    "selectedService = (\n",
    "    Service.AzureOpenAI\n",
    "    if service_settings.global_llm_service is None\n",
    "    else Service(service_settings.global_llm_service.lower())\n",
    ")\n",
    "print(f\"Using service type: {selectedService}\")"
   ]
  },
  {
   "cell_type": "code",
   "execution_count": null,
   "metadata": {},
   "outputs": [],
   "source": [
    "# Remove all services so that this cell can be re-run without restarting the kernel\n",
    "kernel.remove_all_services()\n",
    "\n",
    "service_id = None\n",
    "if selectedService == Service.OpenAI:\n",
    "    from semantic_kernel.connectors.ai.open_ai import OpenAIChatCompletion\n",
    "\n",
    "    service_id = \"default\"\n",
    "    kernel.add_service(\n",
    "        OpenAIChatCompletion(\n",
    "            service_id=service_id,\n",
    "        ),\n",
    "    )\n",
    "elif selectedService == Service.AzureOpenAI:\n",
    "    from semantic_kernel.connectors.ai.open_ai import AzureChatCompletion\n",
    "\n",
    "    service_id = \"default\"\n",
    "    kernel.add_service(\n",
    "        AzureChatCompletion(\n",
    "            service_id=service_id,\n",
    "        ),\n",
    "    )"
   ]
  },
  {
   "attachments": {},
   "cell_type": "markdown",
   "metadata": {},
   "source": [
    "Great, now that you're familiar with setting up the Semantic Kernel, let's see [how we can use it to run prompts](02-running-prompts-from-file.ipynb).\n"
   ]
  }
 ],
 "metadata": {
  "kernelspec": {
   "display_name": "Python 3 (ipykernel)",
   "language": "python",
   "name": "python3"
  },
  "language_info": {
   "codemirror_mode": {
    "name": "ipython",
    "version": 3
   },
   "file_extension": ".py",
   "mimetype": "text/x-python",
   "name": "python",
   "nbconvert_exporter": "python",
   "pygments_lexer": "ipython3",
   "version": "3.10.12"
  },
  "polyglot_notebook": {
   "kernelInfo": {
    "items": [
     {
      "aliases": [
       "frontend"
      ],
      "name": "vscode"
     }
    ]
   }
  }
 },
 "nbformat": 4,
 "nbformat_minor": 2
}<|MERGE_RESOLUTION|>--- conflicted
+++ resolved
@@ -23,16 +23,11 @@
    "metadata": {},
    "outputs": [],
    "source": [
-<<<<<<< HEAD
-    "# Note: if using a Poetry virtual environment, do not run this cell\n",
-    "%pip install semantic-kernel==1.8.0"
-=======
     "# Note: if using a virtual environment, do not run this cell\n",
     "%pip install -U semantic-kernel\n",
     "from semantic_kernel import __version__\n",
     "\n",
     "__version__"
->>>>>>> 5476ac3a
    ]
   },
   {
