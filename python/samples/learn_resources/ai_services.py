# Copyright (c) Microsoft. All rights reserved.

import asyncio
import os

from samples.learn_resources.sk_service_configurator import add_service
from semantic_kernel.kernel import Kernel


async def main():
    # Initialize the kernel
    kernel = Kernel()

    # Add the service to the kernel
    # use_chat: True to use chat completion, False to use text completion
    # use_azure: True to use Azure OpenAI, False to use OpenAI
    kernel = add_service(kernel, use_chat=True)

    script_directory = os.path.dirname(__file__)
    plugins_directory = os.path.join(script_directory, "plugins")
<<<<<<< HEAD
    writer_plugin = kernel.add_plugin(
        parent_directory=plugins_directory,
        plugin_name="WriterPlugin",
    )
=======
    writer_plugin = kernel.add_plugin(parent_directory=plugins_directory, plugin_name="WriterPlugin")
>>>>>>> 9e99933a

    # Run the ShortPoem function with the Kernel Argument.
    # Kernel arguments can be configured as KernelArguments object
    # or can be passed as kwargs.
    result = await kernel.invoke(writer_plugin["ShortPoem"], input="Hello world")

    print(result)


# Run the main function
if __name__ == "__main__":
    asyncio.run(main())<|MERGE_RESOLUTION|>--- conflicted
+++ resolved
@@ -18,14 +18,7 @@
 
     script_directory = os.path.dirname(__file__)
     plugins_directory = os.path.join(script_directory, "plugins")
-<<<<<<< HEAD
-    writer_plugin = kernel.add_plugin(
-        parent_directory=plugins_directory,
-        plugin_name="WriterPlugin",
-    )
-=======
     writer_plugin = kernel.add_plugin(parent_directory=plugins_directory, plugin_name="WriterPlugin")
->>>>>>> 9e99933a
 
     # Run the ShortPoem function with the Kernel Argument.
     # Kernel arguments can be configured as KernelArguments object
