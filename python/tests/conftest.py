--- conflicted
+++ resolved
@@ -3,15 +3,13 @@
 
 import os
 import warnings
-<<<<<<< HEAD
-from typing import Any, AsyncIterable, Callable, List, Union
+from typing import TYPE_CHECKING, Any, AsyncIterable, Callable, List, Union
 
 import pytest
 
 from semantic_kernel.contents.chat_history import ChatHistory
 from semantic_kernel.contents.streaming_content_mixin import StreamingContentMixin
 from semantic_kernel.contents.streaming_text_content import StreamingTextContent
-from semantic_kernel.filters import PostFunctionInvokeContext, PreFunctionInvokeContext
 from semantic_kernel.functions.function_result import FunctionResult
 from semantic_kernel.functions.kernel_arguments import KernelArguments
 from semantic_kernel.functions.kernel_function import KernelFunction
@@ -24,16 +22,10 @@
     google_palm_settings_from_dot_env,
     openai_settings_from_dot_env,
 )
-=======
-from typing import TYPE_CHECKING, Callable, List
-from unittest.mock import Mock
-
-import pytest
 
 if TYPE_CHECKING:
     from semantic_kernel.kernel import Kernel
     from semantic_kernel.services.ai_service_client_base import AIServiceClientBase
->>>>>>> ce87f910
 
 
 @pytest.fixture(scope="function")
@@ -69,31 +61,6 @@
     return kernel
 
 
-@pytest.fixture(scope="function")
-<<<<<<< HEAD
-def kernel_with_hooks(kernel: Kernel) -> Kernel:
-    def invoking_handler(context: PreFunctionInvokeContext) -> None:
-        pass
-
-    def invoked_handler(context: PostFunctionInvokeContext) -> None:
-=======
-def kernel_with_handlers(kernel: "Kernel") -> "Kernel":
-    from semantic_kernel.events.function_invoked_event_args import FunctionInvokedEventArgs
-    from semantic_kernel.events.function_invoking_event_args import FunctionInvokingEventArgs
-
-    def invoking_handler(kernel: "Kernel", e: FunctionInvokingEventArgs) -> FunctionInvokingEventArgs:
-        pass
-
-    def invoked_handler(kernel: "Kernel", e: FunctionInvokedEventArgs) -> FunctionInvokedEventArgs:
->>>>>>> ce87f910
-        pass
-
-    kernel.add_hook(invoking_handler, "pre_function_invoke")
-    kernel.add_hook(invoked_handler, "post_function_invoke")
-
-    return kernel
-
-
 @pytest.fixture(scope="session")
 def not_decorated_native_function() -> Callable:
     def not_decorated_native_function(arg1: str) -> str:
@@ -104,8 +71,6 @@
 
 @pytest.fixture(scope="session")
 def decorated_native_function() -> Callable:
-    from semantic_kernel.functions.kernel_function_decorator import kernel_function
-
     @kernel_function(name="getLightStatus")
     def decorated_native_function(arg1: str) -> str:
         return "test"
@@ -115,8 +80,6 @@
 
 @pytest.fixture(scope="session")
 def custom_plugin_class():
-    from semantic_kernel.functions.kernel_function_decorator import kernel_function
-
     class CustomPlugin:
         @kernel_function(name="getLightStatus")
         def decorated_native_function(self) -> str:
@@ -127,19 +90,14 @@
 
 @pytest.fixture(scope="session")
 def create_mock_function() -> Callable:
-<<<<<<< HEAD
-    def create_mock_function(name: str, value: str = "test") -> KernelFunction:
-=======
     from semantic_kernel.contents.streaming_text_content import StreamingTextContent
     from semantic_kernel.functions.function_result import FunctionResult
     from semantic_kernel.functions.kernel_function import KernelFunction
-    from semantic_kernel.functions.kernel_function_metadata import KernelFunctionMetadata
 
     async def stream_func(*args, **kwargs) -> List[StreamingTextContent]:
         yield [StreamingTextContent(choice_index=0, text="test", metadata={})]
 
     def create_mock_function(name: str, value: str = "test") -> "KernelFunction":
->>>>>>> ce87f910
         kernel_function_metadata = KernelFunctionMetadata(
             name=name,
             plugin_name="TestPlugin",
@@ -186,8 +144,6 @@
 
 @pytest.fixture(scope="function")
 def chat_history():
-    from semantic_kernel.contents.chat_history import ChatHistory
-
     return ChatHistory()
 
 
@@ -231,8 +187,6 @@
 
 @pytest.fixture(scope="session")
 def get_aoai_config():
-    from semantic_kernel.utils.settings import azure_openai_settings_from_dot_env
-
     if "Python_Integration_Tests" in os.environ:
         deployment_name = os.environ["AzureOpenAIEmbeddings__DeploymentName"]
         api_key = os.environ["AzureOpenAI_EastUS__ApiKey"]
@@ -247,8 +201,6 @@
 
 @pytest.fixture(scope="session")
 def get_oai_config():
-    from semantic_kernel.utils.settings import openai_settings_from_dot_env
-
     if "Python_Integration_Tests" in os.environ:
         api_key = os.environ["OpenAI__ApiKey"]
         org_id = None
@@ -261,8 +213,6 @@
 
 @pytest.fixture(scope="session")
 def get_gp_config():
-    from semantic_kernel.utils.settings import google_palm_settings_from_dot_env
-
     if "Python_Integration_Tests" in os.environ:
         api_key = os.environ["GOOGLE_PALM_API_KEY"]
     else:
