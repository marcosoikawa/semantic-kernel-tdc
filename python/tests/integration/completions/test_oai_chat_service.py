--- conflicted
+++ resolved
@@ -78,7 +78,6 @@
 
 
 @pytest.mark.asyncio
-<<<<<<< HEAD
 async def test_oai_assistant_initialize(get_oai_config):
     api_key, _ = get_oai_config
 
@@ -222,9 +221,6 @@
 async def test_oai_chat_stream_service_with_skills(
     setup_tldr_function_for_oai_models, get_aoai_config
 ):
-=======
-async def test_oai_chat_stream_service_with_skills(setup_tldr_function_for_oai_models, get_aoai_config):
->>>>>>> f5ec4b71
     kernel, sk_prompt, text_to_summarize = setup_tldr_function_for_oai_models
 
     _, api_key, endpoint = get_aoai_config
