# Copyright (c) Microsoft. All rights reserved.

import asyncio
import os

import e2e_text_completion
import pytest

import semantic_kernel as sk
import semantic_kernel.connectors.ai.open_ai as sk_oai


@pytest.mark.asyncio
async def test_azure_text_completion_with_skills():
    kernel = sk.Kernel()

    if "Python_Integration_Tests" in os.environ:
        deployment_name = os.environ["AzureOpenAI__DeploymentName"]
        api_key = os.environ["AzureOpenAI__ApiKey"]
        endpoint = os.environ["AzureOpenAI__Endpoint"]
    else:
        # Load credentials from .env file
        deployment_name, api_key, endpoint = sk.azure_openai_settings_from_dot_env()
        deployment_name = "text-davinci-003"

    # Configure LLM service
<<<<<<< HEAD
    kernelxt_completion_service(
        "text_completion", sk_oai.AzureTextCompletion(deployment_name, endpoint, api_key)
=======
    kernel.config.add_text_completion_service(
        "text_completion",
        sk_oai.AzureTextCompletion(deployment_name, endpoint, api_key),
>>>>>>> 19acd70e
    )

    await e2e_text_completion.summarize_function_test(kernel)


if __name__ == "__main__":
    asyncio.run(test_azure_text_completion_with_skills())<|MERGE_RESOLUTION|>--- conflicted
+++ resolved
@@ -24,14 +24,9 @@
         deployment_name = "text-davinci-003"
 
     # Configure LLM service
-<<<<<<< HEAD
-    kernelxt_completion_service(
-        "text_completion", sk_oai.AzureTextCompletion(deployment_name, endpoint, api_key)
-=======
-    kernel.config.add_text_completion_service(
+    kernel.text_completion_service(
         "text_completion",
         sk_oai.AzureTextCompletion(deployment_name, endpoint, api_key),
->>>>>>> 19acd70e
     )
 
     await e2e_text_completion.summarize_function_test(kernel)
