--- conflicted
+++ resolved
@@ -5,10 +5,7 @@
 import pytest
 
 from semantic_kernel.connectors.ai.prompt_execution_settings import PromptExecutionSettings
-<<<<<<< HEAD
-=======
 from semantic_kernel.kernel import Kernel
->>>>>>> b8e01f9b
 from semantic_kernel.prompt_template.prompt_template_config import PromptTemplateConfig
 
 if sys.version_info >= (3, 9):
@@ -16,13 +13,7 @@
 
 
 @pytest.fixture(scope="function")
-<<<<<<< HEAD
-def setup_tldr_function_for_oai_models(create_kernel):
-    kernel = create_kernel
-
-=======
 def setup_tldr_function_for_oai_models(kernel: Kernel):
->>>>>>> b8e01f9b
     # Define semantic function using SK prompt template language
     prompt = """
     {{$input}}
@@ -50,12 +41,7 @@
 
 
 @pytest.fixture(scope="function")
-<<<<<<< HEAD
-def setup_summarize_conversation_using_plugin(create_kernel):
-    kernel = create_kernel
-=======
 def setup_summarize_conversation_using_plugin(kernel: Kernel):
->>>>>>> b8e01f9b
     ChatTranscript = """John: Hello, how are you?
         Jane: I'm fine, thanks. How are you?
         John: I'm doing well, writing some example code.
@@ -98,12 +84,7 @@
 
 
 @pytest.fixture(scope="function")
-<<<<<<< HEAD
-def setup_gp_text_completion_function(create_kernel, get_gp_config):
-    kernel = create_kernel
-=======
 def setup_gp_text_completion_function(kernel: Kernel, get_gp_config):
->>>>>>> b8e01f9b
     api_key = get_gp_config
     # Configure LLM service
     palm_text_completion = sk_gp.GooglePalmTextCompletion(ai_model_id="models/text-bison-001", api_key=api_key)
