# Copyright (c) Microsoft. All rights reserved.

import os
from functools import partial, reduce
from typing import Any

import pytest
from azure.ai.inference.aio import ChatCompletionsClient
from azure.core.credentials import AzureKeyCredential
from openai import AsyncAzureOpenAI

from semantic_kernel import Kernel
from semantic_kernel.connectors.ai.azure_ai_inference.azure_ai_inference_prompt_execution_settings import (
    AzureAIInferenceChatPromptExecutionSettings,
)
from semantic_kernel.connectors.ai.azure_ai_inference.services.azure_ai_inference_chat_completion import (
    AzureAIInferenceChatCompletion,
)
from semantic_kernel.connectors.ai.chat_completion_client_base import ChatCompletionClientBase
from semantic_kernel.connectors.ai.function_choice_behavior import FunctionChoiceBehavior
from semantic_kernel.connectors.ai.google.google_ai.google_ai_prompt_execution_settings import (
    GoogleAIChatPromptExecutionSettings,
)
from semantic_kernel.connectors.ai.google.google_ai.services.google_ai_chat_completion import GoogleAIChatCompletion
from semantic_kernel.connectors.ai.google.vertex_ai.services.vertex_ai_chat_completion import VertexAIChatCompletion
from semantic_kernel.connectors.ai.google.vertex_ai.vertex_ai_prompt_execution_settings import (
    VertexAIChatPromptExecutionSettings,
)
from semantic_kernel.connectors.ai.mistral_ai.prompt_execution_settings.mistral_ai_prompt_execution_settings import (
    MistralAIChatPromptExecutionSettings,
)
from semantic_kernel.connectors.ai.mistral_ai.services.mistral_ai_chat_completion import MistralAIChatCompletion
from semantic_kernel.connectors.ai.ollama.ollama_prompt_execution_settings import OllamaChatPromptExecutionSettings
from semantic_kernel.connectors.ai.ollama.services.ollama_chat_completion import OllamaChatCompletion
from semantic_kernel.connectors.ai.open_ai.prompt_execution_settings.azure_chat_prompt_execution_settings import (
    AzureChatPromptExecutionSettings,
)
from semantic_kernel.connectors.ai.open_ai.prompt_execution_settings.open_ai_prompt_execution_settings import (
    OpenAIChatPromptExecutionSettings,
)
from semantic_kernel.connectors.ai.open_ai.services.azure_chat_completion import AzureChatCompletion
from semantic_kernel.connectors.ai.open_ai.services.open_ai_chat_completion import OpenAIChatCompletion
from semantic_kernel.connectors.ai.open_ai.settings.azure_open_ai_settings import AzureOpenAISettings
from semantic_kernel.connectors.ai.prompt_execution_settings import PromptExecutionSettings
from semantic_kernel.contents import ChatHistory, ChatMessageContent, TextContent
from semantic_kernel.contents.function_call_content import FunctionCallContent
from semantic_kernel.contents.function_result_content import FunctionResultContent
from semantic_kernel.contents.image_content import ImageContent
from semantic_kernel.contents.utils.author_role import AuthorRole
from semantic_kernel.core_plugins.math_plugin import MathPlugin
from tests.integration.completions.test_utils import retry

mistral_ai_setup: bool = False
try:
    if os.environ["MISTRALAI_API_KEY"] and os.environ["MISTRALAI_CHAT_MODEL_ID"]:
        mistral_ai_setup = True
except KeyError:
    mistral_ai_setup = False

ollama_setup: bool = False
try:
    if os.environ["OLLAMA_MODEL"]:
        ollama_setup = True
except KeyError:
    ollama_setup = False


def setup(
    kernel: Kernel,
    service: str,
    execution_settings_kwargs: dict[str, Any],
    services: dict[str, tuple[ChatCompletionClientBase, type[PromptExecutionSettings]]],
):
    kernel.add_service(services[service][0])
    kernel.add_plugin(MathPlugin(), plugin_name="math")
    kernel.add_function(
        function_name="chat",
        plugin_name="chat",
        prompt="If someone asks how you are, always include the word 'well', "
        "if you get a direct question, answer the question. {{$chat_history}}",
        prompt_execution_settings=services[service][1](**execution_settings_kwargs),
    )


@pytest.fixture(scope="function")
def history() -> ChatHistory:
    return ChatHistory()


@pytest.fixture(scope="module")
def services() -> dict[str, tuple[ChatCompletionClientBase, type[PromptExecutionSettings]]]:
    azure_openai_settings = AzureOpenAISettings.create()
    endpoint = azure_openai_settings.endpoint
    deployment_name = azure_openai_settings.chat_deployment_name
    api_key = azure_openai_settings.api_key.get_secret_value()
    api_version = azure_openai_settings.api_version
    azure_custom_client = AzureChatCompletion(
        async_client=AsyncAzureOpenAI(
            azure_endpoint=endpoint,
            azure_deployment=deployment_name,
            api_key=api_key,
            api_version=api_version,
            default_headers={"Test-User-X-ID": "test"},
        ),
    )
    azure_ai_inference_client = AzureAIInferenceChatCompletion(
        ai_model_id=deployment_name,
        client=ChatCompletionsClient(
            endpoint=f'{str(endpoint).strip("/")}/openai/deployments/{deployment_name}',
            credential=AzureKeyCredential(""),
            headers={"api-key": api_key},
        ),
    )

    return {
        "openai": (OpenAIChatCompletion(), OpenAIChatPromptExecutionSettings),
        "azure": (AzureChatCompletion(), AzureChatPromptExecutionSettings),
        "azure_custom_client": (azure_custom_client, AzureChatPromptExecutionSettings),
        "azure_ai_inference": (azure_ai_inference_client, AzureAIInferenceChatPromptExecutionSettings),
        "mistral_ai": (MistralAIChatCompletion() if mistral_ai_setup else None, MistralAIChatPromptExecutionSettings),
        "ollama": (OllamaChatCompletion(), OllamaChatPromptExecutionSettings),
        "google_ai": (GoogleAIChatCompletion(), GoogleAIChatPromptExecutionSettings),
        "vertex_ai": (VertexAIChatCompletion(), VertexAIChatPromptExecutionSettings),
    }


pytestmark = pytest.mark.parametrize(
    "service, execution_settings_kwargs, inputs, outputs",
    [
        pytest.param(
            "openai",
            {},
            [
                ChatMessageContent(role=AuthorRole.USER, items=[TextContent(text="Hello")]),
                ChatMessageContent(role=AuthorRole.USER, items=[TextContent(text="How are you today?")]),
            ],
            ["Hello", "well"],
            id="openai_text_input",
        ),
        pytest.param(
            "openai",
            {},
            [
                ChatMessageContent(
                    role=AuthorRole.USER,
                    items=[
                        TextContent(text="What is in this image?"),
                        ImageContent(
                            uri="https://upload.wikimedia.org/wikipedia/commons/d/d5/Half-timbered_mansion%2C_Zirkel%2C_East_view.jpg"
                        ),
                    ],
                ),
                ChatMessageContent(role=AuthorRole.USER, items=[TextContent(text="Where was it made?")]),
            ],
            ["house", "germany"],
            id="openai_image_input_uri",
        ),
        pytest.param(
            "openai",
            {},
            [
                ChatMessageContent(
                    role=AuthorRole.USER,
                    items=[
                        TextContent(text="What is in this image?"),
                        ImageContent.from_image_path(
                            image_path=os.path.join(os.path.dirname(__file__), "../../", "assets/sample_image.jpg")
                        ),
                    ],
                ),
                ChatMessageContent(role=AuthorRole.USER, items=[TextContent(text="Where was it made?")]),
            ],
            ["house", "germany"],
            id="openai_image_input_file",
        ),
        pytest.param(
            "openai",
            {
                "function_choice_behavior": FunctionChoiceBehavior.Auto(
                    auto_invoke=True, filters={"excluded_plugins": ["chat"]}
                )
            },
            [
                ChatMessageContent(role=AuthorRole.USER, items=[TextContent(text="What is 3+345?")]),
            ],
            ["348"],
            id="openai_tool_call_auto",
        ),
        pytest.param(
            "openai",
            {
                "function_choice_behavior": FunctionChoiceBehavior.Auto(
                    auto_invoke=False, filters={"excluded_plugins": ["chat"]}
                )
            },
            [
                ChatMessageContent(role=AuthorRole.USER, items=[TextContent(text="What is 3+345?")]),
            ],
            ["348"],
            id="openai_tool_call_non_auto",
        ),
        pytest.param(
            "openai",
            {},
            [
                [
                    ChatMessageContent(
                        role=AuthorRole.USER,
                        items=[TextContent(text="What was our 2024 revenue?")],
                    ),
                    ChatMessageContent(
                        role=AuthorRole.ASSISTANT,
                        items=[
                            FunctionCallContent(
                                id="fin", name="finance-search", arguments='{"company": "contoso", "year": 2024}'
                            )
                        ],
                    ),
                    ChatMessageContent(
                        role=AuthorRole.TOOL,
                        items=[FunctionResultContent(id="fin", name="finance-search", result="1.2B")],
                    ),
                ],
            ],
            ["1.2"],
            id="openai_tool_call_flow",
        ),
        pytest.param(
            "azure",
            {},
            [
                ChatMessageContent(role=AuthorRole.USER, items=[TextContent(text="Hello")]),
                ChatMessageContent(role=AuthorRole.USER, items=[TextContent(text="How are you today?")]),
            ],
            ["Hello", "well"],
            id="azure_text_input",
        ),
        pytest.param(
            "azure",
            {},
            [
                ChatMessageContent(
                    role=AuthorRole.USER,
                    items=[
                        TextContent(text="What is in this image?"),
                        ImageContent(
                            uri="https://upload.wikimedia.org/wikipedia/commons/d/d5/Half-timbered_mansion%2C_Zirkel%2C_East_view.jpg"
                        ),
                    ],
                ),
                ChatMessageContent(role=AuthorRole.USER, items=[TextContent(text="Where was it made?")]),
            ],
            ["house", "germany"],
            id="azure_image_input_uri",
        ),
        pytest.param(
            "azure",
            {},
            [
                ChatMessageContent(
                    role=AuthorRole.USER,
                    items=[
                        TextContent(text="What is in this image?"),
                        ImageContent.from_image_path(
                            image_path=os.path.join(os.path.dirname(__file__), "../../", "assets/sample_image.jpg")
                        ),
                    ],
                ),
                ChatMessageContent(role=AuthorRole.USER, items=[TextContent(text="Where was it made?")]),
            ],
            ["house", "germany"],
            id="azure_image_input_file",
        ),
        pytest.param(
            "azure",
            {"function_choice_behavior": FunctionChoiceBehavior.Auto(filters={"excluded_plugins": ["chat"]})},
            [
                ChatMessageContent(role=AuthorRole.USER, items=[TextContent(text="What is 3+345?")]),
            ],
            ["348"],
            id="azure_tool_call_auto",
        ),
        pytest.param(
            "azure",
            {"function_choice_behavior": "auto"},
            [
                ChatMessageContent(role=AuthorRole.USER, items=[TextContent(text="What is 3+345?")]),
            ],
            ["348"],
            id="azure_tool_call_auto_as_string",
        ),
        pytest.param(
            "azure",
            {
                "function_choice_behavior": FunctionChoiceBehavior.Auto(
                    auto_invoke=False, filters={"excluded_plugins": ["chat"]}
                )
            },
            [
                ChatMessageContent(role=AuthorRole.USER, items=[TextContent(text="What is 3+345?")]),
            ],
            ["348"],
            id="azure_tool_call_non_auto",
        ),
        pytest.param(
            "azure",
            {},
            [
                [
                    ChatMessageContent(
                        role=AuthorRole.USER,
                        items=[TextContent(text="What was our 2024 revenue?")],
                    ),
                    ChatMessageContent(
                        role=AuthorRole.ASSISTANT,
                        items=[
                            FunctionCallContent(
                                id="fin", name="finance-search", arguments='{"company": "contoso", "year": 2024}'
                            )
                        ],
                    ),
                    ChatMessageContent(
                        role=AuthorRole.TOOL,
                        items=[FunctionResultContent(id="fin", name="finance-search", result="1.2B")],
                    ),
                ],
            ],
            ["1.2"],
            id="azure_tool_call_flow",
        ),
        pytest.param(
            "azure_custom_client",
            {},
            [
                ChatMessageContent(role=AuthorRole.USER, items=[TextContent(text="Hello")]),
                ChatMessageContent(role=AuthorRole.USER, items=[TextContent(text="How are you today?")]),
            ],
            ["Hello", "well"],
            id="azure_custom_client",
        ),
        pytest.param(
            "azure_ai_inference",
            {},
            [
                ChatMessageContent(role=AuthorRole.USER, items=[TextContent(text="Hello")]),
                ChatMessageContent(role=AuthorRole.USER, items=[TextContent(text="How are you today?")]),
            ],
            ["Hello", "well"],
            id="azure_ai_inference_text_input",
        ),
        pytest.param(
            "azure_ai_inference",
            {
                "max_tokens": 256,
            },
            [
                ChatMessageContent(
                    role=AuthorRole.USER,
                    items=[
                        TextContent(text="What is in this image?"),
                        ImageContent(
                            uri="https://upload.wikimedia.org/wikipedia/commons/d/d5/Half-timbered_mansion%2C_Zirkel%2C_East_view.jpg"
                        ),
                    ],
                ),
                ChatMessageContent(role=AuthorRole.USER, items=[TextContent(text="Where was it made?")]),
            ],
            ["house", "germany"],
            id="azure_ai_inference_image_input_uri",
        ),
        pytest.param(
            "azure_ai_inference",
            {
                "max_tokens": 256,
            },
            [
                ChatMessageContent(
                    role=AuthorRole.USER,
                    items=[
                        TextContent(text="What is in this image?"),
                        ImageContent.from_image_path(
                            image_path=os.path.join(os.path.dirname(__file__), "../../", "assets/sample_image.jpg")
                        ),
                    ],
                ),
                ChatMessageContent(role=AuthorRole.USER, items=[TextContent(text="Where was it made?")]),
            ],
            ["house", "germany"],
            id="azure_ai_inference_image_input_file",
        ),
        pytest.param(
            "azure_ai_inference",
            {
                "function_choice_behavior": FunctionChoiceBehavior.Auto(
                    auto_invoke=True, filters={"excluded_plugins": ["chat"]}
                ),
                "max_tokens": 256,
            },
            [
                ChatMessageContent(role=AuthorRole.USER, items=[TextContent(text="What is 3+345?")]),
            ],
            ["348"],
            marks=pytest.mark.skip(
                reason="Possible regression on the Azure AI Inference side when"
                " returning tool calls in streaming responses. Investigating..."
            ),
            id="azure_ai_inference_tool_call_auto",
        ),
        pytest.param(
            "azure_ai_inference",
            {
                "function_choice_behavior": FunctionChoiceBehavior.Auto(
                    auto_invoke=False, filters={"excluded_plugins": ["chat"]}
                )
            },
            [
                ChatMessageContent(role=AuthorRole.USER, items=[TextContent(text="What is 3+345?")]),
            ],
            ["348"],
            id="azure_ai_inference_tool_call_non_auto",
        ),
        pytest.param(
            "azure_ai_inference",
            {},
            [
                [
                    ChatMessageContent(
                        role=AuthorRole.USER,
                        items=[TextContent(text="What was our 2024 revenue?")],
                    ),
                    ChatMessageContent(
                        role=AuthorRole.ASSISTANT,
                        items=[
                            FunctionCallContent(
                                id="fin", name="finance-search", arguments='{"company": "contoso", "year": 2024}'
                            )
                        ],
                    ),
                    ChatMessageContent(
                        role=AuthorRole.TOOL,
                        items=[FunctionResultContent(id="fin", name="finance-search", result="1.2B")],
                    ),
                ],
            ],
            ["1.2"],
            id="azure_ai_inference_tool_call_flow",
        ),
        pytest.param(
            "mistral_ai",
            {},
            [
                ChatMessageContent(role=AuthorRole.USER, items=[TextContent(text="Hello")]),
                ChatMessageContent(role=AuthorRole.USER, items=[TextContent(text="How are you today?")]),
            ],
            ["Hello", "well"],
            marks=pytest.mark.skipif(not mistral_ai_setup, reason="Mistral AI Environment Variables not set"),
            id="mistral_ai_text_input",
        ),
        pytest.param(
            "ollama",
            {},
            [
                ChatMessageContent(role=AuthorRole.USER, items=[TextContent(text="Hello")]),
                ChatMessageContent(role=AuthorRole.USER, items=[TextContent(text="How are you today?")]),
            ],
            ["Hello", "well"],
            # marks=pytest.mark.skipif(not ollama_setup, reason="Need local Ollama setup"),
            marks=pytest.mark.skip(reason="Flaky test"),
            id="ollama_text_input",
        ),
        pytest.param(
            "google_ai",
            {},
            [
                ChatMessageContent(role=AuthorRole.USER, items=[TextContent(text="Hello")]),
                ChatMessageContent(role=AuthorRole.USER, items=[TextContent(text="How are you today?")]),
            ],
            ["Hello", "well"],
            id="google_ai_text_input",
        ),
        pytest.param(
            "google_ai",
            {
                "max_tokens": 256,
            },
            [
                ChatMessageContent(
                    role=AuthorRole.USER,
                    items=[
                        TextContent(text="What is in this image?"),
                        ImageContent.from_image_path(
                            image_path=os.path.join(os.path.dirname(__file__), "../../", "assets/sample_image.jpg")
                        ),
                    ],
                ),
                ChatMessageContent(
                    role=AuthorRole.USER,
                    items=[TextContent(text="Where was it made? Make a guess if you are not sure.")],
                ),
            ],
            ["house", "germany"],
            id="google_ai_image_input_file",
        ),
        pytest.param(
<<<<<<< HEAD
            "google_ai",
            {
                "function_choice_behavior": FunctionChoiceBehavior.Auto(
                    auto_invoke=True, filters={"excluded_plugins": ["chat"]}
                ),
                "max_tokens": 256,
            },
            [
                ChatMessageContent(role=AuthorRole.USER, items=[TextContent(text="What is 3+345?")]),
            ],
            ["348"],
            id="google_ai_tool_call_auto",
=======
            "vertex_ai",
            {},
            [
                ChatMessageContent(role=AuthorRole.USER, items=[TextContent(text="Hello")]),
                ChatMessageContent(role=AuthorRole.USER, items=[TextContent(text="How are you today?")]),
            ],
            ["Hello", "well"],
            id="vertex_ai_text_input",
        ),
        pytest.param(
            "vertex_ai",
            {
                "max_tokens": 256,
            },
            [
                ChatMessageContent(
                    role=AuthorRole.USER,
                    items=[
                        TextContent(text="What is in this image?"),
                        ImageContent.from_image_path(
                            image_path=os.path.join(os.path.dirname(__file__), "../../", "assets/sample_image.jpg")
                        ),
                    ],
                ),
                ChatMessageContent(
                    role=AuthorRole.USER,
                    items=[TextContent(text="Where was it made? Make a guess if you are not sure.")],
                ),
            ],
            ["house", "germany"],
            id="vertex_ai_image_input_file",
>>>>>>> 7997e79b
        ),
    ],
)


@pytest.mark.asyncio(scope="module")
async def test_chat_completion(
    kernel: Kernel,
    service: str,
    execution_settings_kwargs: dict[str, Any],
    inputs: list[ChatMessageContent | list[ChatMessageContent]],
    outputs: list[str],
    services: dict[str, tuple[ChatCompletionClientBase, type[PromptExecutionSettings]]],
    history: ChatHistory,
):
    setup(kernel, service, execution_settings_kwargs, services)
    for message, output in zip(inputs, outputs):
        if isinstance(message, list):
            for msg in message:
                history.add_message(msg)
        else:
            history.add_message(message)

        cmc = await retry(
            partial(execute_invoke, kernel=kernel, history=history, output=output, stream=False), retries=5
        )
        history.add_message(cmc)


@pytest.mark.asyncio(scope="module")
async def test_streaming_chat_completion(
    kernel: Kernel,
    service: str,
    execution_settings_kwargs: dict[str, Any],
    inputs: list[ChatMessageContent | list[ChatMessageContent]],
    outputs: list[str],
    services: dict[str, tuple[ChatCompletionClientBase, type[PromptExecutionSettings]]],
    history: ChatHistory,
):
    setup(kernel, service, execution_settings_kwargs, services)
    for message, output in zip(inputs, outputs):
        if isinstance(message, list):
            for msg in message:
                history.add_message(msg)
        else:
            history.add_message(message)
        cmc = await retry(
            partial(execute_invoke, kernel=kernel, history=history, output=output, stream=True), retries=5
        )
        history.add_message(cmc)


async def execute_invoke(kernel: Kernel, history: ChatHistory, output: str, stream: bool) -> "ChatMessageContent":
    if stream:
        invocation = kernel.invoke_stream(function_name="chat", plugin_name="chat", chat_history=history)
        parts = [part[0] async for part in invocation]
        if parts:
            response = reduce(lambda p, r: p + r, parts)
        else:
            raise AssertionError("No response")
    else:
        invocation = await kernel.invoke(function_name="chat", plugin_name="chat", chat_history=history)
        assert invocation is not None
        response = invocation.value[0]
    print(response)
    if isinstance(response, ChatMessageContent):
        assert response.items, "No items in response"
        for item in response.items:
            if isinstance(item, TextContent):
                assert item.text is not None
                assert output.lower() in item.text.lower()
            if isinstance(item, FunctionCallContent):
                assert item.arguments
                assert kernel.get_function_from_fully_qualified_function_name(item.name)
        return response
    raise AssertionError(f"Unexpected output: response: {invocation}, type: {type(invocation)}")<|MERGE_RESOLUTION|>--- conflicted
+++ resolved
@@ -502,7 +502,6 @@
             id="google_ai_image_input_file",
         ),
         pytest.param(
-<<<<<<< HEAD
             "google_ai",
             {
                 "function_choice_behavior": FunctionChoiceBehavior.Auto(
@@ -515,7 +514,8 @@
             ],
             ["348"],
             id="google_ai_tool_call_auto",
-=======
+        ),
+        pytest.param(
             "vertex_ai",
             {},
             [
@@ -547,7 +547,6 @@
             ],
             ["house", "germany"],
             id="vertex_ai_image_input_file",
->>>>>>> 7997e79b
         ),
     ],
 )
