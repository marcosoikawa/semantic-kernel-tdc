--- conflicted
+++ resolved
@@ -4,13 +4,7 @@
 
 import semantic_kernel.connectors.ai.open_ai as sk_oai
 from semantic_kernel.kernel import Kernel
-<<<<<<< HEAD
-from semantic_kernel.planners.sequential_planner.sequential_planner_parser import (
-    SequentialPlanParser,
-)
-=======
 from semantic_kernel.planners.sequential_planner.sequential_planner_parser import SequentialPlanParser
->>>>>>> b8e01f9b
 from tests.integration.fakes.email_plugin_fake import EmailPluginFake
 from tests.integration.fakes.summarize_plugin_fake import SummarizePluginFake
 from tests.integration.fakes.writer_plugin_fake import WriterPluginFake
@@ -44,15 +38,7 @@
 """
     goal = "Summarize an input, translate to french, and e-mail to John Doe"
 
-<<<<<<< HEAD
-    plan = SequentialPlanParser.to_plan_from_xml(
-        plan_string,
-        goal,
-        SequentialPlanParser.get_plugin_function(kernel),
-    )
-=======
     plan = SequentialPlanParser.to_plan_from_xml(plan_string, goal, kernel)
->>>>>>> b8e01f9b
 
     assert plan is not None
     assert plan.description == "Summarize an input, translate to french, and e-mail to John Doe"
