--- conflicted
+++ resolved
@@ -6,10 +6,7 @@
 import pytest
 
 import semantic_kernel as sk
-<<<<<<< HEAD
-=======
 from semantic_kernel.kernel import Kernel
->>>>>>> b8e01f9b
 from semantic_kernel.memory.semantic_text_memory import SemanticTextMemory
 
 if sys.version_info >= (3, 9):
@@ -30,17 +27,10 @@
 
     palm_text_embed = sk_gp.GooglePalmTextEmbedding("models/embedding-gecko-001", api_key)
     kernel.add_service(palm_text_embed)
-<<<<<<< HEAD
 
     memory = SemanticTextMemory(storage=sk.memory.VolatileMemoryStore(), embeddings_generator=palm_text_embed)
     kernel.import_plugin_from_object(sk.core_plugins.TextMemoryPlugin(memory), "TextMemoryPlugin")
 
-=======
-
-    memory = SemanticTextMemory(storage=sk.memory.VolatileMemoryStore(), embeddings_generator=palm_text_embed)
-    kernel.import_plugin_from_object(sk.core_plugins.TextMemoryPlugin(memory), "TextMemoryPlugin")
-
->>>>>>> b8e01f9b
     await memory.save_information(collection="generic", id="info1", text="My budget for 2024 is $100,000")
     await memory.save_reference(
         "test",
