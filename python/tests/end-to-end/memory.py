# Copyright (c) Microsoft. All rights reserved.

import asyncio
from typing import Tuple

import semantic_kernel as sk
import semantic_kernel.ai.open_ai as sk_oai
from semantic_kernel.memory.storage.data_store_base import DataStoreBase


<<<<<<< HEAD
def build_kernel(memory_storage: DataStoreBase) -> sk.Kernel:
    # Setup kernel with OpenAI completion and embedding backends
    api_key, org_id = sk.openai_settings_from_dot_env()

    kernel = (
        sk.kernel_builder()
        .configure(
            lambda c: c.add_text_backend(
                "davinci-003",
                sk_oai.OpenAITextCompletion("text-davinci-003", api_key, org_id),
            )
        )
        .configure(
            lambda c: c.add_embedding_backend(
                "ada-002",
                sk_oai.OpenAITextEmbedding("text-embedding-ada-002", api_key, org_id),
            )
        )
        .with_memory_storage(memory_storage)
        .build()
    )

    kernel.import_skill(sk.core_skills.TextMemorySkill())

    return kernel


=======
>>>>>>> 8f68a39f
async def populate_memory(kernel: sk.Kernel) -> None:
    # Add some documents to the semantic memory
    await kernel.memory.save_information_async(
        "aboutMe", id="info1", text="My name is Andrea"
    )
    await kernel.memory.save_information_async(
        "aboutMe", id="info2", text="I currently work as a tour guide"
    )
    await kernel.memory.save_information_async(
        "aboutMe", id="info3", text="I've been living in Seattle since 2005"
    )
    await kernel.memory.save_information_async(
        "aboutMe", id="info4", text="I visited France and Italy five times since 2015"
    )
    await kernel.memory.save_information_async(
        "aboutMe", id="info5", text="My family is from New York"
    )


async def search_memory_examples(kernel: sk.Kernel) -> None:
    questions = [
        "what's my name",
        "where do I live?",
        "where's my family from?",
        "where have I traveled?",
        "what do I do for work",
    ]

    for question in questions:
        print(f"Question: {question}")
        result = await kernel.memory.search_async("aboutMe", question)
        print(f"Answer: {result[0].text}\n")


async def setup_chat_with_memory(
    kernel: sk.Kernel,
) -> Tuple[sk.SKFunctionBase, sk.SKContext]:
    sk_prompt = """
    ChatBot can have a conversation with you about any topic.
    It can give explicit instructions or say 'I don't know' if
    it does not have an answer.

    Information about me, from previous conversations:
    - {{$fact1}} {{recall $fact1}}
    - {{$fact2}} {{recall $fact2}}
    - {{$fact3}} {{recall $fact3}}
    - {{$fact4}} {{recall $fact4}}
    - {{$fact5}} {{recall $fact5}}

    Chat:
    {{$chat_history}}
    User: {{$user_input}}
    ChatBot: """.strip()

    chat_func = kernel.create_semantic_function(
        sk_prompt, max_tokens=200, temperature=0.8
    )

    context = kernel.create_new_context()
    context["fact1"] = "what is my name?"
    context["fact2"] = "where do I live?"
    context["fact3"] = "where's my family from?"
    context["fact4"] = "where have I traveled?"
    context["fact5"] = "what do I do for work?"

    context[sk.core_skills.TextMemorySkill.COLLECTION_PARAM] = "aboutMe"
    context[sk.core_skills.TextMemorySkill.RELEVANCE_PARAM] = 0.8

    context["chat_history"] = ""

    return chat_func, context


async def chat(
    kernel: sk.Kernel, chat_func: sk.SKFunctionBase, context: sk.SKContext
) -> bool:
    try:
        user_input = input("User:> ")
        context["user_input"] = user_input
    except KeyboardInterrupt:
        print("\n\nExiting chat...")
        return False
    except EOFError:
        print("\n\nExiting chat...")
        return False

    if user_input == "exit":
        print("\n\nExiting chat...")
        return False

    answer = await kernel.run_async(chat_func, input_vars=context.variables)
    context["chat_history"] += f"\nUser:> {user_input}\nChatBot:> {answer}\n"

    print(f"ChatBot:> {answer}")
    return True


<<<<<<< HEAD
async def main(memory_storage: DataStoreBase) -> None:
    kernel = build_kernel(memory_storage)
=======
async def main() -> None:
    kernel = sk.Kernel()

    api_key, org_id = sk.openai_settings_from_dot_env()
    kernel.config.add_text_backend(
        "dv", sk_oai.OpenAITextCompletion("text-davinci-003", api_key, org_id)
    )
    kernel.config.add_embedding_backend(
        "ada", sk_oai.OpenAITextEmbedding("text-embedding-ada-002", api_key, org_id)
    )

    kernel.register_memory_store(memory_store=sk.memory.VolatileMemoryStore())
    kernel.import_skill(sk.core_skills.TextMemorySkill())
>>>>>>> 8f68a39f

    print("Populating memory...")
    await populate_memory(kernel)

    print("Asking questions... (manually)")
    await search_memory_examples(kernel)

    print("Setting up a chat (with memory!)")
    chat_func, context = await setup_chat_with_memory(kernel)

    print("Begin chatting (type 'exit' to exit):\n")
    chatting = True
    while chatting:
        chatting = await chat(kernel, chat_func, context)


if __name__ == "__main__":
    volatile_memory_storage = sk.memory.VolatileMemoryStore()
    asyncio.run(main(volatile_memory_storage))

    chroma_memory_storage = sk.memory.ChromaMemoryStore()
    asyncio.run(main(chroma_memory_storage))

    def test_compute_similarity_scores_func(query_embedding, documents_embeddings):
        return [[(i + 7) / 10 for i in range(len(documents_embeddings))]]

    chroma_memory_storage = sk.memory.ChromaMemoryStore(
        compute_similarity_scores_func=test_compute_similarity_scores_func
    )
    asyncio.run(main(chroma_memory_storage))<|MERGE_RESOLUTION|>--- conflicted
+++ resolved
@@ -5,11 +5,9 @@
 
 import semantic_kernel as sk
 import semantic_kernel.ai.open_ai as sk_oai
-from semantic_kernel.memory.storage.data_store_base import DataStoreBase
 
 
-<<<<<<< HEAD
-def build_kernel(memory_storage: DataStoreBase) -> sk.Kernel:
+def build_kernel() -> sk.Kernel:
     # Setup kernel with OpenAI completion and embedding backends
     api_key, org_id = sk.openai_settings_from_dot_env()
 
@@ -27,7 +25,7 @@
                 sk_oai.OpenAITextEmbedding("text-embedding-ada-002", api_key, org_id),
             )
         )
-        .with_memory_storage(memory_storage)
+        .with_memory_storage(sk.memory.VolatileMemoryStore())
         .build()
     )
 
@@ -36,8 +34,6 @@
     return kernel
 
 
-=======
->>>>>>> 8f68a39f
 async def populate_memory(kernel: sk.Kernel) -> None:
     # Add some documents to the semantic memory
     await kernel.memory.save_information_async(
@@ -135,10 +131,6 @@
     return True
 
 
-<<<<<<< HEAD
-async def main(memory_storage: DataStoreBase) -> None:
-    kernel = build_kernel(memory_storage)
-=======
 async def main() -> None:
     kernel = sk.Kernel()
 
@@ -152,7 +144,6 @@
 
     kernel.register_memory_store(memory_store=sk.memory.VolatileMemoryStore())
     kernel.import_skill(sk.core_skills.TextMemorySkill())
->>>>>>> 8f68a39f
 
     print("Populating memory...")
     await populate_memory(kernel)
