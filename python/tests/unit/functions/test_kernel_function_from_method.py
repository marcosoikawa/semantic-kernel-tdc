--- conflicted
+++ resolved
@@ -194,14 +194,8 @@
 
 
 @pytest.mark.asyncio
-<<<<<<< HEAD
-async def test_service_execution(kernel: Kernel):
-    service = OpenAIChatCompletion(service_id="test", ai_model_id="test", api_key="test")
-=======
-async def test_service_execution(openai_unit_test_env):
-    kernel = Kernel()
+async def test_service_execution(kernel: Kernel, openai_unit_test_env):
     service = OpenAIChatCompletion(service_id="test", ai_model_id="test")
->>>>>>> 46f5ea15
     req_settings = service.get_prompt_execution_settings_class()(service_id="test")
     req_settings.temperature = 0.5
     kernel.add_service(service)
