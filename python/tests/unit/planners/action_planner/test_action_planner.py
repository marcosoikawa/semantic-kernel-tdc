--- conflicted
+++ resolved
@@ -39,16 +39,6 @@
         ActionPlanner(None)
 
 
-<<<<<<< HEAD
-def test_throw_without_completion_service():
-    kernel = Kernel()
-
-    with pytest.raises(AIException):
-        ActionPlanner(kernel)
-
-
-=======
->>>>>>> 956f5c1f
 @pytest.fixture
 def mock_kernel(plugins_input):
     kernel = Mock(spec=Kernel)
