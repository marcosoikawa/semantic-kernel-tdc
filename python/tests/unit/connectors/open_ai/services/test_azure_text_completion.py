# Copyright (c) Microsoft. All rights reserved.

from unittest.mock import AsyncMock, patch

import pytest
from openai import AsyncAzureOpenAI
from openai.resources.completions import AsyncCompletions
from pydantic import ValidationError

from semantic_kernel.connectors.ai.open_ai.prompt_execution_settings.open_ai_prompt_execution_settings import (
    OpenAITextPromptExecutionSettings,
)
from semantic_kernel.connectors.ai.open_ai.services.azure_text_completion import AzureTextCompletion
from semantic_kernel.connectors.ai.text_completion_client_base import TextCompletionClientBase
from semantic_kernel.exceptions import ServiceInitializationError


def test_azure_text_completion_init(azure_openai_unit_test_env) -> None:
    # Test successful initialization
    azure_text_completion = AzureTextCompletion()

    assert azure_text_completion.client is not None
    assert isinstance(azure_text_completion.client, AsyncAzureOpenAI)
    assert azure_text_completion.ai_model_id == azure_openai_unit_test_env["AZURE_OPENAI_TEXT_DEPLOYMENT_NAME"]
    assert isinstance(azure_text_completion, TextCompletionClientBase)


def test_azure_text_completion_init_with_custom_header(azure_openai_unit_test_env) -> None:
    # Custom header for testing
    default_headers = {"X-Unit-Test": "test-guid"}

    # Test successful initialization
    azure_text_completion = AzureTextCompletion(
        default_headers=default_headers,
    )

    assert azure_text_completion.client is not None
    assert isinstance(azure_text_completion.client, AsyncAzureOpenAI)
    assert azure_text_completion.ai_model_id == azure_openai_unit_test_env["AZURE_OPENAI_TEXT_DEPLOYMENT_NAME"]
    assert isinstance(azure_text_completion, TextCompletionClientBase)
    for key, value in default_headers.items():
        assert key in azure_text_completion.client.default_headers
        assert azure_text_completion.client.default_headers[key] == value


@pytest.mark.parametrize("exclude_list", [["AZURE_OPENAI_TEXT_DEPLOYMENT_NAME"]], indirect=True)
def test_azure_text_completion_init_with_empty_deployment_name(azure_openai_unit_test_env) -> None:
    with pytest.raises(ValidationError):
        AzureTextCompletion()


@pytest.mark.parametrize("exclude_list", [["AZURE_OPENAI_API_KEY"]], indirect=True)
def test_azure_text_completion_init_with_empty_api_key(azure_openai_unit_test_env) -> None:
    with pytest.raises(ServiceInitializationError):
        AzureTextCompletion()


@pytest.mark.parametrize("exclude_list", [["AZURE_OPENAI_ENDPOINT", "AZURE_OPENAI_BASE_URL"]], indirect=True)
def test_azure_text_completion_init_with_empty_endpoint_and_base_url(azure_openai_unit_test_env) -> None:
    with pytest.raises(ServiceInitializationError):
        AzureTextCompletion()


@pytest.mark.parametrize("override_env_param_dict", [{"AZURE_OPENAI_ENDPOINT": "http://test.com"}], indirect=True)
def test_azure_text_completion_init_with_invalid_endpoint(azure_openai_unit_test_env) -> None:
    with pytest.raises(ServiceInitializationError):
        AzureTextCompletion()


@pytest.mark.asyncio
@patch.object(AsyncCompletions, "create", new_callable=AsyncMock)
async def test_azure_text_completion_call_with_parameters(mock_create, azure_openai_unit_test_env) -> None:
    prompt = "hello world"
    complete_prompt_execution_settings = OpenAITextPromptExecutionSettings()
    azure_text_completion = AzureTextCompletion()

    await azure_text_completion.complete(prompt, complete_prompt_execution_settings)

    mock_create.assert_awaited_once_with(
<<<<<<< HEAD
        model=deployment_name,
=======
        model=azure_openai_unit_test_env["AZURE_OPENAI_TEXT_DEPLOYMENT_NAME"],
        frequency_penalty=complete_prompt_execution_settings.frequency_penalty,
        logit_bias={},
        max_tokens=complete_prompt_execution_settings.max_tokens,
        n=complete_prompt_execution_settings.number_of_responses,
        presence_penalty=complete_prompt_execution_settings.presence_penalty,
        stream=False,
        temperature=complete_prompt_execution_settings.temperature,
        top_p=complete_prompt_execution_settings.top_p,
>>>>>>> 08bcc803
        prompt=prompt,
    )


@pytest.mark.asyncio
@patch.object(AsyncCompletions, "create", new_callable=AsyncMock)
async def test_azure_text_completion_call_with_parameters_logit_bias_not_none(
    mock_create,
    azure_openai_unit_test_env,
) -> None:
    prompt = "hello world"
    complete_prompt_execution_settings = OpenAITextPromptExecutionSettings()

    token_bias = {"200": 100}
    complete_prompt_execution_settings.logit_bias = token_bias

    azure_text_completion = AzureTextCompletion()

    await azure_text_completion.complete(prompt, complete_prompt_execution_settings)

    mock_create.assert_awaited_once_with(
<<<<<<< HEAD
        model=deployment_name,
=======
        model=azure_openai_unit_test_env["AZURE_OPENAI_TEXT_DEPLOYMENT_NAME"],
        frequency_penalty=complete_prompt_execution_settings.frequency_penalty,
>>>>>>> 08bcc803
        logit_bias=complete_prompt_execution_settings.logit_bias,
        prompt=prompt,
    )


def test_azure_text_completion_serialize(azure_openai_unit_test_env) -> None:
    default_headers = {"X-Test": "test"}

    settings = {
        "deployment_name": azure_openai_unit_test_env["AZURE_OPENAI_TEXT_DEPLOYMENT_NAME"],
        "endpoint": azure_openai_unit_test_env["AZURE_OPENAI_ENDPOINT"],
        "base_url": azure_openai_unit_test_env["AZURE_OPENAI_BASE_URL"],
        "api_key": azure_openai_unit_test_env["AZURE_OPENAI_API_KEY"],
        "api_version": azure_openai_unit_test_env["AZURE_OPENAI_API_VERSION"],
        "default_headers": default_headers,
    }

    azure_text_completion = AzureTextCompletion.from_dict(settings)
    dumped_settings = azure_text_completion.to_dict()
    assert dumped_settings["ai_model_id"] == settings["deployment_name"]
    assert settings["endpoint"] in str(dumped_settings["base_url"])
    assert settings["deployment_name"] in str(dumped_settings["base_url"])
    assert settings["api_key"] == dumped_settings["api_key"]
    assert settings["api_version"] == dumped_settings["api_version"]

    # Assert that the default header we added is present in the dumped_settings default headers
    for key, value in default_headers.items():
        assert key in dumped_settings["default_headers"]
        assert dumped_settings["default_headers"][key] == value<|MERGE_RESOLUTION|>--- conflicted
+++ resolved
@@ -77,19 +77,7 @@
     await azure_text_completion.complete(prompt, complete_prompt_execution_settings)
 
     mock_create.assert_awaited_once_with(
-<<<<<<< HEAD
-        model=deployment_name,
-=======
         model=azure_openai_unit_test_env["AZURE_OPENAI_TEXT_DEPLOYMENT_NAME"],
-        frequency_penalty=complete_prompt_execution_settings.frequency_penalty,
-        logit_bias={},
-        max_tokens=complete_prompt_execution_settings.max_tokens,
-        n=complete_prompt_execution_settings.number_of_responses,
-        presence_penalty=complete_prompt_execution_settings.presence_penalty,
-        stream=False,
-        temperature=complete_prompt_execution_settings.temperature,
-        top_p=complete_prompt_execution_settings.top_p,
->>>>>>> 08bcc803
         prompt=prompt,
     )
 
@@ -111,12 +99,7 @@
     await azure_text_completion.complete(prompt, complete_prompt_execution_settings)
 
     mock_create.assert_awaited_once_with(
-<<<<<<< HEAD
-        model=deployment_name,
-=======
         model=azure_openai_unit_test_env["AZURE_OPENAI_TEXT_DEPLOYMENT_NAME"],
-        frequency_penalty=complete_prompt_execution_settings.frequency_penalty,
->>>>>>> 08bcc803
         logit_bias=complete_prompt_execution_settings.logit_bias,
         prompt=prompt,
     )
