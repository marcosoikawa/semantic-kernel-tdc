# Copyright (c) Microsoft. All rights reserved.

import os
from unittest.mock import AsyncMock, patch

import openai
import pytest
from httpx import Request, Response
from openai import AsyncAzureOpenAI
from openai.resources.chat.completions import AsyncCompletions as AsyncChatCompletions
from pydantic import ValidationError

from semantic_kernel.connectors.ai.chat_completion_client_base import ChatCompletionClientBase
from semantic_kernel.connectors.ai.function_call_behavior import FunctionCallBehavior
from semantic_kernel.connectors.ai.open_ai import AzureChatCompletion
from semantic_kernel.connectors.ai.open_ai.const import USER_AGENT
from semantic_kernel.connectors.ai.open_ai.exceptions.content_filter_ai_exception import (
    ContentFilterAIException,
    ContentFilterResultSeverity,
)
from semantic_kernel.connectors.ai.open_ai.prompt_execution_settings.azure_chat_prompt_execution_settings import (
    AzureAISearchDataSource,
    AzureChatPromptExecutionSettings,
    ExtraBody,
)
from semantic_kernel.contents.chat_history import ChatHistory
from semantic_kernel.exceptions import ServiceInitializationError, ServiceInvalidExecutionSettingsError
from semantic_kernel.exceptions.service_exceptions import ServiceResponseException
from semantic_kernel.kernel import Kernel


def test_azure_chat_completion_init(azure_openai_unit_test_env) -> None:
    # Test successful initialization
    azure_chat_completion = AzureChatCompletion()

    assert azure_chat_completion.client is not None
    assert isinstance(azure_chat_completion.client, AsyncAzureOpenAI)
    assert azure_chat_completion.ai_model_id == azure_openai_unit_test_env["AZURE_OPENAI_CHAT_DEPLOYMENT_NAME"]
    assert isinstance(azure_chat_completion, ChatCompletionClientBase)


def test_azure_chat_completion_init_base_url(azure_openai_unit_test_env) -> None:
    # Custom header for testing
    default_headers = {"X-Unit-Test": "test-guid"}

    azure_chat_completion = AzureChatCompletion(
        default_headers=default_headers,
    )

    assert azure_chat_completion.client is not None
    assert isinstance(azure_chat_completion.client, AsyncAzureOpenAI)
    assert azure_chat_completion.ai_model_id == azure_openai_unit_test_env["AZURE_OPENAI_CHAT_DEPLOYMENT_NAME"]
    assert isinstance(azure_chat_completion, ChatCompletionClientBase)
    for key, value in default_headers.items():
        assert key in azure_chat_completion.client.default_headers
        assert azure_chat_completion.client.default_headers[key] == value


@pytest.mark.parametrize("exclude_list", [["AZURE_OPENAI_CHAT_DEPLOYMENT_NAME"]], indirect=True)
def test_azure_chat_completion_init_with_empty_deployment_name(azure_openai_unit_test_env) -> None:
    with pytest.raises(ValidationError):
        AzureChatCompletion()


@pytest.mark.parametrize("exclude_list", [["AZURE_OPENAI_API_KEY"]], indirect=True)
def test_azure_chat_completion_init_with_empty_api_key(azure_openai_unit_test_env) -> None:
    with pytest.raises(ServiceInitializationError):
        AzureChatCompletion()


@pytest.mark.parametrize("exclude_list", [["AZURE_OPENAI_ENDPOINT", "AZURE_OPENAI_BASE_URL"]], indirect=True)
def test_azure_chat_completion_init_with_empty_endpoint_and_base_url(azure_openai_unit_test_env) -> None:
    with pytest.raises(ServiceInitializationError):
        AzureChatCompletion()


@pytest.mark.parametrize("override_env_param_dict", [{"AZURE_OPENAI_ENDPOINT": "http://test.com"}], indirect=True)
def test_azure_chat_completion_init_with_invalid_endpoint(azure_openai_unit_test_env) -> None:
    with pytest.raises(ServiceInitializationError):
        AzureChatCompletion()


@pytest.mark.asyncio
@patch.object(AsyncChatCompletions, "create", new_callable=AsyncMock)
async def test_azure_chat_completion_call_with_parameters(
    mock_create, kernel: Kernel, azure_openai_unit_test_env, chat_history: ChatHistory
) -> None:
    chat_history.add_user_message("hello world")
    complete_prompt_execution_settings = AzureChatPromptExecutionSettings(service_id="test_service_id")

    azure_chat_completion = AzureChatCompletion()
    await azure_chat_completion.complete_chat(
        chat_history=chat_history, settings=complete_prompt_execution_settings, kernel=kernel
    )
    mock_create.assert_awaited_once_with(
<<<<<<< HEAD
        model=deployment_name,
=======
        model=azure_openai_unit_test_env["AZURE_OPENAI_CHAT_DEPLOYMENT_NAME"],
        frequency_penalty=complete_prompt_execution_settings.frequency_penalty,
        logit_bias={},
        max_tokens=complete_prompt_execution_settings.max_tokens,
        n=complete_prompt_execution_settings.number_of_responses,
        presence_penalty=complete_prompt_execution_settings.presence_penalty,
        stream=False,
        temperature=complete_prompt_execution_settings.temperature,
        top_p=complete_prompt_execution_settings.top_p,
>>>>>>> 08bcc803
        messages=azure_chat_completion._prepare_chat_history_for_request(chat_history),
    )


@pytest.mark.asyncio
@patch.object(AsyncChatCompletions, "create", new_callable=AsyncMock)
async def test_azure_chat_completion_call_with_parameters_and_Logit_Bias_Defined(
    mock_create, kernel: Kernel, azure_openai_unit_test_env, chat_history: ChatHistory
) -> None:
    prompt = "hello world"
    chat_history.add_user_message(prompt)
    complete_prompt_execution_settings = AzureChatPromptExecutionSettings()

    token_bias = {"1": -100}
    complete_prompt_execution_settings.logit_bias = token_bias

    azure_chat_completion = AzureChatCompletion()

    await azure_chat_completion.complete_chat(
        chat_history=chat_history, settings=complete_prompt_execution_settings, kernel=kernel
    )

    mock_create.assert_awaited_once_with(
        model=azure_openai_unit_test_env["AZURE_OPENAI_CHAT_DEPLOYMENT_NAME"],
        messages=azure_chat_completion._prepare_chat_history_for_request(chat_history),
        logit_bias=token_bias,
    )


@pytest.mark.asyncio
@patch.object(AsyncChatCompletions, "create", new_callable=AsyncMock)
async def test_azure_chat_completion_call_with_parameters_and_Stop_Defined(
    mock_create,
    azure_openai_unit_test_env,
) -> None:
    prompt = "hello world"
    messages = [{"role": "user", "content": prompt}]
    complete_prompt_execution_settings = AzureChatPromptExecutionSettings()

    stop = ["!"]
    complete_prompt_execution_settings.stop = stop

    azure_chat_completion = AzureChatCompletion()

    await azure_chat_completion.complete(prompt=prompt, settings=complete_prompt_execution_settings)

    mock_create.assert_awaited_once_with(
        model=azure_openai_unit_test_env["AZURE_OPENAI_CHAT_DEPLOYMENT_NAME"],
        messages=messages,
        stop=complete_prompt_execution_settings.stop,
    )


def test_azure_chat_completion_serialize(azure_openai_unit_test_env) -> None:
    default_headers = {"X-Test": "test"}

    settings = {
        "deployment_name": azure_openai_unit_test_env["AZURE_OPENAI_CHAT_DEPLOYMENT_NAME"],
        "endpoint": azure_openai_unit_test_env["AZURE_OPENAI_ENDPOINT"],
        "api_key": azure_openai_unit_test_env["AZURE_OPENAI_API_KEY"],
        "api_version": azure_openai_unit_test_env["AZURE_OPENAI_API_VERSION"],
        "default_headers": default_headers,
    }

    azure_chat_completion = AzureChatCompletion.from_dict(settings)
    dumped_settings = azure_chat_completion.to_dict()
    assert dumped_settings["ai_model_id"] == settings["deployment_name"]
    assert settings["endpoint"] in str(dumped_settings["base_url"])
    assert settings["deployment_name"] in str(dumped_settings["base_url"])
    assert settings["api_key"] == dumped_settings["api_key"]
    assert settings["api_version"] == dumped_settings["api_version"]

    # Assert that the default header we added is present in the dumped_settings default headers
    for key, value in default_headers.items():
        assert key in dumped_settings["default_headers"]
        assert dumped_settings["default_headers"][key] == value

    # Assert that the 'User-agent' header is not present in the dumped_settings default headers
    assert USER_AGENT not in dumped_settings["default_headers"]


@pytest.mark.asyncio
@patch.object(AsyncChatCompletions, "create", new_callable=AsyncMock)
async def test_azure_chat_completion_with_data_call_with_parameters(
    mock_create, kernel: Kernel, azure_openai_unit_test_env, chat_history: ChatHistory
) -> None:
    prompt = "hello world"
    messages_in = chat_history
    messages_in.add_user_message(prompt)
    messages_out = ChatHistory()
    messages_out.add_user_message(prompt)

    expected_data_settings = {
        "dataSources": [
            {
                "type": "AzureCognitiveSearch",
                "parameters": {
                    "indexName": "test_index",
                    "endpoint": "https://test-endpoint-search.com",
                    "key": "test_key",
                },
            }
        ]
    }

    complete_prompt_execution_settings = AzureChatPromptExecutionSettings(extra_body=expected_data_settings)

    azure_chat_completion = AzureChatCompletion()

    await azure_chat_completion.complete_chat(
        chat_history=messages_in, settings=complete_prompt_execution_settings, kernel=kernel
    )

    mock_create.assert_awaited_once_with(
        model=azure_openai_unit_test_env["AZURE_OPENAI_CHAT_DEPLOYMENT_NAME"],
        messages=azure_chat_completion._prepare_chat_history_for_request(messages_out),
        extra_body=expected_data_settings,
    )


@pytest.mark.asyncio
@patch.object(AsyncChatCompletions, "create", new_callable=AsyncMock)
async def test_azure_chat_completion_call_with_data_parameters_and_function_calling(
    mock_create, kernel: Kernel, azure_openai_unit_test_env, chat_history: ChatHistory
) -> None:
    prompt = "hello world"
    chat_history.add_user_message(prompt)

    ai_source = AzureAISearchDataSource(
        parameters={
            "indexName": "test-index",
            "endpoint": "test-endpoint",
            "authentication": {"type": "api_key", "api_key": "test-key"},
        }
    )
    extra = ExtraBody(data_sources=[ai_source])

    azure_chat_completion = AzureChatCompletion()

    functions = [{"name": "test-function", "description": "test-description"}]
    complete_prompt_execution_settings = AzureChatPromptExecutionSettings(
        function_call="test-function",
        functions=functions,
        extra_body=extra,
    )

    await azure_chat_completion.complete_chat(
        chat_history=chat_history,
        settings=complete_prompt_execution_settings,
        kernel=kernel,
    )

    expected_data_settings = extra.model_dump(exclude_none=True, by_alias=True, exclude_defaults=True)

    mock_create.assert_awaited_once_with(
        model=azure_openai_unit_test_env["AZURE_OPENAI_CHAT_DEPLOYMENT_NAME"],
        messages=azure_chat_completion._prepare_chat_history_for_request(chat_history),
        extra_body=expected_data_settings,
        functions=functions,
        function_call=complete_prompt_execution_settings.function_call,
    )


@pytest.mark.asyncio
@patch.object(AsyncChatCompletions, "create", new_callable=AsyncMock)
async def test_azure_chat_completion_call_with_data_with_parameters_and_Stop_Defined(
    mock_create, kernel: Kernel, azure_openai_unit_test_env, chat_history: ChatHistory
) -> None:
    chat_history.add_user_message("hello world")
    complete_prompt_execution_settings = AzureChatPromptExecutionSettings()

    stop = ["!"]
    complete_prompt_execution_settings.stop = stop

    ai_source = AzureAISearchDataSource(
        parameters={
            "indexName": "test-index",
            "endpoint": "test-endpoint",
            "authentication": {"type": "api_key", "api_key": "test-key"},
        }
    )
    extra = ExtraBody(data_sources=[ai_source])

    complete_prompt_execution_settings.extra_body = extra

    azure_chat_completion = AzureChatCompletion()

    await azure_chat_completion.complete_chat(chat_history, complete_prompt_execution_settings, kernel=kernel)

    expected_data_settings = extra.model_dump(exclude_none=True, by_alias=True, exclude_defaults=True)

    mock_create.assert_awaited_once_with(
        model=azure_openai_unit_test_env["AZURE_OPENAI_CHAT_DEPLOYMENT_NAME"],
        messages=azure_chat_completion._prepare_chat_history_for_request(chat_history),
        stop=complete_prompt_execution_settings.stop,
        extra_body=expected_data_settings,
    )


CONTENT_FILTERED_ERROR_MESSAGE = (
    "The response was filtered due to the prompt triggering Azure OpenAI's content management policy. Please "
    "modify your prompt and retry. To learn more about our content filtering policies please read our "
    "documentation: https://go.microsoft.com/fwlink/?linkid=2198766"
)
CONTENT_FILTERED_ERROR_FULL_MESSAGE = (
    "Error code: 400 - {'error': {'message': \"%s\", 'type': null, 'param': 'prompt', 'code': 'content_filter', "
    "'status': 400, 'innererror': {'code': 'ResponsibleAIPolicyViolation', 'content_filter_result': {'hate': "
    "{'filtered': True, 'severity': 'high'}, 'self_harm': {'filtered': False, 'severity': 'safe'}, 'sexual': "
    "{'filtered': False, 'severity': 'safe'}, 'violence': {'filtered': False, 'severity': 'safe'}}}}}"
) % CONTENT_FILTERED_ERROR_MESSAGE


@pytest.mark.asyncio
@patch.object(AsyncChatCompletions, "create")
async def test_azure_chat_completion_content_filtering_raises_correct_exception(
    mock_create, kernel: Kernel, azure_openai_unit_test_env, chat_history: ChatHistory
) -> None:
    prompt = "some prompt that would trigger the content filtering"
    chat_history.add_user_message(prompt)
    complete_prompt_execution_settings = AzureChatPromptExecutionSettings()

    test_endpoint = os.getenv("AZURE_OPENAI_ENDPOINT")
    mock_create.side_effect = openai.BadRequestError(
        CONTENT_FILTERED_ERROR_FULL_MESSAGE,
        response=Response(400, request=Request("POST", test_endpoint)),
        body={
            "message": CONTENT_FILTERED_ERROR_MESSAGE,
            "type": None,
            "param": "prompt",
            "code": "content_filter",
            "status": 400,
            "innererror": {
                "code": "ResponsibleAIPolicyViolation",
                "content_filter_result": {
                    "hate": {"filtered": True, "severity": "high"},
                    "self_harm": {"filtered": False, "severity": "safe"},
                    "sexual": {"filtered": False, "severity": "safe"},
                    "violence": {"filtered": False, "severity": "safe"},
                },
            },
        },
    )

    azure_chat_completion = AzureChatCompletion()

    with pytest.raises(ContentFilterAIException, match="service encountered a content error") as exc_info:
        await azure_chat_completion.complete_chat(chat_history, complete_prompt_execution_settings, kernel=kernel)

    content_filter_exc = exc_info.value
    assert content_filter_exc.param == "prompt"
    assert content_filter_exc.content_filter_result["hate"].filtered
    assert content_filter_exc.content_filter_result["hate"].severity == ContentFilterResultSeverity.HIGH


@pytest.mark.asyncio
@patch.object(AsyncChatCompletions, "create")
async def test_azure_chat_completion_content_filtering_without_response_code_raises_with_default_code(
    mock_create, kernel: Kernel, azure_openai_unit_test_env, chat_history: ChatHistory
) -> None:
    prompt = "some prompt that would trigger the content filtering"
    chat_history.add_user_message(prompt)
    complete_prompt_execution_settings = AzureChatPromptExecutionSettings()

    test_endpoint = os.getenv("AZURE_OPENAI_ENDPOINT")
    mock_create.side_effect = openai.BadRequestError(
        CONTENT_FILTERED_ERROR_FULL_MESSAGE,
        response=Response(400, request=Request("POST", test_endpoint)),
        body={
            "message": CONTENT_FILTERED_ERROR_MESSAGE,
            "type": None,
            "param": "prompt",
            "code": "content_filter",
            "status": 400,
            "innererror": {
                "content_filter_result": {
                    "hate": {"filtered": True, "severity": "high"},
                    "self_harm": {"filtered": False, "severity": "safe"},
                    "sexual": {"filtered": False, "severity": "safe"},
                    "violence": {"filtered": False, "severity": "safe"},
                },
            },
        },
    )

    azure_chat_completion = AzureChatCompletion()

    with pytest.raises(ContentFilterAIException, match="service encountered a content error"):
        await azure_chat_completion.complete_chat(chat_history, complete_prompt_execution_settings, kernel=kernel)


@pytest.mark.asyncio
@patch.object(AsyncChatCompletions, "create")
async def test_azure_chat_completion_bad_request_non_content_filter(
    mock_create, kernel: Kernel, azure_openai_unit_test_env, chat_history: ChatHistory
) -> None:
    prompt = "some prompt that would trigger the content filtering"
    chat_history.add_user_message(prompt)
    complete_prompt_execution_settings = AzureChatPromptExecutionSettings()

    test_endpoint = os.getenv("AZURE_OPENAI_ENDPOINT")
    mock_create.side_effect = openai.BadRequestError(
        "The request was bad.", response=Response(400, request=Request("POST", test_endpoint)), body={}
    )

    azure_chat_completion = AzureChatCompletion()

    with pytest.raises(ServiceResponseException, match="service failed to complete the prompt"):
        await azure_chat_completion.complete_chat(chat_history, complete_prompt_execution_settings, kernel=kernel)


@pytest.mark.asyncio
@patch.object(AsyncChatCompletions, "create")
async def test_azure_chat_completion_no_kernel_provided_throws_error(
    mock_create, azure_openai_unit_test_env, chat_history: ChatHistory
) -> None:
    prompt = "some prompt that would trigger the content filtering"
    chat_history.add_user_message(prompt)
    complete_prompt_execution_settings = AzureChatPromptExecutionSettings(
        function_call_behavior=FunctionCallBehavior.AutoInvokeKernelFunctions()
    )

    test_endpoint = os.getenv("AZURE_OPENAI_ENDPOINT")
    mock_create.side_effect = openai.BadRequestError(
        "The request was bad.", response=Response(400, request=Request("POST", test_endpoint)), body={}
    )

    azure_chat_completion = AzureChatCompletion()

    with pytest.raises(
        ServiceInvalidExecutionSettingsError,
        match="The kernel argument and arguments are required for auto invoking OpenAI tool calls.",
    ):
        await azure_chat_completion.complete_chat(chat_history, complete_prompt_execution_settings)<|MERGE_RESOLUTION|>--- conflicted
+++ resolved
@@ -93,19 +93,7 @@
         chat_history=chat_history, settings=complete_prompt_execution_settings, kernel=kernel
     )
     mock_create.assert_awaited_once_with(
-<<<<<<< HEAD
-        model=deployment_name,
-=======
-        model=azure_openai_unit_test_env["AZURE_OPENAI_CHAT_DEPLOYMENT_NAME"],
-        frequency_penalty=complete_prompt_execution_settings.frequency_penalty,
-        logit_bias={},
-        max_tokens=complete_prompt_execution_settings.max_tokens,
-        n=complete_prompt_execution_settings.number_of_responses,
-        presence_penalty=complete_prompt_execution_settings.presence_penalty,
-        stream=False,
-        temperature=complete_prompt_execution_settings.temperature,
-        top_p=complete_prompt_execution_settings.top_p,
->>>>>>> 08bcc803
+        model=azure_openai_unit_test_env["AZURE_OPENAI_CHAT_DEPLOYMENT_NAME"],
         messages=azure_chat_completion._prepare_chat_history_for_request(chat_history),
     )
 
