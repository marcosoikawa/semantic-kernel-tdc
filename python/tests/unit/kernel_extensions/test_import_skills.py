--- conflicted
+++ resolved
@@ -11,11 +11,7 @@
     kernel = sk.Kernel()
     api_key = "test-api-key"
     org_id = "test-org-id"
-<<<<<<< HEAD
-    kernel.add_text_service(
-=======
-    kernel.config.add_text_completion_service(
->>>>>>> 34a4e6b9
+    kernel.add_text_completion_service(
         "test-completion-service",
         sk_oai.OpenAITextCompletion("text-davinci-003", api_key, org_id),
     )
