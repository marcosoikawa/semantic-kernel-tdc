# Dev Setup

This document describes how to setup your environment with Python and Poetry,
if you're working on new features or a bug fix for Semantic Kernel, or simply
want to run the tests included.

## LLM setup

Make sure you have an
[Open AI API Key](https://openai.com/api/) or
[Azure Open AI service key](https://learn.microsoft.com/azure/cognitive-services/openai/quickstart?pivots=rest-api)

Copy those keys into a `.env` file (see the `.env.example` file):

```bash
OPENAI_API_KEY=""
OPENAI_ORG_ID=""
AZURE_OPENAI_DEPLOYMENT_NAME=""
AZURE_OPENAI_ENDPOINT=""
AZURE_OPENAI_API_KEY=""
```

We suggest adding a copy of the `.env` file under these folders:

- [python/tests](tests)
- [./notebooks](./notebooks).

## System setup

To get started, you'll need VSCode and a local installation of Python 3.8+.

You can run:

```python
    python3 --version ; pip3 --version ; code -v
```

to verify that you have the required dependencies.

## If you're on WSL

Check that you've cloned the repository to `~/workspace` or a similar folder.
Avoid `/mnt/c/` and prefer using your WSL user's home directory.

Ensure you have the WSL extension for VSCode installed (and the Python extension
for VSCode installed).

You'll also need `pip3` installed. If you don't yet have a `python3` install in WSL,
you can run:

```bash
sudo apt-get update && sudo apt-get install python3 python3-pip
```

ℹ️ **Note**: if you don't have your PATH setup to find executables installed by `pip3`,
you may need to run `~/.local/bin/poetry install` and `~/.local/bin/poetry shell`
instead. You can fix this by adding `export PATH="$HOME/.local/bin:$PATH"` to
your `~/.bashrc` and closing/re-opening the terminal.\_

## Using Poetry

Poetry allows to use SK from the local files, without worrying about paths, as
if you had SK pip package installed.

To install Poetry in your system, first, navigate to the directory containing
this README using your chosen shell. You will need to have Python 3.8+ installed.

Install the Poetry package manager and create a project virtual environment.
Note: SK requires at least Poetry 1.2.0.

```bash
# Install poetry package
pip3 install poetry

# Use poetry to install base project dependencies
poetry install

# If you want to use connectors such as hugging face
# poetry install --with <connector group name>
# example: poetry install --with hugging_face

# Use poetry to activate project venv
poetry shell
```

## VSCode Setup

Open any of the `.py` files in the project and run the `Python: Select Interpreter`
command from the command palette. Make sure the virtual env (venv) created by
`poetry` is selected.
The python you're looking for should be under `~/.cache/pypoetry/virtualenvs/semantic-kernel-.../bin/python`.

If prompted, install `black` and `flake8` (if VSCode doesn't find those packages,
it will prompt you to install them).

## Tests

You can run the unit tests under the [tests/unit](tests/unit/) folder.

```bash
    cd python
    poetry install
    poetry run pytest tests/unit
```

You can run the integration tests under the [tests/integration](tests/integration/) folder.

```bash
    cd python
    poetry install
    poetry run pytest tests/integration
```

You can also run all the tests together under the [tests](tests/) folder.

```bash
    cd python
    poetry install
    poetry run pytest tests
```

## Tools and scripts

## Pydantic and Serialization

[Pydantic Documentation](https://docs.pydantic.dev/1.10/)

### Overview

This section describes how one can enable serialization for their class using Pydantic.

IMPORTANT: This document (and SemanticKernel) currently use Pydantic 1.x. When SK is upgraded
to use Pydantic 2.x, this document will be upgraded accordingly.

### Terminology

There are 3 types of classes you need to be aware of when enabling serialization with Pydantic:

1. Classes which contain no data - examples are Protocols, ABC subclasses and any other classes
   that don't contain any data that needs to be serialized.
2. Classes which contain data that need to be serialized, but don't contain any generic classes.
3. Classes which contain data that need to be serialized, AND contain generic classes.

### Upgrading existing classes to use Pydantic

#### Classes without any data

Let's take the following classes as examples - 1 ABC, 1 Protocol, and 1 class that only contains
data that doesn't need to be serialized.

```python
class A(Protocol):
    def some_method(self, *args, **kwargs): ...

class B(ABC):
    def some_method(self, *args, **kwargs): ...

class C:
    def __init__(self):
        # IMPORTANT: These variables are NOT being passed into the initializer
        # so they don't need to be serialized. If the are though, you'll have
        # to treat this as a class that contains data that needs to be serialized
        self._a = ...
```

For `Protocol` subclasses, nothing needs to be done, and they can be left as is.

For the remaining types, SemanticKernel provides a class named `PydanticField`. Subclassing
from this field is sufficient to have these types of classes as valid Pydantic fields, and allows
any class using them as attributes to be serialized.

```python
from semantic_kernel.sk_pydantic import PydanticField

class B(PydanticField): ... # correct, B is still an ABC because PydanticField subclasses ABC
class B(PydanticField, ABC): ... # Also correct
class B(ABC, PydanticField): ... # ERROR: Python cannot find a valid super class ordering.

class C(PydanticField): ... # No other changes needed
```

The classes B and C can now be used as valid Pydantic Field annotations.

````python
from pydantic import BaseModel

class MyModel(BaseModel):
    b: B
    c: C
```

Class A can only be used as a Pydantic Field annotation for a Pydantic BaseModel subclass
which is configured to allow arbitrary field types like so:

```python
from pydantic import BaseModel
class IncorrectModel(BaseModel):
    a: A  # Pydantic error

class CorrectModel(BaseModel):
    a: A  # Okay
    class Config:  # Configuration that tells Pydantic to allow field types that it can't serialize
        arbitrary_types_allowed = True
````

#### Classes with data, but no Generic types that need to be serialized

If your class has any data that needs to be serialized, but the field annotation for that data type
in your class is not a Generic type, this section applies to you.

Let's take the following example:

```python
class A:
    def __init__(self, a: int, b: float, c: List[float], d: dict[str, tuple[float, str]] = {}):
        # Since a, b, c and d are needed to initialize this class, they need to be serialized
        # if can be serialized.
        # Although a, b, c and d are builtin python types, any valid pydantic field can be used
        # here. This includes the classes defined in the previous category.
        self.a = a
        self.b = b
        self.c = c
        self.d = d
```

You would convert this to a Pydantic class by subclassing from the `SKBaseModel` class.

```python
from pydantic import Field
from semantic_kernel.sk_pydantic import SKBaseModel

class A(SKBaseModel):
    # The notation for the fields is similar to dataclasses.
    a: int
    b: float
    c: List[float]
    # Only, instead of using dataclasses.field, you would use pydantic.Field
    d: dict[str, tuple[flost, str]] = Field(default_factory=dict)
```

#### Classes with data that need to be serialized, and some of them are Generic types

Let's take the following example:

```python
from typing import TypeVar

T1 = TypeVar("T1")
T2 = TypeVar("T2", bound=<some class>)

class A:
    def __init__(a: int, b: T1, c: T2):
        self.a = a
        self.b = b
        self.c = c
```

You can uses the `SKGenericModel` to convert these to pydantic serializable classes.

```python
from typing import Generic

from semantic_kernel.sk_pydantic import SKGenericModel

class A(SKGenericModel, Generic[T1, T2]):
    # T1 and T2 must be specified in the Generic argument otherwise, pydantic will
    # NOT be able to serialize this class
    a: int
    b: T1
    c: T2
```

## Pipeline checks

To run the same checks that run during the GitHub Action build, you can use
this command, from the [python](../python) folder:

<<<<<<< HEAD
```bash
    poetry run pre-commit run -c .conf/.pre-commit-config.yaml -a
```

## Running ruff

```bash
    poetry run ruff check .
```
=======
    poetry run pre-commit run -c .conf/.pre-commit-config.yaml -a
>>>>>>> 8d5055ab
<|MERGE_RESOLUTION|>--- conflicted
+++ resolved
@@ -275,16 +275,6 @@
 To run the same checks that run during the GitHub Action build, you can use
 this command, from the [python](../python) folder:
 
-<<<<<<< HEAD
 ```bash
     poetry run pre-commit run -c .conf/.pre-commit-config.yaml -a
-```
-
-## Running ruff
-
-```bash
-    poetry run ruff check .
-```
-=======
-    poetry run pre-commit run -c .conf/.pre-commit-config.yaml -a
->>>>>>> 8d5055ab
+```