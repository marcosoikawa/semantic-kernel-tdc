--- conflicted
+++ resolved
@@ -10,7 +10,7 @@
 python = "^3.8"
 aiohttp = "^3.8"
 numpy = "^1.24.2"
-openai = "1.3.5"
+openai = "1.6.1"
 aiofiles = "^23.1.0"
 python-dotenv = "1.0.0"
 regex = "^2023.6.3"
@@ -46,11 +46,7 @@
 chromadb = "0.4.13"
 
 [tool.poetry.group.milvus.dependencies]
-<<<<<<< HEAD
-pymilvus = "^2.2.11"
-=======
 pymilvus = "2.2.16"
->>>>>>> b91529a6
 milvus = "2.2.16"
 
 [tool.poetry.group.weaviate.dependencies]
