[tool.poetry]
name = "semantic-kernel"
version = "0.3.1.dev"
description = ""
authors = ["Microsoft <SK-Support@microsoft.com>"]
readme = "pip/README.md"
packages = [{include = "semantic_kernel"}]

[tool.poetry.dependencies]
python = "^3.8"
numpy = "^1.24.2"
openai = "^0.27.0"
aiofiles = "^23.1.0"
python-dotenv = "1.0.0"
regex = "^2023.6.3"

[tool.poetry.group.dev.dependencies]
pre-commit = "3.3.3"
black = {version = "23.3.0", allow-prereleases = true}
ipykernel = "^6.21.1"
pytest = "7.3.2"
<<<<<<< HEAD
ruff = "0.0.272"
=======
ruff = "0.0.273"
>>>>>>> f8a8d884
pytest-asyncio = "0.21.0"

[tool.poetry.group.hugging_face.dependencies]
transformers = "^4.28.1"
sentence-transformers = "^2.2.2"
torch = "2.0.1"

[tool.poetry.group.chromadb.dependencies]
chromadb = "^0.3.23"


[tool.poetry.group.weaviate.dependencies]
weaviate-client = "^3.18.0"

[tool.isort]
profile = "black"

[tool.ruff]
select = ["E", "F", "I"]
line-length = 120

[build-system]
requires = ["poetry-core"]
build-backend = "poetry.core.masonry.api"
<|MERGE_RESOLUTION|>--- conflicted
+++ resolved
@@ -19,11 +19,7 @@
 black = {version = "23.3.0", allow-prereleases = true}
 ipykernel = "^6.21.1"
 pytest = "7.3.2"
-<<<<<<< HEAD
-ruff = "0.0.272"
-=======
 ruff = "0.0.273"
->>>>>>> f8a8d884
 pytest-asyncio = "0.21.0"
 
 [tool.poetry.group.hugging_face.dependencies]
