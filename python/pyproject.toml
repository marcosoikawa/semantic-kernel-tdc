[project]
name = "semantic-kernel"
description = "Semantic Kernel Python SDK"
authors = [{ name = "Microsoft", email = "SK-Support@microsoft.com"}]
readme = "pip/README.md"
# Version read from __version__ field in __init__.py by Flit
dynamic = ["version"]
requires-python = ">=3.10,<3.13"
license = {file = "LICENSE"}
urls.homepage = "https://learn.microsoft.com/en-us/semantic-kernel/overview/"
urls.source = "https://github.com/microsoft/semantic-kernel/tree/main/python"
urls.release_notes = "https://github.com/microsoft/semantic-kernel/releases?q=tag%3Apython-1&expanded=true"
urls.issues = "https://github.com/microsoft/semantic-kernel/issues"
classifiers = [
<<<<<<< HEAD
=======
  "License :: OSI Approved :: MIT License",
>>>>>>> 6009370c
  "Development Status :: 5 - Production/Stable",
  "Intended Audience :: Developers",
  "Programming Language :: Python :: 3",
  "Programming Language :: Python :: 3.10",
  "Programming Language :: Python :: 3.11",
  "Programming Language :: Python :: 3.12",
  "Framework :: Pydantic :: 2",
  "Typing :: Typed",
]
dependencies = [
    "aiohttp ~= 3.8",
    "pydantic ~= 2.0",
    "pydantic-settings ~= 2.0",
    "defusedxml ~= 0.7",

    # embeddings
    "numpy ~= 1.25.0; python_version < '3.12'",
    "numpy ~= 1.26.0; python_version >= '3.12'",

    # openai connector
    "openai ~= 1.0",

    # openapi and swagger
    "openapi_core >= 0.18,<0.20",

    # OpenTelemetry
    "opentelemetry-api ~= 1.24",
    "opentelemetry-sdk ~= 1.24",

    "prance ~= 23.6.21.0",

    # templating
    "pybars4 ~= 0.9",
    "jinja2 ~= 3.1",
    "nest-asyncio ~= 1.6"
]

### Optional dependencies
[project.optional-dependencies]
azure = [
    "azure-ai-inference >= 1.0.0b3",
    "azure-search-documents >= 11.6.0b4",
    "azure-identity ~= 1.13",
    "azure-cosmos ~= 4.7"
]
chroma = [
    "chromadb >= 0.4,<0.6"
]
google = [
    "google-cloud-aiplatform ~= 1.60",
    "google-generativeai ~= 0.7"
]
hugging_face = [
    "transformers[torch] ~= 4.28",
    "sentence-transformers ~= 2.2",
    "torch == 2.2.2"
]
mongo = [
    "motor ~= 3.3.2"
]
notebooks = [
    "ipykernel ~= 6.29"
]
milvus = [
    "pymilvus >= 2.3,<2.4",
    "milvus >= 2.3,<2.3.8; platform_system != 'Windows'"
]
mistralai = [
    "mistralai ~= 0.4"
]
ollama = [
    "ollama ~= 0.2"
]
anthropic = [
    "anthropic ~= 0.32"
]
pinecone = [
    "pinecone-client ~= 5.0"
]
postgres = [
    "psycopg[binary,pool] ~= 3.2"
]
qdrant = [
    "qdrant-client ~= 1.9"
]
redis = [
    "redis[hiredis] ~= 5.0",
    "types-redis ~= 4.6.0.20240425"
]
usearch = [
    "usearch ~= 2.9",
    "pyarrow >= 12.0,<18.0"
]
weaviate = [
    "weaviate-client >= 3.18,<5.0"
]
pandas = [
    "pandas ~= 2.2"
]

[tool.uv]
prerelease = "if-necessary-or-explicit"
dev-dependencies = [
    "pre-commit ~= 3.7",
    "ipykernel ~= 6.29",
    "nbconvert ~= 7.16",
    "pytest ~= 8.2",
    "pytest-xdist[psutil] ~= 3.6",
    "pytest-cov >= 5.0",
    "pytest-asyncio ~= 0.23",
    "snoop ~= 0.4",
    "mypy >= 1.10",
    "types-PyYAML ~= 6.0.12.20240311",
    "ruff ~= 0.5"
]
environments = [
    "sys_platform == 'darwin'",
    "sys_platform == 'linux'",
    "sys_platform == 'win32'"
]

[tool.pytest.ini_options]
addopts = "-ra -q -r fEX"

[tool.ruff]
line-length = 120
target-version = "py310"
include = ["*.py", "*.pyi", "**/pyproject.toml", "*.ipynb"]
preview = true

[tool.ruff.lint]
fixable = ["ALL"]
unfixable = []
select = [
    "D", #pydocstyle checks
    "E", #error checks
    "F", #pyflakes checks
    "I", #isort
    "CPY", #copyright
    "ISC", #implicit string concat
    "INP", #implicit namespace package
    "RSE", #raise exception parantheses check
    "RET", #flake8-return check
    "SIM", #flake8-simplify check
    "TD", #todos
    "FIX", #fixme checks 
    "ERA", #remove connected out code
    "RUF" #RUF specific rules
]
ignore = [
    "D100", #allow missing docstring in public module
    "D104", #allow missing docstring in public package
    "TD003", #allow missing link to todo issue
    "FIX002" #allow todo
]

[tool.ruff.format]
docstring-code-format = true

[tool.ruff.lint.pydocstyle]
convention = "google"

[tool.ruff.lint.per-file-ignores]
# Ignore all directories named `tests` and `samples`.
"tests/**" = ["D", "INP", "TD", "ERA001", "RUF"]
"samples/**" = ["D", "INP", "ERA001", "RUF"]
# Ignore all files that end in `_test.py`.
"*_test.py" = ["D"]
"*.ipynb" = ["CPY", "E501"]

[tool.ruff.lint.flake8-copyright]
notice-rgx = "^# Copyright \\(c\\) Microsoft\\. All rights reserved\\."
min-file-size = 1

[tool.bandit]
targets = ["semantic_kernel"]
exclude_dirs = ["tests"]

[tool.flit.module]
name = "semantic_kernel"

[build-system]
requires = ["flit-core >= 3.9,<4.0"]
build-backend = "flit_core.buildapi"
<|MERGE_RESOLUTION|>--- conflicted
+++ resolved
@@ -12,10 +12,7 @@
 urls.release_notes = "https://github.com/microsoft/semantic-kernel/releases?q=tag%3Apython-1&expanded=true"
 urls.issues = "https://github.com/microsoft/semantic-kernel/issues"
 classifiers = [
-<<<<<<< HEAD
-=======
   "License :: OSI Approved :: MIT License",
->>>>>>> 6009370c
   "Development Status :: 5 - Production/Stable",
   "Intended Audience :: Developers",
   "Programming Language :: Python :: 3",
