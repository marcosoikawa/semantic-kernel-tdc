--- conflicted
+++ resolved
@@ -46,7 +46,20 @@
     assert endpoint, "Azure OpenAI endpoint not found in .env file"
 
     return deployment or "", api_key, endpoint
+    
+def postgres_settings_from_dot_env() -> str:
+    """Reads the Postgres connection string from the .env file.
 
+    Returns:
+        str: The Postgres connection string
+    """
+    connection_string = None
+    config = dotenv_values(".env")
+    connection_string = config.get("POSTGRES_CONNECTION_STRING", None)
+
+    assert connection_string, "Postgres connection string not found in .env file"
+
+    return connection_string
 
 def pinecone_settings_from_dot_env() -> Tuple[str, Optional[str]]:
     """
@@ -55,7 +68,6 @@
         Tuple[str, str]: The Pinecone API key, the Pinecone Environment
     """
 
-<<<<<<< HEAD
     api_key, environment = None, None
     with open(".env", "r") as f:
         lines = f.readlines()
@@ -65,17 +77,14 @@
                 parts = line.split("=")[1:]
                 api_key = "=".join(parts).strip().strip('"')
                 continue
-=======
-    assert connection_string, "Postgres connection string not found in .env file"
->>>>>>> 0c158628
 
             if line.startswith("PINECONE_ENVIRONMENT"):
                 parts = line.split("=")[1:]
                 environment = "=".join(parts).strip().strip('"')
                 continue
 
-    assert api_key is not None, "Pinecone API key not found in .env file"
-    assert environment is not None, "Pinecone environment not found in .env file"
+    assert api_key, "Pinecone API key not found in .env file"
+    assert environment, "Pinecone environment not found in .env file"
 
     return api_key, environment
 
@@ -92,18 +101,11 @@
     api_key = config.get("WEAVIATE_API_KEY", None)
     url = config.get("WEAVIATE_URL", None)
 
-<<<<<<< HEAD
     #API key not needed for local Weaviate deployment, URL still needed
     assert url is not None, "Weaviate instance URL not found in .env file"
 
     return api_key, url
-=======
-    assert api_key, "Pinecone API key not found in .env file"
-    assert environment, "Pinecone environment not found in .env file"
-
-    return api_key, environment
-
-
+    
 def bing_search_settings_from_dot_env() -> str:
     """Reads the Bing Search API key from the .env file.
 
@@ -133,5 +135,4 @@
 
     assert api_key is not None, "Google PaLM API key not found in .env file"
 
-    return api_key
->>>>>>> 0c158628
+    return api_key