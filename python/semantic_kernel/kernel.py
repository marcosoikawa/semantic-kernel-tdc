--- conflicted
+++ resolved
@@ -8,22 +8,7 @@
 from semantic_kernel.ai.chat_completion_client_base import ChatCompletionClientBase
 from semantic_kernel.ai.chat_request_settings import ChatRequestSettings
 from semantic_kernel.ai.complete_request_settings import CompleteRequestSettings
-<<<<<<< HEAD
-from semantic_kernel.ai.open_ai.services.azure_text_completion import (
-    AzureTextCompletion,
-)
-from semantic_kernel.ai.open_ai.services.open_ai_chat_completion import (
-    OpenAIChatCompletion,
-)
-from semantic_kernel.ai.open_ai.services.open_ai_text_completion import (
-    OpenAITextCompletion,
-)
-from semantic_kernel.configuration.backend_types import BackendType
-from semantic_kernel.configuration.kernel_config import KernelConfig
-=======
 from semantic_kernel.ai.text_completion_client_base import TextCompletionClientBase
-from semantic_kernel.diagnostics.verify import Verify
->>>>>>> a5a70492
 from semantic_kernel.kernel_base import KernelBase
 from semantic_kernel.kernel_config import KernelConfig
 from semantic_kernel.kernel_exception import KernelException
@@ -255,31 +240,7 @@
                 )
             )
 
-<<<<<<< HEAD
-            if backend.backend_type == BackendType.AzureOpenAI:
-                # TODO: azure impl
-                raise NotImplementedError(
-                    "Azure OpenAI Chat backend is not implemented yet"
-                )
-            elif backend.backend_type == BackendType.OpenAI:
-                if backend.open_ai is None:
-                    raise ValueError(
-                        "The OpenAI backend was requested, but is not configured: "
-                        "unable to prepare the semantic function. "
-                    )
-
-                function.set_chat_backend(
-                    lambda: OpenAIChatCompletion(
-                        backend.open_ai.model_id,  # type: ignore
-                        backend.open_ai.api_key,  # type: ignore
-                        backend.open_ai.org_id,  # type: ignore
-                        self._log,
-                    )
-                )
-            else:
-=======
             if backend is None:
->>>>>>> a5a70492
                 raise AIException(
                     AIException.ErrorCodes.InvalidConfiguration,
                     "Could not load chat backend, unable to prepare semantic function. "
@@ -302,40 +263,7 @@
                 )
             )
 
-<<<<<<< HEAD
-            if backend.backend_type == BackendType.AzureOpenAI:
-                if backend.azure_open_ai is None:
-                    raise ValueError(
-                        "The Azure OpenAI backend was requested, but is "
-                        "not configured: unable to prepare the semantic function. "
-                    )
-                function.set_ai_backend(
-                    lambda: AzureTextCompletion(
-                        backend.azure_open_ai.deployment_name,  # type: ignore
-                        backend.azure_open_ai.endpoint,  # type: ignore
-                        backend.azure_open_ai.api_key,  # type: ignore
-                        backend.azure_open_ai.api_version,  # type: ignore
-                        self._log,
-                    )
-                )
-            elif backend.backend_type == BackendType.OpenAI:
-                if backend.open_ai is None:
-                    raise ValueError(
-                        "The OpenAI backend was requested, but is not configured: "
-                        "unable to prepare the semantic function. "
-                    )
-                function.set_ai_backend(
-                    lambda: OpenAITextCompletion(
-                        backend.open_ai.model_id,  # type: ignore
-                        backend.open_ai.api_key,  # type: ignore
-                        backend.open_ai.org_id,  # type: ignore
-                        self._log,
-                    )
-                )
-            else:
-=======
             if backend is None:
->>>>>>> a5a70492
                 raise AIException(
                     AIException.ErrorCodes.InvalidConfiguration,
                     "Could not load text backend, unable to prepare semantic function. "
