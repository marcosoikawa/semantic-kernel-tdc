# Copyright (c) Microsoft. All rights reserved.
from __future__ import annotations

import logging
from copy import copy
<<<<<<< HEAD
from functools import singledispatchmethod
from typing import TYPE_CHECKING, Any, AsyncGenerator, Callable, Literal, Type, TypeVar, Union
=======
from typing import TYPE_CHECKING, Any, AsyncGenerator, AsyncIterable, Callable, Literal, Type, TypeVar, Union
>>>>>>> 6ce7e1ef

from pydantic import Field, field_validator

from semantic_kernel.connectors.ai.prompt_execution_settings import PromptExecutionSettings
from semantic_kernel.contents.streaming_content_mixin import StreamingContentMixin
from semantic_kernel.events import FunctionInvokedEventArgs, FunctionInvokingEventArgs
from semantic_kernel.exceptions import (
    KernelFunctionAlreadyExistsError,
    KernelFunctionNotFoundError,
    KernelInvokeException,
    KernelPluginNotFoundError,
    KernelServiceNotFoundError,
    ServiceInvalidTypeError,
    TemplateSyntaxError,
)
from semantic_kernel.functions.function_result import FunctionResult
from semantic_kernel.functions.kernel_arguments import KernelArguments
from semantic_kernel.functions.kernel_function_metadata import KernelFunctionMetadata
from semantic_kernel.functions.kernel_plugin import KernelPlugin
from semantic_kernel.kernel_pydantic import KernelBaseModel
from semantic_kernel.prompt_template.const import KERNEL_TEMPLATE_FORMAT_NAME, TEMPLATE_FORMAT_TYPES
from semantic_kernel.prompt_template.prompt_template_base import PromptTemplateBase
from semantic_kernel.prompt_template.prompt_template_config import PromptTemplateConfig
from semantic_kernel.reliability.pass_through_without_retry import PassThroughWithoutRetry
from semantic_kernel.reliability.retry_mechanism_base import RetryMechanismBase
from semantic_kernel.services.ai_service_client_base import AIServiceClientBase
from semantic_kernel.services.ai_service_selector import AIServiceSelector

if TYPE_CHECKING:
    from semantic_kernel.connectors.ai.chat_completion_client_base import ChatCompletionClientBase
    from semantic_kernel.connectors.ai.embeddings.embedding_generator_base import EmbeddingGeneratorBase
    from semantic_kernel.connectors.ai.text_completion_client_base import TextCompletionClientBase
    from semantic_kernel.connectors.openai_plugin.openai_function_execution_parameters import (
        OpenAIFunctionExecutionParameters,
    )
    from semantic_kernel.connectors.openapi_plugin.openapi_function_execution_parameters import (
        OpenAPIFunctionExecutionParameters,
    )
    from semantic_kernel.functions.kernel_function import KernelFunction
    from semantic_kernel.functions.types import KERNEL_FUNCTION_TYPE

T = TypeVar("T")

ALL_SERVICE_TYPES = Union["TextCompletionClientBase", "ChatCompletionClientBase", "EmbeddingGeneratorBase"]

logger: logging.Logger = logging.getLogger(__name__)


class Kernel(KernelBaseModel):
    """
    The Kernel class is the main entry point for the Semantic Kernel. It provides the ability to run
    semantic/native functions, and manage plugins, memory, and AI services.

    Attributes:
        plugins (dict[str, KernelPlugin] | None): The plugins to be used by the kernel
        services (dict[str, AIServiceClientBase]): The services to be used by the kernel
        retry_mechanism (RetryMechanismBase): The retry mechanism to be used by the kernel
        function_invoking_handlers (dict): The function invoking handlers
        function_invoked_handlers (dict): The function invoked handlers
    """

    # region Init

    plugins: dict[str, KernelPlugin] = Field(default_factory=dict)
    services: dict[str, AIServiceClientBase] = Field(default_factory=dict)
    ai_service_selector: AIServiceSelector = Field(default_factory=AIServiceSelector)
    retry_mechanism: RetryMechanismBase = Field(default_factory=PassThroughWithoutRetry)
    function_invoking_handlers: dict[
        int, Callable[["Kernel", FunctionInvokingEventArgs], FunctionInvokingEventArgs]
    ] = Field(default_factory=dict)
    function_invoked_handlers: dict[int, Callable[["Kernel", FunctionInvokedEventArgs], FunctionInvokedEventArgs]] = (
        Field(default_factory=dict)
    )

    def __init__(
        self,
        plugins: KernelPlugin | dict[str, KernelPlugin] | list[KernelPlugin] | None = None,
        services: AIServiceClientBase | list[AIServiceClientBase] | dict[str, AIServiceClientBase] | None = None,
        ai_service_selector: AIServiceSelector | None = None,
        **kwargs: Any,
    ) -> None:
        """
        Initialize a new instance of the Kernel class.

        Args:
            plugins (KernelPlugin | dict[str, KernelPlugin] | list[KernelPlugin] | None):
                The plugins to be used by the kernel, will be rewritten to a dict with plugin name as key
            services (AIServiceClientBase | list[AIServiceClientBase] | dict[str, AIServiceClientBase] | None:
                The services to be used by the kernel, will be rewritten to a dict with service_id as key
            ai_service_selector (AIServiceSelector | None): The AI service selector to be used by the kernel,
                default is based on order of execution settings.
            **kwargs (Any): Additional fields to be passed to the Kernel model,
                these are limited to retry_mechanism and function_invoking_handlers
                and function_invoked_handlers, the best way to add function_invoking_handlers
                and function_invoked_handlers is to use the add_function_invoking_handler
                and add_function_invoked_handler methods.
        """
        args = {
            "services": services,
            "plugins": plugins,
            **kwargs,
        }
        if ai_service_selector:
            args["ai_service_selector"] = ai_service_selector
        super().__init__(**args)

    @field_validator("plugins", mode="before")
    @classmethod
    def rewrite_plugins(
        cls, plugins: KernelPlugin | list[KernelPlugin] | dict[str, KernelPlugin] | None = None
    ) -> dict[str, KernelPlugin]:
        """Rewrite plugins to a dictionary."""
        if not plugins:
            return {}
        if isinstance(plugins, KernelPlugin):
            return {plugins.name: plugins}
        if isinstance(plugins, list):
            return {p.name: p for p in plugins}
        return plugins

    @field_validator("services", mode="before")
    @classmethod
    def rewrite_services(
        cls,
        services: AIServiceClientBase | list[AIServiceClientBase] | dict[str, AIServiceClientBase] | None = None,
    ) -> dict[str, AIServiceClientBase]:
        """Rewrite services to a dictionary."""
        if not services:
            return {}
        if isinstance(services, AIServiceClientBase):
            return {services.service_id or "default": services}
        if isinstance(services, list):
            return {s.service_id or "default": s for s in services}
        return services

    # endregion
    # region Invoke Functions

    async def invoke_stream(
        self,
        function: "KernelFunction" | None = None,
        arguments: KernelArguments | None = None,
        function_name: str | None = None,
        plugin_name: str | None = None,
        return_function_results: bool | None = False,
        **kwargs: Any,
    ) -> AsyncGenerator[list["StreamingContentMixin"] | FunctionResult | list[FunctionResult], Any]:
        """Execute one or more stream functions.

        This will execute the functions in the order they are provided, if a list of functions is provided.
        When multiple functions are provided only the last one is streamed, the rest is executed as a pipeline.

        Arguments:
            functions (KernelFunction): The function or functions to execute,
            this value has precedence when supplying both this and using function_name and plugin_name,
            if this is none, function_name and plugin_name are used and cannot be None.
            arguments (KernelArguments): The arguments to pass to the function(s), optional
            function_name (str | None): The name of the function to execute
            plugin_name (str | None): The name of the plugin to execute
            return_function_results (bool | None): If True, the function results are returned in addition to
                the streaming content, otherwise only the streaming content is returned.
            kwargs (dict[str, Any]): arguments that can be used instead of supplying KernelArguments

        Yields:
            StreamingContentMixin: The content of the stream of the last function provided.
        """
        if arguments is None:
            arguments = KernelArguments(**kwargs)
        if not function:
            if not function_name or not plugin_name:
                raise KernelFunctionNotFoundError("No function(s) or function- and plugin-name provided")
            function = self.get_function(plugin_name, function_name)

        function_invoking_args = self.on_function_invoking(function.metadata, arguments)
        if function_invoking_args.is_cancel_requested:
            logger.info(
                f"Execution was cancelled on function invoking event of function: {function.fully_qualified_name}."
            )
            return
        if function_invoking_args.updated_arguments:
            logger.info(
                "Arguments updated by function_invoking_handler in function, "
                f"new arguments: {function_invoking_args.arguments}"
            )
            arguments = function_invoking_args.arguments
        if function_invoking_args.is_skip_requested:
            logger.info(
                f"Execution was skipped on function invoking event of function: {function.fully_qualified_name}."
            )
            return
        function_result: list[list["StreamingContentMixin"] | Any] = []

        async for stream_message in function.invoke_stream(self, arguments):
            if isinstance(stream_message, FunctionResult) and (
                exception := stream_message.metadata.get("exception", None)
            ):
                raise KernelInvokeException(
                    f"Error occurred while invoking function: '{function.fully_qualified_name}'"
                ) from exception
            function_result.append(stream_message)
            yield stream_message

        if return_function_results:
            output_function_result: list["StreamingContentMixin"] = []
            for result in function_result:
                for choice in result:
                    if not isinstance(choice, StreamingContentMixin):
                        continue
                    if len(output_function_result) <= choice.choice_index:
                        output_function_result.append(copy(choice))
                    else:
                        output_function_result[choice.choice_index] += choice
            yield FunctionResult(function=function.metadata, value=output_function_result)

    async def invoke(
        self,
        function: "KernelFunction" | None = None,
        arguments: KernelArguments | None = None,
        function_name: str | None = None,
        plugin_name: str | None = None,
        **kwargs: Any,
    ) -> FunctionResult | None:
        """Execute one or more functions.

        When multiple functions are passed the FunctionResult of each is put into a list.

        Arguments:
            function (KernelFunction): The function or functions to execute,
            this value has precedence when supplying both this and using function_name and plugin_name,
            if this is none, function_name and plugin_name are used and cannot be None.
            arguments (KernelArguments): The arguments to pass to the function(s), optional
            function_name (str | None): The name of the function to execute
            plugin_name (str | None): The name of the plugin to execute
            kwargs (dict[str, Any]): arguments that can be used instead of supplying KernelArguments

        Returns:
            FunctionResult | list[FunctionResult] | None: The result of the function(s)

        """
        if arguments is None:
            arguments = KernelArguments(**kwargs)
        else:
            arguments.update(kwargs)
        if not function:
            if not function_name or not plugin_name:
                raise KernelFunctionNotFoundError("No function or plugin name provided")
            function = self.get_function(plugin_name, function_name)
        function_invoking_args = self.on_function_invoking(function.metadata, arguments)
        if function_invoking_args.is_cancel_requested:
            logger.info(
                f"Execution was cancelled on function invoking event of function: {function.fully_qualified_name}."
            )
            return None
        if function_invoking_args.updated_arguments:
            logger.info(
                f"Arguments updated by function_invoking_handler, new arguments: {function_invoking_args.arguments}"
            )
            arguments = function_invoking_args.arguments
        function_result = None
        exception = None
        try:
            function_result = await function.invoke(self, arguments)
        except Exception as exc:
            logger.error(
                "Something went wrong in function invocation. During function invocation:"
                f" '{function.fully_qualified_name}'. Error description: '{str(exc)}'"
            )
            exception = exc

        # this allows a hook to alter the results before adding.
        function_invoked_args = self.on_function_invoked(function.metadata, arguments, function_result, exception)
        if function_invoked_args.exception:
            raise KernelInvokeException(
                f"Error occurred while invoking function: '{function.fully_qualified_name}'"
            ) from function_invoked_args.exception
        if function_invoked_args.is_cancel_requested:
            logger.info(
                f"Execution was cancelled on function invoked event of function: {function.fully_qualified_name}."
            )
            return (
                function_invoked_args.function_result
                if function_invoked_args.function_result
                else FunctionResult(function=function.metadata, value=None, metadata={})
            )
        if function_invoked_args.updated_arguments:
            logger.info(
                f"Arguments updated by function_invoked_handler in function {function.fully_qualified_name}"
                ", new arguments: {function_invoked_args.arguments}"
            )
            arguments = function_invoked_args.arguments
        if function_invoked_args.is_repeat_requested:
            logger.info(
                f"Execution was repeated on function invoked event of function: {function.fully_qualified_name}."
            )
            return await self.invoke(function=function, arguments=arguments)

        return (
            function_invoked_args.function_result
            if function_invoked_args.function_result
            else FunctionResult(function=function.metadata, value=None, metadata={})
        )

    async def invoke_prompt(
        self,
        function_name: str,
        plugin_name: str,
        prompt: str,
        arguments: KernelArguments | None = None,
        template_format: Literal[
            "semantic-kernel",
            "handlebars",
            "jinja2",
        ] = KERNEL_TEMPLATE_FORMAT_NAME,
        **kwargs: Any,
    ) -> FunctionResult | None:
        """
        Invoke a function from the provided prompt

        Args:
            function_name (str): The name of the function
            plugin_name (str): The name of the plugin
            prompt (str): The prompt to use
            arguments (KernelArguments | None): The arguments to pass to the function(s), optional
            template_format (str | None): The format of the prompt template
            kwargs (dict[str, Any]): arguments that can be used instead of supplying KernelArguments

        Returns:
            FunctionResult | list[FunctionResult] | None: The result of the function(s)
        """
        if not arguments:
            arguments = KernelArguments(**kwargs)
        if not prompt:
            raise TemplateSyntaxError("The prompt is either null or empty.")

        from semantic_kernel.functions.kernel_function_from_prompt import KernelFunctionFromPrompt

        function = KernelFunctionFromPrompt(
            function_name=function_name,
            plugin_name=plugin_name,
            prompt=prompt,
            template_format=template_format,
        )
        return await self.invoke(function=function, arguments=arguments)

    async def invoke_prompt_stream(
        self,
        function_name: str,
        plugin_name: str,
        prompt: str,
        arguments: KernelArguments | None = None,
        template_format: Literal[
            "semantic-kernel",
            "handlebars",
            "jinja2",
        ] = KERNEL_TEMPLATE_FORMAT_NAME,
        return_function_results: bool | None = False,
        **kwargs: Any,
    ) -> AsyncIterable[list["StreamingContentMixin"] | FunctionResult | list[FunctionResult]]:
        """
        Invoke a function from the provided prompt and stream the results

        Args:
            function_name (str): The name of the function
            plugin_name (str): The name of the plugin
            prompt (str): The prompt to use
            arguments (KernelArguments | None): The arguments to pass to the function(s), optional
            template_format (str | None): The format of the prompt template
            kwargs (dict[str, Any]): arguments that can be used instead of supplying KernelArguments

        Returns:
            AsyncIterable[StreamingContentMixin]: The content of the stream of the last function provided.
        """
        if not arguments:
            arguments = KernelArguments(**kwargs)
        if not prompt:
            raise TemplateSyntaxError("The prompt is either null or empty.")

        from semantic_kernel.functions.kernel_function_from_prompt import KernelFunctionFromPrompt

        function = KernelFunctionFromPrompt(
            function_name=function_name,
            plugin_name=plugin_name,
            prompt=prompt,
            template_format=template_format,
        )

        function_result: list[list["StreamingContentMixin"] | Any] = []

        async for stream_message in self.invoke_stream(function=function, arguments=arguments):
            if isinstance(stream_message, FunctionResult) and (
                exception := stream_message.metadata.get("exception", None)
            ):
                raise KernelInvokeException(
                    f"Error occurred while invoking function: '{function.fully_qualified_name}'"
                ) from exception
            function_result.append(stream_message)
            yield stream_message

        if return_function_results:
            output_function_result: list["StreamingContentMixin"] = []
            for result in function_result:
                for choice in result:
                    if not isinstance(choice, StreamingContentMixin):
                        continue
                    if len(output_function_result) <= choice.choice_index:
                        output_function_result.append(copy(choice))
                    else:
                        output_function_result[choice.choice_index] += choice
            yield FunctionResult(function=function.metadata, value=output_function_result)

    # endregion
    # region Function Invoking/Invoked Events

    def on_function_invoked(
        self,
        kernel_function_metadata: KernelFunctionMetadata,
        arguments: KernelArguments,
        function_result: FunctionResult | None = None,
        exception: Exception | None = None,
    ) -> FunctionInvokedEventArgs:
        # TODO: include logic that uses function_result
        args = FunctionInvokedEventArgs(
            kernel_function_metadata=kernel_function_metadata,
            arguments=arguments,
            function_result=function_result,
            exception=exception or function_result.metadata.get("exception", None) if function_result else None,
        )
        if self.function_invoked_handlers:
            for handler in self.function_invoked_handlers.values():
                handler(self, args)
        return args

    def on_function_invoking(
        self, kernel_function_metadata: KernelFunctionMetadata, arguments: KernelArguments
    ) -> FunctionInvokingEventArgs:
        args = FunctionInvokingEventArgs(kernel_function_metadata=kernel_function_metadata, arguments=arguments)
        if self.function_invoking_handlers:
            for handler in self.function_invoking_handlers.values():
                handler(self, args)
        return args

    def add_function_invoking_handler(
        self, handler: Callable[["Kernel", FunctionInvokingEventArgs], FunctionInvokingEventArgs]
    ) -> None:
        self.function_invoking_handlers[id(handler)] = handler

    def add_function_invoked_handler(
        self, handler: Callable[["Kernel", FunctionInvokedEventArgs], FunctionInvokedEventArgs]
    ) -> None:
        self.function_invoked_handlers[id(handler)] = handler

    def remove_function_invoking_handler(self, handler: Callable) -> None:
        if id(handler) in self.function_invoking_handlers:
            del self.function_invoking_handlers[id(handler)]

    def remove_function_invoked_handler(self, handler: Callable) -> None:
        if id(handler) in self.function_invoked_handlers:
            del self.function_invoked_handlers[id(handler)]

    # endregion
    # region Plugins & Functions

    def add_plugin(
        self,
        plugin: KernelPlugin | object | dict[str, Any] | None = None,
        plugin_name: str | None = None,
        parent_directory: str | None = None,
        description: str | None = None,
        class_init_arguments: dict[str, dict[str, Any]] | None = None,
    ) -> "KernelPlugin":
        """
        Adds a plugin to the kernel's collection of plugins. If a plugin is provided,
        it uses that instance instead of creating a new KernelPlugin.
        See KernelPlugin.from_directory for more details on how the directory is parsed.

        Args:
            plugin (KernelPlugin | Any | dict[str, Any]): The plugin to add.
                This can be a KernelPlugin, in which case it is added straightaway and other parameters are ignored,
                a custom class that contains methods with the kernel_function decorator
                or a dictionary of functions with the kernel_function decorator for one or
                several methods.
            plugin_name (str | None): The name of the plugin, used if the plugin is not a KernelPlugin,
                if the plugin is None and the parent_directory is set,
                KernelPlugin.from_directory is called with those parameters,
                see `KernelPlugin.from_directory` for details.
            parent_directory (str | None): The parent directory path where the plugin directory resides
            description (str | None): The description of the plugin, used if the plugin is not a KernelPlugin.
            class_init_arguments (dict[str, dict[str, Any]] | None): The class initialization arguments

        Returns:
            KernelPlugin: The plugin that was added.

        Raises:
            ValidationError: If a KernelPlugin needs to be created, but it is not valid.

        """
        if isinstance(plugin, KernelPlugin):
            self.plugins[plugin.name] = plugin
            return self.plugins[plugin.name]
        if not plugin_name:
            raise ValueError("plugin_name must be provided if a plugin is not supplied.")
        if plugin:
            self.plugins[plugin_name] = KernelPlugin.from_object(
                plugin_name=plugin_name, plugin_instance=plugin, description=description
            )
            return self.plugins[plugin_name]
        if plugin is None and parent_directory is not None:
            self.plugins[plugin_name] = KernelPlugin.from_directory(
                plugin_name=plugin_name,
                parent_directory=parent_directory,
                description=description,
                class_init_arguments=class_init_arguments,
            )
            return self.plugins[plugin_name]
        raise ValueError("plugin or parent_directory must be provided.")

    def add_plugins(self, plugins: list[KernelPlugin] | dict[str, KernelPlugin | object]) -> None:
        """
        Adds a list of plugins to the kernel's collection of plugins.

        Args:
            plugins (list[KernelPlugin] | dict[str, KernelPlugin]): The plugins to add to the kernel
        """
        if isinstance(plugins, list):
            for plug in plugins:
                self.add_plugin(plug)
            return
        for name, plugin in plugins.items():
            self.add_plugin(plugin, plugin_name=name)

    def add_function(
        self,
        plugin_name: str,
        function: KERNEL_FUNCTION_TYPE | None = None,
        function_name: str | None = None,
        description: str | None = None,
        prompt: str | None = None,
        prompt_template_config: PromptTemplateConfig | None = None,
        prompt_execution_settings: (
            PromptExecutionSettings | list[PromptExecutionSettings] | dict[str, PromptExecutionSettings] | None
        ) = None,
        template_format: TEMPLATE_FORMAT_TYPES = KERNEL_TEMPLATE_FORMAT_NAME,
        prompt_template: PromptTemplateBase | None = None,
        return_plugin: bool = False,
        **kwargs: Any,
    ) -> "KernelFunction | KernelPlugin":
        """
        Adds a function to the specified plugin.

        Args:
            plugin_name (str): The name of the plugin to add the function to
            function (KernelFunction | Callable[..., Any]): The function to add
            function_name (str): The name of the function
            plugin_name (str): The name of the plugin
            description (str | None): The description of the function
            prompt (str | None): The prompt template.
            prompt_template_config (PromptTemplateConfig | None): The prompt template configuration
            prompt_execution_settings (PromptExecutionSettings  | list[PromptExecutionSettings]
                | dict[str, PromptExecutionSettings] | None):
                The execution settings, will be parsed into a dict.
            template_format (str | None): The format of the prompt template
            prompt_template (PromptTemplateBase | None): The prompt template
            return_plugin (bool): If True, the plugin is returned instead of the function
            kwargs (Any): Additional arguments

        Returns:
            KernelFunction | KernelPlugin: The function that was added, or the plugin if return_plugin is True

        """
        from semantic_kernel.functions.kernel_function import KernelFunction

        if function is None:
            if not function_name or (not prompt and not prompt_template_config and not prompt_template):
                raise ValueError(
                    "function_name and prompt, prompt_template_config or prompt_template must be provided if a function is not supplied."  # noqa: E501
                )
            if prompt_execution_settings is None and (
                prompt_template_config is None or prompt_template_config.execution_settings is None
            ):
                prompt_execution_settings = PromptExecutionSettings(extension_data=kwargs)

            function = KernelFunction.from_prompt(
                function_name=function_name,
                plugin_name=plugin_name,
                description=description,
                prompt=prompt,
                template_format=template_format,
                prompt_template=prompt_template,
                prompt_template_config=prompt_template_config,
                prompt_execution_settings=prompt_execution_settings,
            )
        elif not isinstance(function, KernelFunction):
            function = KernelFunction.from_method(plugin_name=plugin_name, method=function)
        if plugin_name not in self.plugins:
            plugin = KernelPlugin(name=plugin_name, functions=function)
            self.add_plugin(plugin)
            return plugin if return_plugin else plugin[function.name]
        self.plugins[plugin_name][function.name] = function
        return self.plugins[plugin_name] if return_plugin else self.plugins[plugin_name][function.name]

    def add_functions(
        self,
        plugin_name: str,
        functions: list[KERNEL_FUNCTION_TYPE] | dict[str, KERNEL_FUNCTION_TYPE],
    ) -> "KernelPlugin":
        """
        Adds a list of functions to the specified plugin.

        Args:
            plugin_name (str): The name of the plugin to add the functions to
            functions (list[KernelFunction] | dict[str, KernelFunction]): The functions to add

        Returns:
            KernelPlugin: The plugin that the functions were added to.

        """
        if plugin_name in self.plugins:
            self.plugins[plugin_name].update(functions)
            return self.plugins[plugin_name]
        return self.add_plugin(KernelPlugin(name=plugin_name, functions=functions))  # type: ignore

    def add_plugin_from_openapi(
        self,
        plugin_name: str,
        openapi_document_path: str,
        execution_settings: "OpenAPIFunctionExecutionParameters | None" = None,
        description: str | None = None,
    ) -> KernelPlugin:
        """Add a plugin from the Open AI manifest.

        Args:
            plugin_name (str): The name of the plugin
            plugin_url (str | None): The URL of the plugin
            plugin_str (str | None): The JSON string of the plugin
            execution_parameters (OpenAIFunctionExecutionParameters | None): The execution parameters

        Returns:
            KernelPlugin: The imported plugin

        Raises:
            PluginInitializationError: if the plugin URL or plugin JSON/YAML is not provided
        """
        return self.add_plugin(
            KernelPlugin.from_openapi(
                plugin_name=plugin_name,
                openapi_document_path=openapi_document_path,
                execution_settings=execution_settings,
                description=description,
            )
        )

    async def add_plugin_from_openai(
        self,
        plugin_name: str,
        plugin_url: str | None = None,
        plugin_str: str | None = None,
        execution_parameters: "OpenAIFunctionExecutionParameters | None" = None,
        description: str | None = None,
    ) -> KernelPlugin:
        """Add a plugin from an OpenAPI document.

        Args:
            plugin_name (str): The name of the plugin
            plugin_url (str | None): The URL of the plugin
            plugin_str (str | None): The JSON string of the plugin
            execution_parameters (OpenAIFunctionExecutionParameters | None): The execution parameters
            description (str | None): The description of the plugin

        Returns:
            KernelPlugin: The imported plugin

        Raises:
            PluginInitializationError: if the plugin URL or plugin JSON/YAML is not provided
        """
        return self.add_plugin(
            await KernelPlugin.from_openai(
                plugin_name=plugin_name,
                plugin_url=plugin_url,
                plugin_str=plugin_str,
                execution_parameters=execution_parameters,
                description=description,
            )
        )

    def get_plugin(self, plugin_name: str) -> "KernelPlugin":
        """Get a plugin by name.

        Args:
            plugin_name (str): The name of the plugin

        Returns:
            KernelPlugin: The plugin

        Raises:
            KernelPluginNotFoundError: If the plugin is not found

        """
        if plugin_name not in self.plugins:
            raise KernelPluginNotFoundError(f"Plugin '{plugin_name}' not found")
        return self.plugins[plugin_name]

    def get_function(self, plugin_name: str | None, function_name: str) -> "KernelFunction":
        """Get a function by plugin_name and function_name.

        Args:
            plugin_name (str | None): The name of the plugin
            function_name (str): The name of the function

        Returns:
            KernelFunction: The function

        Raises:
            KernelPluginNotFoundError: If the plugin is not found
            KernelFunctionNotFoundError: If the function is not found

        """
        if plugin_name is None:
            for plugin in self.plugins.values():
                if function_name in plugin:
                    return plugin[function_name]
            raise KernelFunctionNotFoundError(f"Function '{function_name}' not found in any plugin.")
        if plugin_name not in self.plugins:
            raise KernelPluginNotFoundError(f"Plugin '{plugin_name}' not found")
        if function_name not in self.plugins[plugin_name]:
            raise KernelFunctionNotFoundError(f"Function '{function_name}' not found in plugin '{plugin_name}'")
        return self.plugins[plugin_name][function_name]

    def get_function_from_fully_qualified_function_name(self, fully_qualified_function_name: str) -> "KernelFunction":
        """Get a function by its fully qualified name (<plugin_name>-<function_name>).

        Args:
            fully_qualified_function_name (str): The fully qualified name of the function,
                if there is no '-' in the name, it is assumed that it is only a function_name.

        Returns:
            KernelFunction: The function

        Raises:
            KernelPluginNotFoundError: If the plugin is not found
            KernelFunctionNotFoundError: If the function is not found

        """
        names = fully_qualified_function_name.split("-", maxsplit=1)
        if len(names) == 1:
            plugin_name = None
            function_name = names[0]
        else:
            plugin_name = names[0]
            function_name = names[1]
        return self.get_function(plugin_name, function_name)

    def get_full_list_of_function_metadata(self) -> list["KernelFunctionMetadata"]:
        """Get a list of all function metadata in the plugins."""
        if not self.plugins:
            return []
        return [func.metadata for plugin in self.plugins.values() for func in plugin]

    @singledispatchmethod
    def get_list_of_function_metadata(self, *args: Any, **kwargs: Any) -> list["KernelFunctionMetadata"]:
        """Get a list of all function metadata in the plugin collection."""
        raise NotImplementedError("This method is not implemented for the provided arguments.")

    @get_list_of_function_metadata.register(bool)
    def get_list_of_function_metadata_bool(
        self, include_prompt: bool = True, include_native: bool = True
    ) -> list["KernelFunctionMetadata"]:
        """
        Get a list of the function metadata in the plugin collection

        Args:
            include_prompt (bool): Whether to include semantic functions in the list.
            include_native (bool): Whether to include native functions in the list.

        Returns:
            A list of KernelFunctionMetadata objects in the collection.
        """
        if not self.plugins:
            return []
        return [
            func.metadata
            for plugin in self.plugins.values()
            for func in plugin.functions.values()
            if (include_prompt and func.is_prompt) or (include_native and not func.is_prompt)
        ]

    @get_list_of_function_metadata.register(dict)
    def get_list_of_function_metadata_filters(
        self,
        filters: dict[
            Literal["excluded_plugins", "included_plugins", "excluded_functions", "included_functions"], list[str]
        ],
    ) -> list["KernelFunctionMetadata"]:
        """Get a list of Kernel Function Metadata based on filters.

        Args:
            filters (dict[str, list[str]]): The filters to apply to the function list.
                The keys are:
                    - included_plugins: A list of plugin names to include.
                    - excluded_plugins: A list of plugin names to exclude.
                    - included_functions: A list of function names to include.
                    - excluded_functions: A list of function names to exclude.
                The included and excluded parameters are mutually exclusive.
                The function names are checked against the fully qualified name of a function.

        Returns:
            list[KernelFunctionMetadata]: The list of Kernel Function Metadata that match the filters.
        """
        if not self.plugins:
            return []
        included_plugins = filters.get("included_plugins", None)
        excluded_plugins = filters.get("excluded_plugins", [])
        included_functions = filters.get("included_functions", None)
        excluded_functions = filters.get("excluded_functions", [])
        if included_plugins and excluded_plugins:
            raise ValueError("Cannot use both included_plugins and excluded_plugins at the same time.")
        if included_functions and excluded_functions:
            raise ValueError("Cannot use both included_functions and excluded_functions at the same time.")

        result: list["KernelFunctionMetadata"] = []
        for plugin_name, plugin in self.plugins.items():
            if plugin_name in excluded_plugins or (included_plugins and plugin_name not in included_plugins):
                continue
            for function in plugin:
                if function.fully_qualified_name in excluded_functions or (
                    included_functions and function.fully_qualified_name not in included_functions
                ):
                    continue
                result.append(function.metadata)
        return result

    # endregion
    # region Services

    def select_ai_service(
        self, function: "KernelFunction", arguments: KernelArguments
    ) -> tuple[ALL_SERVICE_TYPES, PromptExecutionSettings]:
        """Uses the AI service selector to select a service for the function."""
        return self.ai_service_selector.select_ai_service(self, function, arguments)

    def get_service(
        self,
        service_id: str | None = None,
        type: Type[ALL_SERVICE_TYPES] | None = None,
    ) -> "AIServiceClientBase":
        """Get a service by service_id and type.

        Type is optional and when not supplied, no checks are done.
        Type should be
            TextCompletionClientBase, ChatCompletionClientBase, EmbeddingGeneratorBase
            or a subclass of one.
            You can also check for multiple types in one go,
            by using TextCompletionClientBase | ChatCompletionClientBase.

        If type and service_id are both None, the first service is returned.

        Args:
            service_id (str | None): The service id,
                if None, the default service is returned or the first service is returned.
            type (Type[ALL_SERVICE_TYPES] | None): The type of the service, if None, no checks are done.

        Returns:
            ALL_SERVICE_TYPES: The service.

        Raises:
            ValueError: If no service is found that matches the type.

        """
        service: "AIServiceClientBase | None" = None
        if not service_id or service_id == "default":
            if not type:
                if default_service := self.services.get("default"):
                    return default_service
                return list(self.services.values())[0]
            if default_service := self.services.get("default"):
                if isinstance(default_service, type):
                    return default_service
            for service in self.services.values():
                if isinstance(service, type):
                    return service
            raise KernelServiceNotFoundError(f"No service found of type {type}")
        if not (service := self.services.get(service_id)):
            raise KernelServiceNotFoundError(f"Service with service_id '{service_id}' does not exist")
        if type and not isinstance(service, type):
            raise ServiceInvalidTypeError(f"Service with service_id '{service_id}' is not of type {type}")
        return service

    def get_services_by_type(self, type: Type[ALL_SERVICE_TYPES]) -> dict[str, "AIServiceClientBase"]:
        return {service.service_id: service for service in self.services.values() if isinstance(service, type)}

    def get_prompt_execution_settings_from_service_id(
        self, service_id: str, type: Type[ALL_SERVICE_TYPES] | None = None
    ) -> PromptExecutionSettings:
        """Get the specific request settings from the service, instantiated with the service_id and ai_model_id."""
        service = self.get_service(service_id, type=type)
        return service.instantiate_prompt_execution_settings(
            service_id=service_id,
            extension_data={"ai_model_id": service.ai_model_id},
        )

    def add_service(self, service: AIServiceClientBase, overwrite: bool = False) -> None:
        if service.service_id not in self.services or overwrite:
            self.services[service.service_id] = service
        else:
            raise KernelFunctionAlreadyExistsError(f"Service with service_id '{service.service_id}' already exists")

    def remove_service(self, service_id: str) -> None:
        """Delete a single service from the Kernel."""
        if service_id not in self.services:
            raise KernelServiceNotFoundError(f"Service with service_id '{service_id}' does not exist")
        del self.services[service_id]

    def remove_all_services(self) -> None:
        """Removes the services from the Kernel, does not delete them."""
        self.services.clear()

    # endregion<|MERGE_RESOLUTION|>--- conflicted
+++ resolved
@@ -3,12 +3,8 @@
 
 import logging
 from copy import copy
-<<<<<<< HEAD
 from functools import singledispatchmethod
-from typing import TYPE_CHECKING, Any, AsyncGenerator, Callable, Literal, Type, TypeVar, Union
-=======
 from typing import TYPE_CHECKING, Any, AsyncGenerator, AsyncIterable, Callable, Literal, Type, TypeVar, Union
->>>>>>> 6ce7e1ef
 
 from pydantic import Field, field_validator
 
