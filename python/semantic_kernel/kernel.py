# Copyright (c) Microsoft. All rights reserved.

import glob
import importlib
import inspect
import os
from logging import Logger
from typing import Any, Callable, Dict, List, Optional, Type, TypeVar, Union
from uuid import uuid4

from semantic_kernel.connectors.ai.ai_exception import AIException
from semantic_kernel.connectors.ai.chat_completion_client_base import (
    ChatCompletionClientBase,
)
from semantic_kernel.connectors.ai.chat_request_settings import ChatRequestSettings
from semantic_kernel.connectors.ai.complete_request_settings import (
    CompleteRequestSettings,
)
from semantic_kernel.connectors.ai.embeddings.embedding_generator_base import (
    EmbeddingGeneratorBase,
)
from semantic_kernel.connectors.ai.text_completion_client_base import (
    TextCompletionClientBase,
)
from semantic_kernel.events import FunctionInvokedEventArgs, FunctionInvokingEventArgs
from semantic_kernel.kernel_exception import KernelException
from semantic_kernel.memory.memory_store_base import MemoryStoreBase
from semantic_kernel.memory.null_memory import NullMemory
from semantic_kernel.memory.semantic_text_memory import SemanticTextMemory
from semantic_kernel.memory.semantic_text_memory_base import SemanticTextMemoryBase
from semantic_kernel.orchestration.context_variables import ContextVariables
from semantic_kernel.orchestration.sk_context import SKContext
from semantic_kernel.orchestration.sk_function import SKFunction
from semantic_kernel.orchestration.sk_function_base import SKFunctionBase
from semantic_kernel.reliability.pass_through_without_retry import (
    PassThroughWithoutRetry,
)
from semantic_kernel.reliability.retry_mechanism_base import RetryMechanismBase
from semantic_kernel.semantic_functions.prompt_template import PromptTemplate
from semantic_kernel.semantic_functions.prompt_template_config import (
    PromptTemplateConfig,
)
from semantic_kernel.semantic_functions.semantic_function_config import (
    SemanticFunctionConfig,
)
from semantic_kernel.skill_definition.function_view import FunctionView
from semantic_kernel.skill_definition.read_only_skill_collection_base import (
    ReadOnlySkillCollectionBase,
)
from semantic_kernel.skill_definition.skill_collection import SkillCollection
from semantic_kernel.skill_definition.skill_collection_base import SkillCollectionBase
from semantic_kernel.template_engine.prompt_template_engine import PromptTemplateEngine
from semantic_kernel.template_engine.protocols.prompt_templating_engine import (
    PromptTemplatingEngine,
)
from semantic_kernel.utils.null_logger import NullLogger
from semantic_kernel.utils.validation import validate_function_name, validate_skill_name

T = TypeVar("T")


class Kernel:
    _log: Logger
    _skill_collection: SkillCollectionBase
    _prompt_template_engine: PromptTemplatingEngine
    _memory: SemanticTextMemoryBase

    def __init__(
        self,
        skill_collection: Optional[SkillCollectionBase] = None,
        prompt_template_engine: Optional[PromptTemplatingEngine] = None,
        memory: Optional[SemanticTextMemoryBase] = None,
        log: Optional[Logger] = None,
    ) -> None:
        self._log = log if log else NullLogger()
        self._skill_collection = (
            skill_collection if skill_collection else SkillCollection(self._log)
        )
        self._prompt_template_engine = (
            prompt_template_engine
            if prompt_template_engine
            else PromptTemplateEngine(self._log)
        )
        self._memory = memory if memory else NullMemory()

        self._text_completion_services: Dict[
            str, Callable[["Kernel"], TextCompletionClientBase]
        ] = {}
        self._chat_services: Dict[
            str, Callable[["Kernel"], ChatCompletionClientBase]
        ] = {}
        self._text_embedding_generation_services: Dict[
            str, Callable[["Kernel"], EmbeddingGeneratorBase]
        ] = {}

        self._default_text_completion_service: Optional[str] = None
        self._default_chat_service: Optional[str] = None
        self._default_text_embedding_generation_service: Optional[str] = None

        self._retry_mechanism: RetryMechanismBase = PassThroughWithoutRetry()

        self._function_invoking_handlers = {}
        self._function_invoked_handlers = {}

    @property
    def logger(self) -> Logger:
        return self._log

    @property
    def memory(self) -> SemanticTextMemoryBase:
        return self._memory

    @property
    def prompt_template_engine(self) -> PromptTemplatingEngine:
        return self._prompt_template_engine

    @property
    def skills(self) -> ReadOnlySkillCollectionBase:
        return self._skill_collection.read_only_skill_collection

    def register_semantic_function(
        self,
        skill_name: Optional[str],
        function_name: str,
        function_config: SemanticFunctionConfig,
    ) -> SKFunctionBase:
        if skill_name is None or skill_name == "":
            skill_name = SkillCollection.GLOBAL_SKILL
        assert skill_name is not None  # for type checker

        validate_skill_name(skill_name)
        validate_function_name(function_name)

        function = self._create_semantic_function(
            skill_name, function_name, function_config
        )
        self._skill_collection.add_semantic_function(function)

        return function

    def register_native_function(
        self,
        skill_name: Optional[str],
        sk_function: Callable,
    ) -> SKFunctionBase:
        if not hasattr(sk_function, "__sk_function__"):
            raise KernelException(
                KernelException.ErrorCodes.InvalidFunctionType,
                "sk_function argument must be decorated with @sk_function",
            )
        function_name = sk_function.__sk_function_name__

        if skill_name is None or skill_name == "":
            skill_name = SkillCollection.GLOBAL_SKILL
        assert skill_name is not None  # for type checker

        validate_skill_name(skill_name)
        validate_function_name(function_name)

        function = SKFunction.from_native_method(sk_function, skill_name, self.logger)

        if self.skills.has_function(skill_name, function_name):
            raise KernelException(
                KernelException.ErrorCodes.FunctionOverloadNotSupported,
                "Overloaded functions are not supported, "
                "please differentiate function names.",
            )

        function.set_default_skill_collection(self.skills)
        self._skill_collection.add_native_function(function)

        return function

    async def run_stream_async(
        self,
        *functions: Any,
        input_context: Optional[SKContext] = None,
        input_vars: Optional[ContextVariables] = None,
        input_str: Optional[str] = None,
    ):
        if len(functions) > 1:
            pipeline_functions = functions[:-1]
            stream_function = functions[-1]

            # run pipeline functions
            context = await self.run_async(
                pipeline_functions, input_context, input_vars, input_str
            )

        elif len(functions) == 1:
            stream_function = functions[0]

            # TODO: Preparing context for function invoke can be refactored as code below are same as run_async
            # if the user passed in a context, prioritize it, but merge with any other inputs
            if input_context is not None:
                context = input_context
                if input_vars is not None:
                    context.variables = input_vars.merge_or_overwrite(
                        new_vars=context.variables, overwrite=False
                    )

                if input_str is not None:
                    context.variables = ContextVariables(input_str).merge_or_overwrite(
                        new_vars=context.variables, overwrite=False
                    )

            # if the user did not pass in a context, prioritize an input string,
            # and merge that with input context variables
            else:
                if input_str is not None and input_vars is None:
                    variables = ContextVariables(input_str)
                elif input_str is None and input_vars is not None:
                    variables = input_vars
                elif input_str is not None and input_vars is not None:
                    variables = ContextVariables(input_str)
                    variables = variables.merge_or_overwrite(
                        new_vars=input_vars, overwrite=False
                    )
                else:
                    variables = ContextVariables()
                context = SKContext(
                    variables,
                    self._memory,
                    self._skill_collection.read_only_skill_collection,
                    self._log,
                )
        else:
            raise ValueError("No functions passed to run")

        try:
            completion = ""
            async for stream_message in stream_function.invoke_stream_async(
                input=None, context=context
            ):
                completion += stream_message
                yield stream_message

        except Exception as ex:
            # TODO: "critical exceptions"
            self._log.error(
                "Something went wrong in stream function. During function invocation:"
                f" '{stream_function.skill_name}.{stream_function.name}'. Error"
                f" description: '{str(ex)}'"
            )
            raise KernelException(
                KernelException.ErrorCodes.FunctionInvokeError,
                "Error occurred while invoking stream function",
            )

    async def run_async(
        self,
        *functions: Any,
        input_context: Optional[SKContext] = None,
        input_vars: Optional[ContextVariables] = None,
        input_str: Optional[str] = None,
        **kwargs: Dict[str, Any],
    ) -> SKContext:
        # if the user passed in a context, prioritize it, but merge with any other inputs
        if input_context is not None:
            context = input_context
            if input_vars is not None:
                context.variables = input_vars.merge_or_overwrite(
                    new_vars=context.variables, overwrite=False
                )

            if input_str is not None:
                context.variables = ContextVariables(input_str).merge_or_overwrite(
                    new_vars=context.variables, overwrite=False
                )

        # if the user did not pass in a context, prioritize an input string,
        # and merge that with input context variables
        else:
            if input_str is not None and input_vars is None:
                variables = ContextVariables(input_str)
            elif input_str is None and input_vars is not None:
                variables = input_vars
            elif input_str is not None and input_vars is not None:
                variables = ContextVariables(input_str)
                variables = variables.merge_or_overwrite(
                    new_vars=input_vars, overwrite=False
                )
            else:
                variables = ContextVariables()
            context = SKContext(
                variables,
                self._memory,
                self._skill_collection.read_only_skill_collection,
                self._log,
            )

        pipeline_step = 0
        for func in functions:
            while True:
                assert isinstance(func, SKFunctionBase), (
                    "All func arguments to Kernel.run*(inputs, func1, func2, ...) "
                    "must be SKFunctionBase instances"
                )

                if context.error_occurred:
                    self._log.error(
                        f"Something went wrong in pipeline step {pipeline_step}. "
                        f"Error description: '{context.last_error_description}'"
                    )
                    return context

<<<<<<< HEAD
                pipeline_step += 1
=======
            try:
                context = await func.invoke_async(input=None, context=context, **kwargs)
>>>>>>> 36e871ef

                try:
                    function_details = func.describe()

                    function_invoking_args = self.on_function_invoking(
                        function_details, context
                    )
                    if (
                        isinstance(function_invoking_args, FunctionInvokingEventArgs)
                        and function_invoking_args.is_skip_requested
                    ):
                        skip_message = "Execution was skipped on function invoking event of pipeline step"
                        self._log.info(
                            f"{skip_message} {pipeline_step}: {func.skill_name}.{func.name}."
                        )
                        break

                    context = await func.invoke_async(input=None, context=context)

                    if context.error_occurred:
                        self._log.error(
                            f"Something went wrong in pipeline step {pipeline_step}. "
                            f"During function invocation: '{func.skill_name}.{func.name}'. "
                            f"Error description: '{context.last_error_description}'"
                        )
                        return context

                    function_invoked_args = self.on_function_invoked(
                        function_details, context
                    )
                    if (
                        isinstance(function_invoked_args, FunctionInvokedEventArgs)
                        and function_invoked_args.is_repeat_requested
                    ):
                        repeat_message = "Execution was repeated on function invoked event of pipeline step"
                        self._log.info(
                            f"{repeat_message} {pipeline_step}: {func.skill_name}.{func.name}."
                        )
                        continue
                    else:
                        break

                except Exception as ex:
                    self._log.error(
                        f"Something went wrong in pipeline step {pipeline_step}. "
                        f"During function invocation: '{func.skill_name}.{func.name}'. "
                        f"Error description: '{str(ex)}'"
                    )
                    context.fail(str(ex), ex)
                    return context

        return context

    def func(self, skill_name: str, function_name: str) -> SKFunctionBase:
        if self.skills.has_native_function(skill_name, function_name):
            return self.skills.get_native_function(skill_name, function_name)

        return self.skills.get_semantic_function(skill_name, function_name)

    def use_memory(
        self,
        storage: MemoryStoreBase,
        embeddings_generator: Optional[EmbeddingGeneratorBase] = None,
    ) -> None:
        if embeddings_generator is None:
            service_id = self.get_text_embedding_generation_service_id()
            if not service_id:
                raise ValueError("The embedding service id cannot be `None` or empty")

            embeddings_service = self.get_ai_service(EmbeddingGeneratorBase, service_id)
            if not embeddings_service:
                raise ValueError(f"AI configuration is missing for: {service_id}")

            embeddings_generator = embeddings_service(self)

        if storage is None:
            raise ValueError("The storage instance provided cannot be `None`")
        if embeddings_generator is None:
            raise ValueError("The embedding generator cannot be `None`")

        self.register_memory(SemanticTextMemory(storage, embeddings_generator))

    def register_memory(self, memory: SemanticTextMemoryBase) -> None:
        self._memory = memory

    def register_memory_store(self, memory_store: MemoryStoreBase) -> None:
        self.use_memory(memory_store)

    def create_new_context(self) -> SKContext:
        return SKContext(
            ContextVariables(),
            self._memory,
            self.skills,
            self._log,
        )

    def on_function_invoking(
        self, function_view: FunctionView, context: SKContext
    ) -> FunctionInvokingEventArgs:
        if self._function_invoking_handlers:
            args = FunctionInvokingEventArgs(function_view, context)
            for handler in self._function_invoking_handlers.values():
                handler(self, args)
            return args
        return None

    def on_function_invoked(
        self, function_view: FunctionView, context: SKContext
    ) -> FunctionInvokedEventArgs:
        if self._function_invoked_handlers:
            args = FunctionInvokedEventArgs(function_view, context)
            for handler in self._function_invoked_handlers.values():
                handler(self, args)
            return args
        return None

    def import_skill(
        self, skill_instance: Any, skill_name: str = ""
    ) -> Dict[str, SKFunctionBase]:
        if skill_name.strip() == "":
            skill_name = SkillCollection.GLOBAL_SKILL
            self._log.debug(f"Importing skill {skill_name} into the global namespace")
        else:
            self._log.debug(f"Importing skill {skill_name}")

        functions = []

        if isinstance(skill_instance, dict):
            candidates = skill_instance.items()
        else:
            candidates = inspect.getmembers(skill_instance, inspect.ismethod)
        # Read every method from the skill instance
        for _, candidate in candidates:
            # If the method is a semantic function, register it
            if not hasattr(candidate, "__sk_function__"):
                continue

            functions.append(
                SKFunction.from_native_method(candidate, skill_name, self.logger)
            )

        self.logger.debug(f"Methods imported: {len(functions)}")

        # Uniqueness check on function names
        function_names = [f.name for f in functions]
        if len(function_names) != len(set(function_names)):
            raise KernelException(
                KernelException.ErrorCodes.FunctionOverloadNotSupported,
                (
                    "Overloaded functions are not supported, "
                    "please differentiate function names."
                ),
            )

        skill = {}
        for function in functions:
            function.set_default_skill_collection(self.skills)
            self._skill_collection.add_native_function(function)
            skill[function.name] = function

        return skill

    def get_ai_service(
        self, type: Type[T], service_id: Optional[str] = None
    ) -> Callable[["Kernel"], T]:
        matching_type = {}
        if type == TextCompletionClientBase:
            service_id = service_id or self._default_text_completion_service
            matching_type = self._text_completion_services
        elif type == ChatCompletionClientBase:
            service_id = service_id or self._default_chat_service
            matching_type = self._chat_services
        elif type == EmbeddingGeneratorBase:
            service_id = service_id or self._default_text_embedding_generation_service
            matching_type = self._text_embedding_generation_services
        else:
            raise ValueError(f"Unknown AI service type: {type.__name__}")

        if service_id not in matching_type:
            raise ValueError(
                f"{type.__name__} service with service_id '{service_id}' not found"
            )

        return matching_type[service_id]

    def all_text_completion_services(self) -> List[str]:
        return list(self._text_completion_services.keys())

    def all_chat_services(self) -> List[str]:
        return list(self._chat_services.keys())

    def all_text_embedding_generation_services(self) -> List[str]:
        return list(self._text_embedding_generation_services.keys())

    def add_text_completion_service(
        self,
        service_id: str,
        service: Union[
            TextCompletionClientBase, Callable[["Kernel"], TextCompletionClientBase]
        ],
        overwrite: bool = True,
    ) -> "Kernel":
        if not service_id:
            raise ValueError("service_id must be a non-empty string")
        if not overwrite and service_id in self._text_completion_services:
            raise ValueError(
                f"Text service with service_id '{service_id}' already exists"
            )

        self._text_completion_services[service_id] = (
            service if isinstance(service, Callable) else lambda _: service
        )
        if self._default_text_completion_service is None:
            self._default_text_completion_service = service_id

        return self

    def add_chat_service(
        self,
        service_id: str,
        service: Union[
            ChatCompletionClientBase, Callable[["Kernel"], ChatCompletionClientBase]
        ],
        overwrite: bool = True,
    ) -> "Kernel":
        if not service_id:
            raise ValueError("service_id must be a non-empty string")
        if not overwrite and service_id in self._chat_services:
            raise ValueError(
                f"Chat service with service_id '{service_id}' already exists"
            )

        self._chat_services[service_id] = (
            service if isinstance(service, Callable) else lambda _: service
        )
        if self._default_chat_service is None:
            self._default_chat_service = service_id

        if isinstance(service, TextCompletionClientBase):
            self.add_text_completion_service(service_id, service)
            if self._default_text_completion_service is None:
                self._default_text_completion_service = service_id

        return self

    def add_text_embedding_generation_service(
        self,
        service_id: str,
        service: Union[
            EmbeddingGeneratorBase, Callable[["Kernel"], EmbeddingGeneratorBase]
        ],
        overwrite: bool = False,
    ) -> "Kernel":
        if not service_id:
            raise ValueError("service_id must be a non-empty string")
        if not overwrite and service_id in self._text_embedding_generation_services:
            raise ValueError(
                f"Embedding service with service_id '{service_id}' already exists"
            )

        self._text_embedding_generation_services[service_id] = (
            service if isinstance(service, Callable) else lambda _: service
        )
        if self._default_text_embedding_generation_service is None:
            self._default_text_embedding_generation_service = service_id

        return self

    def set_default_text_completion_service(self, service_id: str) -> "Kernel":
        if service_id not in self._text_completion_services:
            raise ValueError(
                f"AI service with service_id '{service_id}' does not exist"
            )

        self._default_text_completion_service = service_id
        return self

    def set_default_chat_service(self, service_id: str) -> "Kernel":
        if service_id not in self._chat_services:
            raise ValueError(
                f"AI service with service_id '{service_id}' does not exist"
            )

        self._default_chat_service = service_id
        return self

    def set_default_text_embedding_generation_service(
        self, service_id: str
    ) -> "Kernel":
        if service_id not in self._text_embedding_generation_services:
            raise ValueError(
                f"AI service with service_id '{service_id}' does not exist"
            )

        self._default_text_embedding_generation_service = service_id
        return self

    def get_text_completion_service_service_id(
        self, service_id: Optional[str] = None
    ) -> str:
        if service_id is None or service_id not in self._text_completion_services:
            if self._default_text_completion_service is None:
                raise ValueError("No default text service is set")
            return self._default_text_completion_service

        return service_id

    def get_chat_service_service_id(self, service_id: Optional[str] = None) -> str:
        if service_id is None or service_id not in self._chat_services:
            if self._default_chat_service is None:
                raise ValueError("No default chat service is set")
            return self._default_chat_service

        return service_id

    def get_text_embedding_generation_service_id(
        self, service_id: Optional[str] = None
    ) -> str:
        if (
            service_id is None
            or service_id not in self._text_embedding_generation_services
        ):
            if self._default_text_embedding_generation_service is None:
                raise ValueError("No default embedding service is set")
            return self._default_text_embedding_generation_service

        return service_id

    def remove_text_completion_service(self, service_id: str) -> "Kernel":
        if service_id not in self._text_completion_services:
            raise ValueError(
                f"AI service with service_id '{service_id}' does not exist"
            )

        del self._text_completion_services[service_id]
        if self._default_text_completion_service == service_id:
            self._default_text_completion_service = next(
                iter(self._text_completion_services), None
            )
        return self

    def remove_chat_service(self, service_id: str) -> "Kernel":
        if service_id not in self._chat_services:
            raise ValueError(
                f"AI service with service_id '{service_id}' does not exist"
            )

        del self._chat_services[service_id]
        if self._default_chat_service == service_id:
            self._default_chat_service = next(iter(self._chat_services), None)
        return self

    def remove_text_embedding_generation_service(self, service_id: str) -> "Kernel":
        if service_id not in self._text_embedding_generation_services:
            raise ValueError(
                f"AI service with service_id '{service_id}' does not exist"
            )

        del self._text_embedding_generation_services[service_id]
        if self._default_text_embedding_generation_service == service_id:
            self._default_text_embedding_generation_service = next(
                iter(self._text_embedding_generation_services), None
            )
        return self

    def clear_all_text_completion_services(self) -> "Kernel":
        self._text_completion_services = {}
        self._default_text_completion_service = None
        return self

    def clear_all_chat_services(self) -> "Kernel":
        self._chat_services = {}
        self._default_chat_service = None
        return self

    def clear_all_text_embedding_generation_services(self) -> "Kernel":
        self._text_embedding_generation_services = {}
        self._default_text_embedding_generation_service = None
        return self

    def clear_all_services(self) -> "Kernel":
        self._text_completion_services = {}
        self._chat_services = {}
        self._text_embedding_generation_services = {}

        self._default_text_completion_service = None
        self._default_chat_service = None
        self._default_text_embedding_generation_service = None

        return self

    def _create_semantic_function(
        self,
        skill_name: str,
        function_name: str,
        function_config: SemanticFunctionConfig,
    ) -> SKFunctionBase:
        function_type = function_config.prompt_template_config.type
        if not function_type == "completion":
            raise AIException(
                AIException.ErrorCodes.FunctionTypeNotSupported,
                f"Function type not supported: {function_type}",
            )

        function = SKFunction.from_semantic_config(
            skill_name, function_name, function_config
        )
        function.request_settings.update_from_completion_config(
            function_config.prompt_template_config.completion
        )

        # Connect the function to the current kernel skill
        # collection, in case the function is invoked manually
        # without a context and without a way to find other functions.
        function.set_default_skill_collection(self.skills)

        if function_config.has_chat_prompt:
            service = self.get_ai_service(
                ChatCompletionClientBase,
                function_config.prompt_template_config.default_services[0]
                if len(function_config.prompt_template_config.default_services) > 0
                else None,
            )

            function.set_chat_configuration(
                ChatRequestSettings.from_completion_config(
                    function_config.prompt_template_config.completion
                )
            )

            if service is None:
                raise AIException(
                    AIException.ErrorCodes.InvalidConfiguration,
                    (
                        "Could not load chat service, unable to prepare semantic"
                        " function. Function description:"
                        " {function_config.prompt_template_config.description}"
                    ),
                )

            function.set_chat_service(lambda: service(self))
        else:
            service = self.get_ai_service(
                TextCompletionClientBase,
                function_config.prompt_template_config.default_services[0]
                if len(function_config.prompt_template_config.default_services) > 0
                else None,
            )

            function.set_ai_configuration(
                CompleteRequestSettings.from_completion_config(
                    function_config.prompt_template_config.completion
                )
            )

            if service is None:
                raise AIException(
                    AIException.ErrorCodes.InvalidConfiguration,
                    (
                        "Could not load text service, unable to prepare semantic"
                        " function. Function description:"
                        " {function_config.prompt_template_config.description}"
                    ),
                )

            function.set_ai_service(lambda: service(self))

        return function

    def import_native_skill_from_directory(
        self, parent_directory: str, skill_directory_name: str
    ) -> Dict[str, SKFunctionBase]:
        MODULE_NAME = "native_function"

        validate_skill_name(skill_directory_name)

        skill_directory = os.path.abspath(
            os.path.join(parent_directory, skill_directory_name)
        )
        native_py_file_path = os.path.join(skill_directory, f"{MODULE_NAME}.py")

        if not os.path.exists(native_py_file_path):
            raise ValueError(
                f"Native Skill Python File does not exist: {native_py_file_path}"
            )

        skill_name = os.path.basename(skill_directory)

        spec = importlib.util.spec_from_file_location(MODULE_NAME, native_py_file_path)
        module = importlib.util.module_from_spec(spec)
        spec.loader.exec_module(module)

        class_name = next(
            (
                name
                for name, cls in inspect.getmembers(module, inspect.isclass)
                if cls.__module__ == MODULE_NAME
            ),
            None,
        )
        if class_name:
            skill_obj = getattr(module, class_name)()
            return self.import_skill(skill_obj, skill_name)

        return {}

    def import_semantic_skill_from_directory(
        self, parent_directory: str, skill_directory_name: str
    ) -> Dict[str, SKFunctionBase]:
        CONFIG_FILE = "config.json"
        PROMPT_FILE = "skprompt.txt"

        validate_skill_name(skill_directory_name)

        skill_directory = os.path.join(parent_directory, skill_directory_name)
        skill_directory = os.path.abspath(skill_directory)

        if not os.path.exists(skill_directory):
            raise ValueError(f"Skill directory does not exist: {skill_directory_name}")

        skill = {}

        directories = glob.glob(skill_directory + "/*/")
        for directory in directories:
            dir_name = os.path.dirname(directory)
            function_name = os.path.basename(dir_name)
            prompt_path = os.path.join(directory, PROMPT_FILE)

            # Continue only if the prompt template exists
            if not os.path.exists(prompt_path):
                continue

            config = PromptTemplateConfig()
            config_path = os.path.join(directory, CONFIG_FILE)
            with open(config_path, "r") as config_file:
                config = config.from_json(config_file.read())

            # Load Prompt Template
            with open(prompt_path, "r") as prompt_file:
                template = PromptTemplate(
                    prompt_file.read(), self.prompt_template_engine, config
                )

            # Prepare lambda wrapping AI logic
            function_config = SemanticFunctionConfig(config, template)

            skill[function_name] = self.register_semantic_function(
                skill_directory_name, function_name, function_config
            )

        return skill

    def create_semantic_function(
        self,
        prompt_template: str,
        function_name: Optional[str] = None,
        skill_name: Optional[str] = None,
        description: Optional[str] = None,
        max_tokens: int = 256,
        temperature: float = 0.0,
        top_p: float = 1.0,
        presence_penalty: float = 0.0,
        frequency_penalty: float = 0.0,
        number_of_responses: int = 1,
        stop_sequences: Optional[List[str]] = None,
    ) -> "SKFunctionBase":
        function_name = (
            function_name
            if function_name is not None
            else f"f_{str(uuid4()).replace('-', '_')}"
        )

        config = PromptTemplateConfig(
            description=(
                description
                if description is not None
                else "Generic function, unknown purpose"
            ),
            type="completion",
            completion=PromptTemplateConfig.CompletionConfig(
                temperature,
                top_p,
                presence_penalty,
                frequency_penalty,
                max_tokens,
                number_of_responses,
                stop_sequences if stop_sequences is not None else [],
            ),
        )

        validate_function_name(function_name)
        if skill_name is not None:
            validate_skill_name(skill_name)

        template = PromptTemplate(prompt_template, self.prompt_template_engine, config)
        function_config = SemanticFunctionConfig(config, template)

        return self.register_semantic_function(
            skill_name, function_name, function_config
        )

    def add_function_invoking_handler(self, handler: Callable) -> None:
        self._function_invoking_handlers[id(handler)] = handler

    def add_function_invoked_handler(self, handler: Callable) -> None:
        self._function_invoked_handlers[id(handler)] = handler

    def remove_function_invoking_handler(self, handler: Callable) -> None:
        if id(handler) in self._function_invoking_handlers:
            del self._function_invoking_handlers[id(handler)]

    def remove_function_invoked_handler(self, handler: Callable) -> None:
        if id(handler) in self._function_invoked_handlers:
            del self._function_invoked_handlers[id(handler)]<|MERGE_RESOLUTION|>--- conflicted
+++ resolved
@@ -304,13 +304,7 @@
                     )
                     return context
 
-<<<<<<< HEAD
                 pipeline_step += 1
-=======
-            try:
-                context = await func.invoke_async(input=None, context=context, **kwargs)
->>>>>>> 36e871ef
-
                 try:
                     function_details = func.describe()
 
@@ -327,7 +321,9 @@
                         )
                         break
 
-                    context = await func.invoke_async(input=None, context=context)
+                    context = await func.invoke_async(
+                        input=None, context=context, **kwargs
+                    )
 
                     if context.error_occurred:
                         self._log.error(
