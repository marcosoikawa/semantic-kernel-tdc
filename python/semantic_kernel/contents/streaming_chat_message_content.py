--- conflicted
+++ resolved
@@ -54,24 +54,7 @@
         finish_reason: FinishReason | None = None,
         ai_model_id: str | None = None,
         metadata: dict[str, Any] | None = None,
-<<<<<<< HEAD
     ) -> None: ...
-=======
-    ) -> None:
-        """All Chat Completion Services should return an instance of this class as response for streaming.
-        Or they can implement their own subclass of this class and return an instance.
-
-        Args:
-            inner_content: Optional[Any] - The inner content of the response,
-                this should hold all the information from the response so even
-                when not creating a subclass a developer can leverage the full thing.
-            ai_model_id: Optional[str] - The id of the AI model that generated this response.
-            metadata: Dict[str, Any] - Any metadata that should be attached to the response.
-            role: ChatRole - The role of the chat message.
-            items: list[TextContent, FunctionCallContent, FunctionResultContent] - The content.
-            encoding: Optional[str] - The encoding of the text.
-        """
->>>>>>> 65515468
 
     @overload
     def __init__(
@@ -85,24 +68,7 @@
         finish_reason: FinishReason | None = None,
         ai_model_id: str | None = None,
         metadata: dict[str, Any] | None = None,
-<<<<<<< HEAD
     ) -> None: ...
-=======
-    ) -> None:
-        """All Chat Completion Services should return an instance of this class as response for streaming.
-        Or they can implement their own subclass of this class and return an instance.
-
-        Args:
-            inner_content: Optional[Any] - The inner content of the response,
-                this should hold all the information from the response so even
-                when not creating a subclass a developer can leverage the full thing.
-            ai_model_id: Optional[str] - The id of the AI model that generated this response.
-            metadata: Dict[str, Any] - Any metadata that should be attached to the response.
-            role: ChatRole - The role of the chat message.
-            content: str - The text of the response.
-            encoding: Optional[str] - The encoding of the text.
-        """
->>>>>>> 65515468
 
     def __init__(  # type: ignore
         self,
@@ -117,12 +83,7 @@
         ai_model_id: str | None = None,
         metadata: dict[str, Any] | None = None,
     ):
-<<<<<<< HEAD
         """Create a new instance of StreamingChatMessageContent.
-=======
-        """All Chat Completion Services should return an instance of this class as response for streaming.
-        Or they can implement their own subclass of this class and return an instance.
->>>>>>> 65515468
 
         Args:
             role: ChatRole - The role of the chat message.
