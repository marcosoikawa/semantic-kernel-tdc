# Copyright (c) Microsoft. All rights reserved.
from __future__ import annotations

import logging
from enum import Enum
from typing import Any, Union, overload
from xml.etree.ElementTree import Element

from defusedxml import ElementTree
from pydantic import Field

from semantic_kernel.contents.author_role import AuthorRole
from semantic_kernel.contents.const import (
    CHAT_MESSAGE_CONTENT_TAG,
    FUNCTION_CALL_CONTENT_TAG,
    FUNCTION_RESULT_CONTENT_TAG,
    TEXT_CONTENT_TAG,
)
from semantic_kernel.contents.finish_reason import FinishReason
from semantic_kernel.contents.function_call_content import FunctionCallContent
from semantic_kernel.contents.function_result_content import FunctionResultContent
from semantic_kernel.contents.kernel_content import KernelContent
from semantic_kernel.contents.streaming_text_content import StreamingTextContent
from semantic_kernel.contents.text_content import TextContent

TAG_CONTENT_MAP = {
    TEXT_CONTENT_TAG: TextContent,
    FUNCTION_CALL_CONTENT_TAG: FunctionCallContent,
    FUNCTION_RESULT_CONTENT_TAG: FunctionResultContent,
}

ITEM_TYPES = Union[TextContent, StreamingTextContent, FunctionResultContent, FunctionCallContent]

logger = logging.getLogger(__name__)


class ChatMessageContent(KernelContent):
    """This is the class for chat message response content.

    All Chat Completion Services should return a instance of this class as response.
    Or they can implement their own subclass of this class and return an instance.

    Args:
        inner_content: Optional[Any] - The inner content of the response,
            this should hold all the information from the response so even
            when not creating a subclass a developer can leverage the full thing.
        ai_model_id: Optional[str] - The id of the AI model that generated this response.
        metadata: Dict[str, Any] - Any metadata that should be attached to the response.
        role: ChatRole - The role of the chat message.
        content: Optional[str] - The text of the response.
        encoding: Optional[str] - The encoding of the text.

    Methods:
        __str__: Returns the content of the response.
    """

    role: AuthorRole
    name: str | None = None
    items: list[ITEM_TYPES] = Field(default_factory=list)
    encoding: str | None = None
    finish_reason: FinishReason | None = None

    @overload
    def __init__(
        self,
        role: AuthorRole,
        items: list[ITEM_TYPES],
        name: str | None = None,
        inner_content: Any | None = None,
        encoding: str | None = None,
        finish_reason: FinishReason | None = None,
        ai_model_id: str | None = None,
        metadata: dict[str, Any] | None = None,
        **kwargs: Any,
    ) -> None:
        """All Chat Completion Services should return a instance of this class as response.
        Or they can implement their own subclass of this class and return an instance.

        Args:
            inner_content: Optional[Any] - The inner content of the response,
                this should hold all the information from the response so even
                when not creating a subclass a developer can leverage the full thing.
            ai_model_id: Optional[str] - The id of the AI model that generated this response.
            metadata: Dict[str, Any] - Any metadata that should be attached to the response.
            role: ChatRole - The role of the chat message.
            items: list[TextContent, StreamingTextContent, FunctionCallContent, FunctionResultContent] - The content.
            encoding: Optional[str] - The encoding of the text.
        """

    @overload
    def __init__(
        self,
        role: AuthorRole,
        content: str,
        name: str | None = None,
        inner_content: Any | None = None,
        encoding: str | None = None,
        finish_reason: FinishReason | None = None,
        ai_model_id: str | None = None,
        metadata: dict[str, Any] | None = None,
        **kwargs: Any,
    ) -> None:
        """All Chat Completion Services should return a instance of this class as response.
        Or they can implement their own subclass of this class and return an instance.

        Args:
            inner_content: Optional[Any] - The inner content of the response,
                this should hold all the information from the response so even
                when not creating a subclass a developer can leverage the full thing.
            ai_model_id: Optional[str] - The id of the AI model that generated this response.
            metadata: Dict[str, Any] - Any metadata that should be attached to the response.
            role: ChatRole - The role of the chat message.
            content: str - The text of the response.
            encoding: Optional[str] - The encoding of the text.
        """

    def __init__(  # type: ignore
        self,
        role: AuthorRole,
        items: list[ITEM_TYPES] | None = None,
        content: str | None = None,
        inner_content: Any | None = None,
        name: str | None = None,
        encoding: str | None = None,
        finish_reason: FinishReason | None = None,
        ai_model_id: str | None = None,
        metadata: dict[str, Any] | None = None,
        **kwargs: Any,
    ):
        """All Chat Completion Services should return a instance of this class as response.
        Or they can implement their own subclass of this class and return an instance.

        Args:
            inner_content: Optional[Any] - The inner content of the response,
                this should hold all the information from the response so even
                when not creating a subclass a developer can leverage the full thing.
            ai_model_id: Optional[str] - The id of the AI model that generated this response.
            metadata: Dict[str, Any] - Any metadata that should be attached to the response.
            role: ChatRole - The role of the chat message.
            content: str - The text of the response.
            items: list[TextContent, StreamingTextContent, FunctionCallContent, FunctionResultContent] - The content.
            encoding: Optional[str] - The encoding of the text.
        """
        kwargs["role"] = role
        if encoding:
            kwargs["encoding"] = encoding
        if finish_reason:
            kwargs["finish_reason"] = finish_reason
        if name:
            kwargs["name"] = name
        if content:
            item = TextContent(
                ai_model_id=ai_model_id,
                inner_content=inner_content,
                metadata=metadata or {},
                text=content,
                encoding=encoding,
            )
            if items:
                items.append(item)
            else:
                items = [item]
        if items:
            kwargs["items"] = items
        if inner_content:
            kwargs["inner_content"] = inner_content
        if metadata:
            kwargs["metadata"] = metadata
        if ai_model_id:
            kwargs["ai_model_id"] = ai_model_id
        super().__init__(
            **kwargs,
        )

    @property
    def content(self) -> str:
        """Get the content of the response, will find the first TextContent's text."""
        for item in self.items:
            if isinstance(item, TextContent):
                return item.text
        return ""

    @content.setter
    def content(self, value: str):
        """Set the content of the response."""
        if not value:
            logger.warning(
                "Setting empty content on ChatMessageContent does not work, "
                "you can do this through the underlying items if needed, ignoring."
            )
            return
        for item in self.items:
            if isinstance(item, TextContent):
                item.text = value
                item.encoding = self.encoding
                return
        self.items.append(
            TextContent(
                ai_model_id=self.ai_model_id,
                inner_content=self.inner_content,
                metadata=self.metadata,
                text=value,
                encoding=self.encoding,
            )
        )

    def __str__(self) -> str:
        """Get the content of the response as a string."""
        return self.content or ""

    def to_element(self) -> "Element":
        """Convert the ChatMessageContent to an XML Element.

        Args:
            root_key: str - The key to use for the root of the XML Element.

        Returns:
            Element - The XML Element representing the ChatMessageContent.
        """
        root = Element(CHAT_MESSAGE_CONTENT_TAG)
        for field in self.model_fields_set:
<<<<<<< HEAD
            if field in ["content", DISCRIMINATOR_FIELD, "metadata", "inner_content"]:
=======
            if field not in ["role", "name", "encoding", "finish_reason", "ai_model_id"]:
>>>>>>> ce87f910
                continue
            value = getattr(self, field)
            if isinstance(value, Enum):
                value = value.value
            root.set(field, value)
        for index, item in enumerate(self.items):
            root.insert(index, item.to_element())
        return root

    @classmethod
    def from_element(cls, element: Element) -> "ChatMessageContent":
        """Create a new instance of ChatMessageContent from a XML element.

        Args:
            element: Element - The XML Element to create the ChatMessageContent from.

        Returns:
            ChatMessageContent - The new instance of ChatMessageContent or a subclass.
        """
        kwargs: dict[str, Any] = {key: value for key, value in element.items()}
        items: list[KernelContent] = []
        for child in element:
            if child.tag not in TAG_CONTENT_MAP:
                logger.warning('Unknown tag "%s" in ChatMessageContent, treating as text', child.tag)
                text = ElementTree.tostring(child, encoding="unicode", short_empty_elements=False)
                items.append(TextContent(text=text or ""))
            else:
                items.append(TAG_CONTENT_MAP[child.tag].from_element(child))  # type: ignore
        if items:
            kwargs["items"] = items
        if element.text:
            kwargs["content"] = element.text
        if "choice_index" in kwargs and cls is ChatMessageContent:
            logger.warning(
                "Seems like you are trying to create a StreamingChatMessageContent, "
                "use StreamingChatMessageContent.from_element instead, ignoring that field "
                " and creating a ChatMessageContent instance."
            )
            kwargs.pop("choice_index")
        return cls(**kwargs)

    def to_prompt(self) -> str:
        """Convert the ChatMessageContent to a prompt.

        Returns:
            str - The prompt from the ChatMessageContent.
        """

        root = self.to_element()
        return ElementTree.tostring(root, encoding=self.encoding or "unicode", short_empty_elements=False)

    def to_dict(self, role_key: str = "role", content_key: str = "content") -> dict[str, Any]:
        """Serialize the ChatMessageContent to a dictionary.

        Returns:
            dict - The dictionary representing the ChatMessageContent.
        """
        ret: dict[str, Any] = {
            role_key: self.role.value,
        }
        if self.role == AuthorRole.ASSISTANT and any(isinstance(item, FunctionCallContent) for item in self.items):
            ret["tool_calls"] = [item.to_dict() for item in self.items if isinstance(item, FunctionCallContent)]
        else:
            ret[content_key] = self._parse_items()
        if self.role == AuthorRole.TOOL:
            assert isinstance(self.items[0], FunctionResultContent)
            ret["tool_call_id"] = self.items[0].id or ""
        if self.role != AuthorRole.TOOL and self.name:
            ret["name"] = self.name
        return ret

    def _parse_items(self) -> str | list[dict[str, Any]]:
        """Parse the items of the ChatMessageContent.

        Returns:
            str | dict - The parsed items.
        """
        if len(self.items) == 1 and isinstance(self.items[0], TextContent):
            return self.items[0].text
        if len(self.items) == 1 and isinstance(self.items[0], FunctionResultContent):
            return self.items[0].result
        return [item.to_dict() for item in self.items]<|MERGE_RESOLUTION|>--- conflicted
+++ resolved
@@ -219,11 +219,7 @@
         """
         root = Element(CHAT_MESSAGE_CONTENT_TAG)
         for field in self.model_fields_set:
-<<<<<<< HEAD
-            if field in ["content", DISCRIMINATOR_FIELD, "metadata", "inner_content"]:
-=======
             if field not in ["role", "name", "encoding", "finish_reason", "ai_model_id"]:
->>>>>>> ce87f910
                 continue
             value = getattr(self, field)
             if isinstance(value, Enum):
