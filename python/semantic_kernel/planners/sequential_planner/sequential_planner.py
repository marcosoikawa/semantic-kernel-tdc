--- conflicted
+++ resolved
@@ -76,21 +76,13 @@
         prompt_config.template = prompt_template
 
         # if a service_id is provided, use it instead of the default
-<<<<<<< HEAD
-        if service_id and service_id not in prompt_config.execution_settings:
-            # Move 'default' settings to this service_id if 'default' exists
-            if DEFAULT_SERVICE_NAME in prompt_config.execution_settings:
-                settings = prompt_config.execution_settings.pop(DEFAULT_SERVICE_NAME)
-                prompt_config.execution_settings[service_id] = settings
-=======
         if (
             service_id
             and service_id not in prompt_config.execution_settings
-            and "default" in prompt_config.execution_settings
+            and DEFAULT_SERVICE_NAME in prompt_config.execution_settings
         ):
-            settings = prompt_config.execution_settings.pop("default")
+            settings = prompt_config.execution_settings.pop(DEFAULT_SERVICE_NAME)
             prompt_config.execution_settings[service_id] = settings
->>>>>>> fbb26b5c
 
         return self._kernel.add_function(
             plugin_name=self.RESTRICTED_PLUGIN_NAME,
