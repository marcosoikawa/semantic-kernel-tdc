# Copyright (c) Microsoft. All rights reserved.
<<<<<<< HEAD
import typing as t
=======
import json
>>>>>>> fce878c6

from semantic_kernel.sk_pydantic import PydanticField
from semantic_kernel.skill_definition import sk_function, sk_function_context_parameter

if t.TYPE_CHECKING:
    from semantic_kernel.orchestration.sk_context import SKContext


class TextMemorySkill(PydanticField):
    COLLECTION_PARAM = "collection"
    RELEVANCE_PARAM = "relevance"
    KEY_PARAM = "key"
    LIMIT_PARAM = "limit"
    DEFAULT_COLLECTION = "generic"
    DEFAULT_RELEVANCE = 0.75
    DEFAULT_LIMIT = 1

    # @staticmethod
    @sk_function(
        description="Recall a fact from the long term memory",
        name="recall",
        input_description="The information to retrieve",
    )
    @sk_function_context_parameter(
        name=COLLECTION_PARAM,
        description="The collection to search for information",
        default_value=DEFAULT_COLLECTION,
    )
    @sk_function_context_parameter(
        name=RELEVANCE_PARAM,
        description="The relevance score, from 0.0 to 1.0; 1.0 means perfect match",
        default_value=DEFAULT_RELEVANCE,
    )
<<<<<<< HEAD
    async def recall_async(self, ask: str, context: "SKContext") -> str:
=======
    @sk_function_context_parameter(
        name=LIMIT_PARAM,
        description="The maximum number of relevant memories to recall.",
        default_value=DEFAULT_LIMIT,
    )
    async def recall_async(self, ask: str, context: SKContext) -> str:
>>>>>>> fce878c6
        """
        Recall a fact from the long term memory.

        Example:
            sk_context["input"] = "what is the capital of France?"
            {{memory.recall $input}} => "Paris"

        Args:
            ask -- The question to ask the memory
            context -- Contains the 'collection' to search for information
                , the 'relevance' score to use when searching
                and the 'limit' of relevant memories to retrieve.

        Returns:
            The nearest item from the memory store as a string or empty string if not found.
        """
        if context.variables is None:
            raise ValueError("Context has no variables")
        if context.memory is None:
            raise ValueError("Context has no memory")

        collection = (
            context.variables[TextMemorySkill.COLLECTION_PARAM]
            if context.variables.contains_key(TextMemorySkill.COLLECTION_PARAM)
            else TextMemorySkill.DEFAULT_COLLECTION
        )
        if not collection:
            raise ValueError("Memory collection not defined for TextMemorySkill")

        relevance = (
            context.variables[TextMemorySkill.RELEVANCE_PARAM]
            if context.variables.contains_key(TextMemorySkill.RELEVANCE_PARAM)
            else TextMemorySkill.DEFAULT_RELEVANCE
        )
        if relevance is None or str(relevance).strip() == "":
            relevance = TextMemorySkill.DEFAULT_RELEVANCE

        limit = (
            context.variables[TextMemorySkill.LIMIT_PARAM]
            if context.variables.contains_key(TextMemorySkill.LIMIT_PARAM)
            else TextMemorySkill.DEFAULT_LIMIT
        )
        if limit is None or str(limit).strip() == "":
            limit = TextMemorySkill.DEFAULT_LIMIT

        results = await context.memory.search_async(
            collection=collection,
            query=ask,
            limit=int(limit),
            min_relevance_score=float(relevance),
        )
        if results is None or len(results) == 0:
            if context.log is not None:
                context.log.warning(f"Memory not found in collection: {collection}")
            return ""
        return results[0].text if limit == 1 else json.dumps([r.text for r in results])

    @sk_function(
        description="Save information to semantic memory",
        name="save",
        input_description="The information to save",
    )
    @sk_function_context_parameter(
        name=COLLECTION_PARAM,
        description="The collection to save the information",
        default_value=DEFAULT_COLLECTION,
    )
    @sk_function_context_parameter(
        name=KEY_PARAM,
        description="The unique key to associate with the information",
    )
    async def save_async(self, text: str, context: "SKContext"):
        """
        Save a fact to the long term memory.

        Example:
            sk_context["input"] = "the capital of France is Paris"
            sk_context[TextMemorySkill.KEY_PARAM] = "countryInfo1"
            {{memory.save $input}}

        Args:
            text -- The text to save to the memory
            context -- Contains the 'collection' to save the information
                and unique 'key' to associate with the information
        """
        if context.variables is None:
            raise ValueError("Context has no variables")
        if context.memory is None:
            raise ValueError("Context has no memory")

        collection = (
            context.variables[TextMemorySkill.COLLECTION_PARAM]
            if context.variables.contains_key(TextMemorySkill.COLLECTION_PARAM)
            else TextMemorySkill.DEFAULT_COLLECTION
        )
        if not collection:
            raise ValueError("Memory collection not defined for TextMemorySkill")

        key = (
            context.variables[TextMemorySkill.KEY_PARAM]
            if context.variables.contains_key(TextMemorySkill.KEY_PARAM)
            else None
        )
        if not key:
            raise ValueError("Memory key not defined for TextMemorySkill")

        await context.memory.save_information_async(collection, text=text, id=key)<|MERGE_RESOLUTION|>--- conflicted
+++ resolved
@@ -1,9 +1,6 @@
 # Copyright (c) Microsoft. All rights reserved.
-<<<<<<< HEAD
+import json
 import typing as t
-=======
-import json
->>>>>>> fce878c6
 
 from semantic_kernel.sk_pydantic import PydanticField
 from semantic_kernel.skill_definition import sk_function, sk_function_context_parameter
@@ -37,16 +34,12 @@
         description="The relevance score, from 0.0 to 1.0; 1.0 means perfect match",
         default_value=DEFAULT_RELEVANCE,
     )
-<<<<<<< HEAD
-    async def recall_async(self, ask: str, context: "SKContext") -> str:
-=======
     @sk_function_context_parameter(
         name=LIMIT_PARAM,
         description="The maximum number of relevant memories to recall.",
         default_value=DEFAULT_LIMIT,
     )
-    async def recall_async(self, ask: str, context: SKContext) -> str:
->>>>>>> fce878c6
+    async def recall_async(self, ask: str, context: "SKContext") -> str:
         """
         Recall a fact from the long term memory.
 
