# Copyright (c) Microsoft. All rights reserved.

import logging
import os
from collections.abc import AsyncGenerator
from html import unescape
from typing import TYPE_CHECKING, Any

import yaml
from pydantic import Field, ValidationError, model_validator

from semantic_kernel.connectors.ai.chat_completion_client_base import ChatCompletionClientBase
from semantic_kernel.connectors.ai.mistral_ai.services.mistral_ai_chat_completion import MistralAIChatCompletion
from semantic_kernel.connectors.ai.prompt_execution_settings import PromptExecutionSettings
from semantic_kernel.connectors.ai.text_completion_client_base import TextCompletionClientBase
from semantic_kernel.const import DEFAULT_SERVICE_NAME
from semantic_kernel.contents.chat_history import ChatHistory
from semantic_kernel.contents.chat_message_content import ChatMessageContent
from semantic_kernel.contents.text_content import TextContent
from semantic_kernel.exceptions import FunctionExecutionException, FunctionInitializationError
from semantic_kernel.exceptions.function_exceptions import PromptRenderingException
from semantic_kernel.filters.filter_types import FilterTypes
from semantic_kernel.filters.functions.function_invocation_context import FunctionInvocationContext
from semantic_kernel.filters.kernel_filters_extension import _rebuild_prompt_render_context
from semantic_kernel.filters.prompts.prompt_render_context import PromptRenderContext
from semantic_kernel.functions.function_result import FunctionResult
from semantic_kernel.functions.kernel_arguments import KernelArguments
from semantic_kernel.functions.kernel_function import TEMPLATE_FORMAT_MAP, KernelFunction
from semantic_kernel.functions.kernel_function_metadata import KernelFunctionMetadata
from semantic_kernel.functions.kernel_parameter_metadata import KernelParameterMetadata
from semantic_kernel.functions.prompt_rendering_result import PromptRenderingResult
from semantic_kernel.prompt_template.const import KERNEL_TEMPLATE_FORMAT_NAME, TEMPLATE_FORMAT_TYPES
from semantic_kernel.prompt_template.prompt_template_base import PromptTemplateBase
from semantic_kernel.prompt_template.prompt_template_config import PromptTemplateConfig

if TYPE_CHECKING:
    from semantic_kernel.services.ai_service_client_base import AIServiceClientBase

logger: logging.Logger = logging.getLogger(__name__)

PROMPT_FILE_NAME = "skprompt.txt"
CONFIG_FILE_NAME = "config.json"
PROMPT_RETURN_PARAM = KernelParameterMetadata(
    name="return",
    description="The completion result",
    default_value=None,
    type="FunctionResult",  # type: ignore
    is_required=True,
)


class KernelFunctionFromPrompt(KernelFunction):
    """Semantic Kernel Function from a prompt."""

    prompt_template: PromptTemplateBase
    prompt_execution_settings: dict[str, PromptExecutionSettings] = Field(default_factory=dict)

    def __init__(
        self,
        function_name: str,
        plugin_name: str | None = None,
        description: str | None = None,
        prompt: str | None = None,
        template_format: TEMPLATE_FORMAT_TYPES = KERNEL_TEMPLATE_FORMAT_NAME,
        prompt_template: PromptTemplateBase | None = None,
        prompt_template_config: PromptTemplateConfig | None = None,
        prompt_execution_settings: None
        | (PromptExecutionSettings | list[PromptExecutionSettings] | dict[str, PromptExecutionSettings]) = None,
    ) -> None:
        """Initializes a new instance of the KernelFunctionFromPrompt class.

        Args:
            function_name (str): The name of the function
            plugin_name (str): The name of the plugin
            description (str): The description for the function

            prompt (Optional[str]): The prompt
            template_format (Optional[str]): The template format, default is "semantic-kernel"
            prompt_template (Optional[KernelPromptTemplate]): The prompt template
            prompt_template_config (Optional[PromptTemplateConfig]): The prompt template configuration
            prompt_execution_settings (Optional): instance, list or dict of PromptExecutionSettings to be used
                by the function, can also be supplied through prompt_template_config,
                but the supplied one is used if both are present.
                prompt_template_config (Optional[PromptTemplateConfig]): the prompt template config.
        """
        if not prompt and not prompt_template_config and not prompt_template:
            raise FunctionInitializationError(
                "The prompt cannot be empty, must be supplied directly, \
through prompt_template_config or in the prompt_template."
            )

        if prompt and prompt_template_config and prompt_template_config.template != prompt:
            logger.warning(
                f"Prompt ({prompt}) and PromptTemplateConfig ({prompt_template_config.template}) both supplied, "
                "using the template in PromptTemplateConfig, ignoring prompt."
            )
        if template_format and prompt_template_config and prompt_template_config.template_format != template_format:
            logger.warning(
                f"Template ({template_format}) and PromptTemplateConfig ({prompt_template_config.template_format}) "
                "both supplied, using the template format in PromptTemplateConfig, ignoring template."
            )
        if not prompt_template:
            if not prompt_template_config:
                # prompt must be there if prompt_template and prompt_template_config is not supplied
                prompt_template_config = PromptTemplateConfig(
                    name=function_name,
                    description=description,
                    template=prompt,
                    template_format=template_format,
                )
            prompt_template = TEMPLATE_FORMAT_MAP[prompt_template_config.template_format](
                prompt_template_config=prompt_template_config
            )  # type: ignore

        try:
            metadata = KernelFunctionMetadata(
                name=function_name,
                plugin_name=plugin_name,
                description=description,
                parameters=prompt_template.prompt_template_config.get_kernel_parameter_metadata(),  # type: ignore
                is_prompt=True,
                is_asynchronous=True,
                return_parameter=PROMPT_RETURN_PARAM,
            )
        except ValidationError as exc:
            raise FunctionInitializationError("Failed to create KernelFunctionMetadata") from exc
        super().__init__(
            metadata=metadata,
            prompt_template=prompt_template,  # type: ignore
            prompt_execution_settings=prompt_execution_settings or {},  # type: ignore
        )

    @model_validator(mode="before")
    @classmethod
    def rewrite_execution_settings(
        cls,
        data: dict[str, Any],
    ) -> dict[str, PromptExecutionSettings]:
        """Rewrite execution settings to a dictionary.

        If the prompt_execution_settings is not a dictionary, it is converted to a dictionary.
        If it is not supplied, but prompt_template is, the prompt_template's execution settings are used.
        """
        prompt_execution_settings = data.get("prompt_execution_settings")
        prompt_template = data.get("prompt_template")
        if not prompt_execution_settings:
            if prompt_template:
                prompt_execution_settings = prompt_template.prompt_template_config.execution_settings
                data["prompt_execution_settings"] = prompt_execution_settings
            if not prompt_execution_settings:
                return data
        if isinstance(prompt_execution_settings, PromptExecutionSettings):
            data["prompt_execution_settings"] = {
                prompt_execution_settings.service_id or DEFAULT_SERVICE_NAME: prompt_execution_settings
            }
        if isinstance(prompt_execution_settings, list):
            data["prompt_execution_settings"] = {
                s.service_id or DEFAULT_SERVICE_NAME: s for s in prompt_execution_settings
            }
        return data

    async def _invoke_internal(self, context: FunctionInvocationContext) -> None:
        """Invokes the function with the given arguments."""
        prompt_render_result = await self._render_prompt(context)
        if prompt_render_result.function_result is not None:
            context.result = prompt_render_result.function_result
            return

        if isinstance(prompt_render_result.ai_service, ChatCompletionClientBase):
            chat_history = ChatHistory.from_rendered_prompt(prompt_render_result.rendered_prompt)
            try:
<<<<<<< HEAD
                # Test the new Concept only for MistraiAI, The other connectors are not implemented with this concept
                if isinstance(prompt_render_result.ai_service, MistralAIChatCompletion):
                    chat_message_contents = await prompt_render_result.ai_service.invoke(
                        chat_history=chat_history,
                        settings=prompt_render_result.execution_settings,
                        **kwargs,
                    )
                else:
                    chat_message_contents = await prompt_render_result.ai_service.get_chat_message_contents(
                        chat_history=chat_history,
                        settings=prompt_render_result.execution_settings,
                        **kwargs,
                    )
=======
                chat_message_contents = await prompt_render_result.ai_service.get_chat_message_contents(
                    chat_history=chat_history,
                    settings=prompt_render_result.execution_settings,
                    **{"kernel": context.kernel, "arguments": context.arguments},
                )
>>>>>>> 775994e6
            except Exception as exc:
                raise FunctionExecutionException(f"Error occurred while invoking function {self.name}: {exc}") from exc

            if not chat_message_contents:
                raise FunctionExecutionException(f"No completions returned while invoking function {self.name}")

            context.result = self._create_function_result(
                completions=chat_message_contents, chat_history=chat_history, arguments=context.arguments
            )
            return

        if isinstance(prompt_render_result.ai_service, TextCompletionClientBase):
            try:
                texts = await prompt_render_result.ai_service.get_text_contents(
                    unescape(prompt_render_result.rendered_prompt), prompt_render_result.execution_settings
                )
            except Exception as exc:
                raise FunctionExecutionException(f"Error occurred while invoking function {self.name}: {exc}") from exc

            context.result = self._create_function_result(
                completions=texts, arguments=context.arguments, prompt=prompt_render_result.rendered_prompt
            )
            return

        raise ValueError(f"Service `{type(prompt_render_result.ai_service).__name__}` is not a valid AI service")

    async def _invoke_internal_stream(self, context: FunctionInvocationContext) -> None:
        """Invokes the function stream with the given arguments."""
        prompt_render_result = await self._render_prompt(context)

        if isinstance(prompt_render_result.ai_service, ChatCompletionClientBase):
            chat_history = ChatHistory.from_rendered_prompt(prompt_render_result.rendered_prompt)
<<<<<<< HEAD
            # Test the new Concept only for MistraiAI, The other connectors are not implemented yet with this concept
            value: AsyncGenerator
            if isinstance(prompt_render_result.ai_service, MistralAIChatCompletion):
                value = prompt_render_result.ai_service.invoke_streaming(
                    chat_history=chat_history,
                    settings=prompt_render_result.execution_settings,
                    **kwargs,
                )
            else:
                value = prompt_render_result.ai_service.get_streaming_chat_message_contents(
                    chat_history=chat_history,
                    settings=prompt_render_result.execution_settings,
                    **kwargs,
                )
=======
            value: AsyncGenerator = prompt_render_result.ai_service.get_streaming_chat_message_contents(
                chat_history=chat_history,
                settings=prompt_render_result.execution_settings,
                **{"kernel": context.kernel, "arguments": context.arguments},
            )
>>>>>>> 775994e6
        elif isinstance(prompt_render_result.ai_service, TextCompletionClientBase):
            value = prompt_render_result.ai_service.get_streaming_text_contents(
                prompt=prompt_render_result.rendered_prompt, settings=prompt_render_result.execution_settings
            )
        else:
            raise FunctionExecutionException(
                f"Service `{type(prompt_render_result.ai_service)}` is not a valid AI service"
            )

        context.result = FunctionResult(function=self.metadata, value=value)

    async def _render_prompt(self, context: FunctionInvocationContext) -> PromptRenderingResult:
        """Render the prompt and apply the prompt rendering filters."""
        self.update_arguments_with_defaults(context.arguments)

        _rebuild_prompt_render_context()
        prompt_render_context = PromptRenderContext(function=self, kernel=context.kernel, arguments=context.arguments)

        stack = context.kernel.construct_call_stack(
            filter_type=FilterTypes.PROMPT_RENDERING,
            inner_function=self._inner_render_prompt,
        )
        await stack(prompt_render_context)

        if prompt_render_context.rendered_prompt is None:
            raise PromptRenderingException("Prompt rendering failed, no rendered prompt was returned.")
        selected_service: tuple["AIServiceClientBase", PromptExecutionSettings] = context.kernel.select_ai_service(
            function=self, arguments=context.arguments
        )
        return PromptRenderingResult(
            rendered_prompt=prompt_render_context.rendered_prompt,
            ai_service=selected_service[0],
            execution_settings=selected_service[1],
        )

    async def _inner_render_prompt(self, context: PromptRenderContext) -> None:
        """Render the prompt using the prompt template."""
        context.rendered_prompt = await self.prompt_template.render(context.kernel, context.arguments)

    def _create_function_result(
        self,
        completions: list[ChatMessageContent] | list[TextContent],
        arguments: KernelArguments,
        chat_history: ChatHistory | None = None,
        prompt: str | None = None,
    ) -> FunctionResult:
        """Creates a function result with the given completions."""
        metadata: dict[str, Any] = {
            "arguments": arguments,
            "metadata": [completion.metadata for completion in completions],
        }
        if chat_history:
            metadata["messages"] = chat_history
        if prompt:
            metadata["prompt"] = prompt
        return FunctionResult(
            function=self.metadata,
            value=completions,
            metadata=metadata,
        )

    def update_arguments_with_defaults(self, arguments: KernelArguments) -> None:
        """Update any missing values with their defaults."""
        for parameter in self.prompt_template.prompt_template_config.input_variables:
            if parameter.name not in arguments and parameter.default not in {None, "", False, 0}:
                arguments[parameter.name] = parameter.default

    @classmethod
    def from_yaml(cls, yaml_str: str, plugin_name: str | None = None) -> "KernelFunctionFromPrompt":
        """Creates a new instance of the KernelFunctionFromPrompt class from a YAML string."""
        try:
            data = yaml.safe_load(yaml_str)
        except yaml.YAMLError as exc:  # pragma: no cover
            raise FunctionInitializationError(f"Invalid YAML content: {yaml_str}, error: {exc}") from exc

        if not isinstance(data, dict):
            raise FunctionInitializationError(f"The YAML content must represent a dictionary, got {yaml_str}")

        try:
            prompt_template_config = PromptTemplateConfig(**data)
        except ValidationError as exc:
            raise FunctionInitializationError(
                f"Error initializing PromptTemplateConfig: {exc} from yaml data: {data}"
            ) from exc
        return cls(
            function_name=prompt_template_config.name,
            plugin_name=plugin_name,
            description=prompt_template_config.description,
            prompt_template_config=prompt_template_config,
            template_format=prompt_template_config.template_format,
        )

    @classmethod
    def from_directory(cls, path: str, plugin_name: str | None = None) -> "KernelFunctionFromPrompt":
        """Creates a new instance of the KernelFunctionFromPrompt class from a directory.

        The directory needs to contain:
        - A prompt file named `skprompt.txt`
        - A config file named `config.json`

        Returns:
            KernelFunctionFromPrompt: The kernel function from prompt
        """
        prompt_path = os.path.join(path, PROMPT_FILE_NAME)
        config_path = os.path.join(path, CONFIG_FILE_NAME)
        prompt_exists = os.path.exists(prompt_path)
        config_exists = os.path.exists(config_path)
        if not config_exists and not prompt_exists:
            raise FunctionInitializationError(
                f"{PROMPT_FILE_NAME} and {CONFIG_FILE_NAME} files are required to create a "
                f"function from a directory, path: {path!s}."
            )
        if not config_exists:
            raise FunctionInitializationError(
                f"{CONFIG_FILE_NAME} files are required to create a function from a directory, "
                f"path: {path!s}, prompt file is there."
            )
        if not prompt_exists:
            raise FunctionInitializationError(
                f"{PROMPT_FILE_NAME} files are required to create a function from a directory, "
                f"path: {path!s}, config file is there."
            )

        function_name = os.path.basename(path)

        with open(config_path) as config_file:
            prompt_template_config = PromptTemplateConfig.from_json(config_file.read())
        prompt_template_config.name = function_name

        with open(prompt_path) as prompt_file:
            prompt_template_config.template = prompt_file.read()

        prompt_template = TEMPLATE_FORMAT_MAP[prompt_template_config.template_format](  # type: ignore
            prompt_template_config=prompt_template_config
        )
        return cls(
            function_name=function_name,
            plugin_name=plugin_name,
            prompt_template=prompt_template,
            prompt_template_config=prompt_template_config,
            template_format=prompt_template_config.template_format,
            description=prompt_template_config.description,
        )<|MERGE_RESOLUTION|>--- conflicted
+++ resolved
@@ -169,27 +169,19 @@
         if isinstance(prompt_render_result.ai_service, ChatCompletionClientBase):
             chat_history = ChatHistory.from_rendered_prompt(prompt_render_result.rendered_prompt)
             try:
-<<<<<<< HEAD
                 # Test the new Concept only for MistraiAI, The other connectors are not implemented with this concept
                 if isinstance(prompt_render_result.ai_service, MistralAIChatCompletion):
                     chat_message_contents = await prompt_render_result.ai_service.invoke(
                         chat_history=chat_history,
                         settings=prompt_render_result.execution_settings,
-                        **kwargs,
+                        **{"kernel": context.kernel, "arguments": context.arguments},
                     )
                 else:
                     chat_message_contents = await prompt_render_result.ai_service.get_chat_message_contents(
                         chat_history=chat_history,
                         settings=prompt_render_result.execution_settings,
-                        **kwargs,
+                        **{"kernel": context.kernel, "arguments": context.arguments},
                     )
-=======
-                chat_message_contents = await prompt_render_result.ai_service.get_chat_message_contents(
-                    chat_history=chat_history,
-                    settings=prompt_render_result.execution_settings,
-                    **{"kernel": context.kernel, "arguments": context.arguments},
-                )
->>>>>>> 775994e6
             except Exception as exc:
                 raise FunctionExecutionException(f"Error occurred while invoking function {self.name}: {exc}") from exc
 
@@ -222,28 +214,20 @@
 
         if isinstance(prompt_render_result.ai_service, ChatCompletionClientBase):
             chat_history = ChatHistory.from_rendered_prompt(prompt_render_result.rendered_prompt)
-<<<<<<< HEAD
             # Test the new Concept only for MistraiAI, The other connectors are not implemented yet with this concept
             value: AsyncGenerator
             if isinstance(prompt_render_result.ai_service, MistralAIChatCompletion):
                 value = prompt_render_result.ai_service.invoke_streaming(
                     chat_history=chat_history,
                     settings=prompt_render_result.execution_settings,
-                    **kwargs,
+                    **{"kernel": context.kernel, "arguments": context.arguments},
                 )
             else:
                 value = prompt_render_result.ai_service.get_streaming_chat_message_contents(
                     chat_history=chat_history,
                     settings=prompt_render_result.execution_settings,
-                    **kwargs,
+                    **{"kernel": context.kernel, "arguments": context.arguments},
                 )
-=======
-            value: AsyncGenerator = prompt_render_result.ai_service.get_streaming_chat_message_contents(
-                chat_history=chat_history,
-                settings=prompt_render_result.execution_settings,
-                **{"kernel": context.kernel, "arguments": context.arguments},
-            )
->>>>>>> 775994e6
         elif isinstance(prompt_render_result.ai_service, TextCompletionClientBase):
             value = prompt_render_result.ai_service.get_streaming_text_contents(
                 prompt=prompt_render_result.rendered_prompt, settings=prompt_render_result.execution_settings
