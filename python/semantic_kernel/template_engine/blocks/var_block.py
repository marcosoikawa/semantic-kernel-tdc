# Copyright (c) Microsoft. All rights reserved.

import logging
from re import compile
from typing import TYPE_CHECKING, Any, ClassVar, Optional

from pydantic import model_validator

<<<<<<< HEAD
from semantic_kernel.exceptions import VarBlockSyntaxError
=======
from semantic_kernel.exceptions import VarBlockRenderError, VarBlockSyntaxError
>>>>>>> b8e01f9b
from semantic_kernel.template_engine.blocks.block import Block
from semantic_kernel.template_engine.blocks.block_types import BlockTypes
from semantic_kernel.template_engine.blocks.symbols import Symbols

if TYPE_CHECKING:
    from semantic_kernel.functions.kernel_arguments import KernelArguments
    from semantic_kernel.kernel import Kernel
<<<<<<< HEAD

logger: logging.Logger = logging.getLogger(__name__)

VAR_BLOCK_REGEX = r"^[${1}](?P<name>[0-9A-Za-z_]+)$"

VAR_BLOCK_MATCHER = compile(VAR_BLOCK_REGEX)


class VarBlock(Block):
    """Create a variable block.

    A variable block is used to add a variable to a template.
    It get's rendered from KernelArguments, if the variable is not found
    a warning is logged and an empty string is returned.
    The variable must start with $ and be followed by a valid variable name.
    A valid variable name is a string of letters, numbers and underscores.

    Examples:
        $var
        $test_var

    Args:
        content - str : The content of the variable block, the name of the variable.
        name - str: The name of the variable.

    Raises:
        VarBlockSyntaxError: If the content does not match the variable syntax.

    """

    type: ClassVar[BlockTypes] = BlockTypes.VARIABLE
    name: Optional[str] = ""

    @model_validator(mode="before")
    @classmethod
    def parse_content(cls, fields: Any) -> Any:
        """Parse the content and extract the name.

        The parsing is based on a regex that returns the name.
        if the 'name' is already present then the parsing is skipped.
        """
        if isinstance(fields, Block) or "name" in fields:
            return fields
        content = fields.get("content", "").strip()
        matches = VAR_BLOCK_MATCHER.match(content)
        if not matches:
            raise VarBlockSyntaxError(content=content)
        if name := matches.groupdict().get("name"):
            fields["name"] = name
        return fields

    def render(self, _: "Kernel", arguments: Optional["KernelArguments"] = None) -> str:
        """Render the variable block with the given arguments.
        If the variable is not found in the arguments, return an empty string."""
        if arguments is None:
            return ""
        value = arguments.get(self.name, None)
        if value is None:
            logger.warning(f"Variable `{Symbols.VAR_PREFIX}: {self.name}` not found in the KernelArguments")

        return str(value) if value else ""
=======

logger: logging.Logger = logging.getLogger(__name__)

VAR_BLOCK_REGEX = r"^[${1}](?P<name>[0-9A-Za-z_]+)$"

VAR_BLOCK_MATCHER = compile(VAR_BLOCK_REGEX)


class VarBlock(Block):
    """Create a variable block.

    A variable block is used to add a variable to a template.
    It get's rendered from KernelArguments, if the variable is not found
    a warning is logged and an empty string is returned.
    The variable must start with $ and be followed by a valid variable name.
    A valid variable name is a string of letters, numbers and underscores.

    Examples:
        $var
        $test_var

    Args:
        content - str : The content of the variable block, the name of the variable.
        name - str: The name of the variable.

    Raises:
        VarBlockSyntaxError: If the content does not match the variable syntax.

    """

    type: ClassVar[BlockTypes] = BlockTypes.VARIABLE
    name: Optional[str] = ""

    @model_validator(mode="before")
    @classmethod
    def parse_content(cls, fields: Any) -> Any:
        """Parse the content and extract the name.

        The parsing is based on a regex that returns the name.
        if the 'name' is already present then the parsing is skipped.
        """
        if isinstance(fields, Block) or "name" in fields:
            return fields
        content = fields.get("content", "").strip()
        matches = VAR_BLOCK_MATCHER.match(content)
        if not matches:
            raise VarBlockSyntaxError(content=content)
        if name := matches.groupdict().get("name"):
            fields["name"] = name
        return fields

    def render(self, _: "Kernel", arguments: Optional["KernelArguments"] = None) -> str:
        """Render the variable block with the given arguments.
        If the variable is not found in the arguments, return an empty string."""
        if arguments is None:
            return ""
        value = arguments.get(self.name, None)
        if value is None:
            logger.warning(f"Variable `{Symbols.VAR_PREFIX}: {self.name}` not found in the KernelArguments")
            return ""
        try:
            return str(value)
        except Exception as e:
            raise VarBlockRenderError(
                f"Block {self.name} failed to be parsed to a string, type is {type(value)}"
            ) from e
>>>>>>> b8e01f9b
<|MERGE_RESOLUTION|>--- conflicted
+++ resolved
@@ -6,11 +6,7 @@
 
 from pydantic import model_validator
 
-<<<<<<< HEAD
-from semantic_kernel.exceptions import VarBlockSyntaxError
-=======
 from semantic_kernel.exceptions import VarBlockRenderError, VarBlockSyntaxError
->>>>>>> b8e01f9b
 from semantic_kernel.template_engine.blocks.block import Block
 from semantic_kernel.template_engine.blocks.block_types import BlockTypes
 from semantic_kernel.template_engine.blocks.symbols import Symbols
@@ -18,69 +14,6 @@
 if TYPE_CHECKING:
     from semantic_kernel.functions.kernel_arguments import KernelArguments
     from semantic_kernel.kernel import Kernel
-<<<<<<< HEAD
-
-logger: logging.Logger = logging.getLogger(__name__)
-
-VAR_BLOCK_REGEX = r"^[${1}](?P<name>[0-9A-Za-z_]+)$"
-
-VAR_BLOCK_MATCHER = compile(VAR_BLOCK_REGEX)
-
-
-class VarBlock(Block):
-    """Create a variable block.
-
-    A variable block is used to add a variable to a template.
-    It get's rendered from KernelArguments, if the variable is not found
-    a warning is logged and an empty string is returned.
-    The variable must start with $ and be followed by a valid variable name.
-    A valid variable name is a string of letters, numbers and underscores.
-
-    Examples:
-        $var
-        $test_var
-
-    Args:
-        content - str : The content of the variable block, the name of the variable.
-        name - str: The name of the variable.
-
-    Raises:
-        VarBlockSyntaxError: If the content does not match the variable syntax.
-
-    """
-
-    type: ClassVar[BlockTypes] = BlockTypes.VARIABLE
-    name: Optional[str] = ""
-
-    @model_validator(mode="before")
-    @classmethod
-    def parse_content(cls, fields: Any) -> Any:
-        """Parse the content and extract the name.
-
-        The parsing is based on a regex that returns the name.
-        if the 'name' is already present then the parsing is skipped.
-        """
-        if isinstance(fields, Block) or "name" in fields:
-            return fields
-        content = fields.get("content", "").strip()
-        matches = VAR_BLOCK_MATCHER.match(content)
-        if not matches:
-            raise VarBlockSyntaxError(content=content)
-        if name := matches.groupdict().get("name"):
-            fields["name"] = name
-        return fields
-
-    def render(self, _: "Kernel", arguments: Optional["KernelArguments"] = None) -> str:
-        """Render the variable block with the given arguments.
-        If the variable is not found in the arguments, return an empty string."""
-        if arguments is None:
-            return ""
-        value = arguments.get(self.name, None)
-        if value is None:
-            logger.warning(f"Variable `{Symbols.VAR_PREFIX}: {self.name}` not found in the KernelArguments")
-
-        return str(value) if value else ""
-=======
 
 logger: logging.Logger = logging.getLogger(__name__)
 
@@ -146,5 +79,4 @@
         except Exception as e:
             raise VarBlockRenderError(
                 f"Block {self.name} failed to be parsed to a string, type is {type(value)}"
-            ) from e
->>>>>>> b8e01f9b
+            ) from e