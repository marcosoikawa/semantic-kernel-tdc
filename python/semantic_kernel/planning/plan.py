# Copyright (c) Microsoft. All rights reserved.

import logging
import re
import threading
from typing import Any, Callable, ClassVar, List, Optional, Union

from pydantic import PrivateAttr

from semantic_kernel import Kernel
from semantic_kernel.connectors.ai import PromptExecutionSettings
from semantic_kernel.connectors.ai.text_completion_client_base import (
    TextCompletionClientBase,
)
from semantic_kernel.kernel_exception import KernelException
from semantic_kernel.memory.null_memory import NullMemory
from semantic_kernel.memory.semantic_text_memory_base import SemanticTextMemoryBase
from semantic_kernel.orchestration.context_variables import ContextVariables
from semantic_kernel.orchestration.kernel_context import KernelContext
from semantic_kernel.orchestration.kernel_function_base import KernelFunctionBase
from semantic_kernel.plugin_definition.function_view import FunctionView
from semantic_kernel.plugin_definition.kernel_plugin_collection import (
    KernelPluginCollection,
)

logger: logging.Logger = logging.getLogger(__name__)


class Plan(KernelFunctionBase):
    _state: ContextVariables = PrivateAttr()
    _steps: List["Plan"] = PrivateAttr()
    _function: KernelFunctionBase = PrivateAttr()
    _parameters: ContextVariables = PrivateAttr()
    _outputs: List[str] = PrivateAttr()
    _has_next_step: bool = PrivateAttr()
    _next_step_index: int = PrivateAttr()
    _name: str = PrivateAttr()
    _plugin_name: str = PrivateAttr()
    _description: str = PrivateAttr()
    _is_semantic: bool = PrivateAttr()
    _prompt_execution_settings: PromptExecutionSettings = PrivateAttr()
    DEFAULT_RESULT_KEY: ClassVar[str] = "PLAN.RESULT"

    @property
    def name(self) -> str:
        return self._name

    @property
    def state(self) -> ContextVariables:
        return self._state

    @property
    def plugin_name(self) -> str:
        return self._plugin_name

    @property
    def description(self) -> str:
        return self._description

    @property
    def function(self) -> Callable[..., Any]:
        return self._function

    @property
    def parameters(self) -> ContextVariables:
        return self._parameters

    @property
    def is_semantic(self) -> bool:
        return self._is_semantic

    @property
    def is_native(self) -> bool:
        if self._is_semantic is None:
            return None
        else:
            return not self._is_semantic

    @property
    def prompt_execution_settings(self) -> PromptExecutionSettings:
        return self._prompt_execution_settings

    @property
    def has_next_step(self) -> bool:
        return self._next_step_index < len(self._steps)

    @property
    def next_step_index(self) -> int:
        return self._next_step_index

    def __init__(
        self,
        name: Optional[str] = None,
        plugin_name: Optional[str] = None,
        description: Optional[str] = None,
        next_step_index: Optional[int] = None,
        state: Optional[ContextVariables] = None,
        parameters: Optional[ContextVariables] = None,
        outputs: Optional[List[str]] = None,
        steps: Optional[List["Plan"]] = None,
        function: Optional[KernelFunctionBase] = None,
    ) -> None:
        super().__init__()
        self._name = "" if name is None else name
        self._plugin_name = "" if plugin_name is None else plugin_name
        self._description = "" if description is None else description
        self._next_step_index = 0 if next_step_index is None else next_step_index
        self._state = ContextVariables() if state is None else state
        self._parameters = ContextVariables() if parameters is None else parameters
        self._outputs = [] if outputs is None else outputs
        self._steps = [] if steps is None else steps
        self._has_next_step = len(self._steps) > 0
        self._is_semantic = None
        self._function = None if function is None else function
        self._prompt_execution_settings = None

        if function is not None:
            self.set_function(function)

    @classmethod
    def from_goal(cls, goal: str) -> "Plan":
        return cls(description=goal, plugin_name=cls.__name__)

    @classmethod
    def from_function(cls, function: KernelFunctionBase) -> "Plan":
        plan = cls()
        plan.set_function(function)
        return plan

    async def invoke(
        self,
        input: Optional[str] = None,
        context: Optional[KernelContext] = None,
        settings: Optional[PromptExecutionSettings] = None,
        memory: Optional[SemanticTextMemoryBase] = None,
        **kwargs,
        # TODO: cancellation_token: CancellationToken,
    ) -> KernelContext:
        """
        Invoke the plan asynchronously.

        Args:
            input (str, optional): The input to the plan. Defaults to None.
            context (KernelContext, optional): The context to use. Defaults to None.
            settings (PromptExecutionSettings, optional): The AI request settings to use. Defaults to None.
            memory (SemanticTextMemoryBase, optional): The memory to use. Defaults to None.
            **kwargs: Additional keyword arguments.

        Returns:
            KernelContext: The updated context.
        """
        if kwargs.get("logger"):
            logger.warning("The `logger` parameter is deprecated. Please use the `logging` module instead.")
        if input is not None and input != "":
            self._state.update(input)

        if context is None:
            context = KernelContext(
                variables=self._state,
                memory=memory or NullMemory(),
                plugin_collection=KernelPluginCollection(),
            )

        if self._function is not None:
            result = await self._function.invoke(context=context, settings=settings)
            if result.error_occurred:
                logger.error(
                    "Something went wrong in plan step {0}.{1}:'{2}'".format(
                        self._plugin_name, self._name, result.last_error_description
                    )
                )
                return result
            context.variables.update(result.result)
        else:
            # loop through steps until completion
            while self.has_next_step:
                function_context = context
                self.add_variables_to_context(self._state, function_context)
                await self.invoke_next_step(function_context)
                self.update_context_with_outputs(context)

        return context

<<<<<<< HEAD
    def invoke(
        self,
        input: Optional[str] = None,
        context: Optional[KernelContext] = None,
        settings: Optional[PromptExecutionSettings] = None,
        memory: Optional[SemanticTextMemoryBase] = None,
        **kwargs,
    ) -> KernelContext:
        if kwargs.get("logger"):
            logger.warning("The `logger` parameter is deprecated. Please use the `logging` module instead.")
        if input is not None and input != "":
            self._state.update(input)

        if context is None:
            context = KernelContext(
                variables=self._state,
                memory=memory or NullMemory(),
                plugin_collection=KernelPluginCollection(),
            )

        if self._function is not None:
            result = self._function.invoke(context=context, settings=settings)
            if result.error_occurred:
                logger.error(
                    result.last_exception,
                    "Something went wrong in plan step {0}.{1}:'{2}'".format(
                        self.plugin_name, self.name, context.last_error_description
                    ),
                )
                return result
            context.variables.update(result.result)
        else:
            # loop through steps until completion
            while self.has_next_step:
                # Check if there is an event loop
                try:
                    loop = asyncio.get_running_loop()
                except RuntimeError:
                    loop = None
                function_context = context
                self.add_variables_to_context(self._state, function_context)

                # Handle "asyncio.run() cannot be called from a running event loop"
                if loop and loop.is_running():
                    self._runThread(self.invoke_next_step(function_context))
                else:
                    asyncio.run(self.invoke_next_step(function_context))
                self.update_context_with_outputs(context)
        return context

=======
>>>>>>> 22bfdf80
    def set_ai_configuration(
        self,
        settings: PromptExecutionSettings,
    ) -> KernelFunctionBase:
        if self._function is not None:
            self._function.set_ai_configuration(settings)

    def set_ai_service(self, service: Callable[[], TextCompletionClientBase]) -> KernelFunctionBase:
        if self._function is not None:
            self._function.set_ai_service(service)

    def describe(self) -> Optional[FunctionView]:
        if self._function is not None:
            return self._function.describe()
        return None

    def set_available_functions(self, plan: "Plan", context: KernelContext) -> "Plan":
        if len(plan.steps) == 0:
            if context.plugins is None:
                raise KernelException(
                    KernelException.ErrorCodes.PluginCollectionNotSet,
                    "Plugin collection not found in the context",
                )
            try:
                pluginFunction = context.plugins.get_plugin(plan.plugin_name).get_function(plan.name)
                plan.set_function(pluginFunction)
            except Exception:
                pass
        else:
            for step in plan.steps:
                step = self.set_available_functions(step, context)

        return plan

    def add_steps(self, steps: Union[List["Plan"], List[KernelFunctionBase]]) -> None:
        for step in steps:
            if type(step) is Plan:
                self._steps.append(step)
            else:
                new_step = Plan(
                    name=step.name,
                    plugin_name=step.plugin_name,
                    description=step.description,
                    next_step_index=0,
                    state=ContextVariables(),
                    parameters=ContextVariables(),
                    outputs=[],
                    steps=[],
                )
                new_step.set_function(step)
                self._steps.append(new_step)

    def set_function(self, function: KernelFunctionBase) -> None:
        self._function = function
        self._name = function.name
        self._plugin_name = function.plugin_name
        self._description = function.description
        self._is_semantic = function.is_semantic
        self._prompt_execution_settings = function.prompt_execution_settings

    async def run_next_step(
        self,
        kernel: Kernel,
        variables: ContextVariables,
    ) -> "Plan":
        context = kernel.create_new_context(variables)
        return await self.invoke_next_step(context)

    async def invoke_next_step(self, context: KernelContext) -> "Plan":
        if self.has_next_step:
            step = self._steps[self._next_step_index]

            # merge the state with the current context variables for step execution
            variables = self.get_next_step_variables(context.variables, step)

            # Invoke the step
            func_context = KernelContext(
                variables=variables,
                memory=context.memory,
                plugin_collection=context.plugins,
            )
            result = await step.invoke(context=func_context)
            result_value = result.result

            if result.error_occurred:
                raise KernelException(
                    KernelException.ErrorCodes.FunctionInvokeError,
                    "Error occurred while running plan step: " + result.last_error_description,
                    result.last_exception,
                )

            # Update state with result
            self.state.update(result_value)

            # Update plan result in state with matching outputs (if any)
            if set(self._outputs).intersection(set(step._outputs)):
                current_plan_result = ""
                if Plan.DEFAULT_RESULT_KEY in self._state.variables:
                    current_plan_result = self._state[Plan.DEFAULT_RESULT_KEY]
                self._state.set(Plan.DEFAULT_RESULT_KEY, current_plan_result.strip() + result_value)

            # Update state with outputs (if any)
            for output in step._outputs:
                if output in result.variables.variables:
                    self._state.set(output, result.variables[output])
                else:
                    self._state.set(output, result_value)

            # Increment the step
            self._next_step_index += 1

        return self

    def add_variables_to_context(self, variables: ContextVariables, context: KernelContext) -> None:
        for key in variables.variables:
            if key not in context.variables:
                context.variables.set(key, variables[key])

    def update_context_with_outputs(self, context: KernelContext) -> None:
        result_string = ""
        if Plan.DEFAULT_RESULT_KEY in self._state.variables:
            result_string = self._state[Plan.DEFAULT_RESULT_KEY]
        else:
            result_string = str(self._state)

        context.variables.update(result_string)

        for item in self._steps[self._next_step_index - 1]._outputs:
            if item in self._state:
                context.variables.set(item, self._state[item])
            else:
                context.variables.set(item, result_string)

        return context

    def get_next_step_variables(self, variables: ContextVariables, step: "Plan") -> ContextVariables:
        # Priority for Input
        # - Parameters (expand from variables if needed)
        # - KernelContext.Variables
        # - Plan.State
        # - Empty if sending to another plan
        # - Plan.Description
        input_string = ""
        step_input_value = step._parameters.get("input")
        variables_input_value = variables.get("input")
        state_input_value = self._state.get("input")
        if step_input_value and step_input_value != "":
            input_string = self.expand_from_variables(variables, step_input_value)
        elif variables_input_value and variables_input_value != "":
            input_string = variables_input_value
        elif state_input_value and state_input_value != "":
            input_string = state_input_value
        elif len(step._steps) > 0:
            input_string = ""
        elif self._description is not None and self._description != "":
            input_string = self._description

        step_variables = ContextVariables(input_string)

        # Priority for remaining stepVariables is:
        # - Function Parameters (pull from variables or state by a key value)
        # - Step Parameters (pull from variables or state by a key value)
        # - All other variables. These are carried over in case the function wants access to the ambient content.
        function_params = step.describe()
        for param in function_params.parameters:
            if param.name.lower() == variables._main_key.lower():
                continue

            if param.name in variables:
                step_variables.set(param.name, variables[param.name])
            elif param.name in self._state and (self._state[param.name] is not None and self._state[param.name] != ""):
                step_variables.set(param.name, self._state[param.name])

        for param_name, param_val in step.parameters.variables.items():
            if param_name in step_variables:
                continue

            if param_name in variables:
                step_variables.set(param_name, param_val)
            elif param_name in self._state:
                step_variables.set(param_name, self._state[param_name])
            else:
                expanded_value = self.expand_from_variables(variables, param_val)
                step_variables.set(param_name, expanded_value)

        for item in variables.variables:
            if item not in step_variables:
                step_variables.set(item, variables[item])

        return step_variables

    def expand_from_variables(self, variables: ContextVariables, input_string: str) -> str:
        result = input_string
        variables_regex = r"\$(?P<var>\w+)"
        matches = [m for m in re.finditer(variables_regex, input_string)]
        ordered_matches = sorted(matches, key=lambda m: len(m.group("var")), reverse=True)

        for match in ordered_matches:
            var_name = match.group("var")
            if var_name in variables:
                result = result.replace(f"${var_name}", variables[var_name])

        return result

    def _runThread(self, code: Callable):
        result = []
        thread = threading.Thread(target=self._runCode, args=(code, result))
        thread.start()
        thread.join()
        return result[0]<|MERGE_RESOLUTION|>--- conflicted
+++ resolved
@@ -181,59 +181,6 @@
 
         return context
 
-<<<<<<< HEAD
-    def invoke(
-        self,
-        input: Optional[str] = None,
-        context: Optional[KernelContext] = None,
-        settings: Optional[PromptExecutionSettings] = None,
-        memory: Optional[SemanticTextMemoryBase] = None,
-        **kwargs,
-    ) -> KernelContext:
-        if kwargs.get("logger"):
-            logger.warning("The `logger` parameter is deprecated. Please use the `logging` module instead.")
-        if input is not None and input != "":
-            self._state.update(input)
-
-        if context is None:
-            context = KernelContext(
-                variables=self._state,
-                memory=memory or NullMemory(),
-                plugin_collection=KernelPluginCollection(),
-            )
-
-        if self._function is not None:
-            result = self._function.invoke(context=context, settings=settings)
-            if result.error_occurred:
-                logger.error(
-                    result.last_exception,
-                    "Something went wrong in plan step {0}.{1}:'{2}'".format(
-                        self.plugin_name, self.name, context.last_error_description
-                    ),
-                )
-                return result
-            context.variables.update(result.result)
-        else:
-            # loop through steps until completion
-            while self.has_next_step:
-                # Check if there is an event loop
-                try:
-                    loop = asyncio.get_running_loop()
-                except RuntimeError:
-                    loop = None
-                function_context = context
-                self.add_variables_to_context(self._state, function_context)
-
-                # Handle "asyncio.run() cannot be called from a running event loop"
-                if loop and loop.is_running():
-                    self._runThread(self.invoke_next_step(function_context))
-                else:
-                    asyncio.run(self.invoke_next_step(function_context))
-                self.update_context_with_outputs(context)
-        return context
-
-=======
->>>>>>> 22bfdf80
     def set_ai_configuration(
         self,
         settings: PromptExecutionSettings,
