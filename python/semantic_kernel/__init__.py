# Copyright (c) Microsoft. All rights reserved.

from semantic_kernel import core_skills, memory
from semantic_kernel.kernel import Kernel
from semantic_kernel.orchestration.context_variables import ContextVariables
from semantic_kernel.orchestration.sk_context import SKContext
from semantic_kernel.orchestration.sk_function_base import SKFunctionBase
from semantic_kernel.semantic_functions.chat_prompt_template import ChatPromptTemplate
from semantic_kernel.semantic_functions.prompt_template import PromptTemplate
from semantic_kernel.semantic_functions.prompt_template_config import (
    PromptTemplateConfig,
)
from semantic_kernel.semantic_functions.semantic_function_config import (
    SemanticFunctionConfig,
)
from semantic_kernel.utils.null_logger import NullLogger
from semantic_kernel.utils.settings import (
    azure_openai_settings_from_dot_env,
    google_palm_settings_from_dot_env,
    openai_settings_from_dot_env,
    pinecone_settings_from_dot_env,
    postgres_settings_from_dot_env,
    redis_settings_from_dot_env,
)

__all__ = [
    "Kernel",
    "NullLogger",
    "openai_settings_from_dot_env",
    "azure_openai_settings_from_dot_env",
    "postgres_settings_from_dot_env",
    "pinecone_settings_from_dot_env",
<<<<<<< HEAD
    "redis_settings_from_dot_env",
=======
    "google_palm_settings_from_dot_env",
>>>>>>> 8502b129
    "PromptTemplateConfig",
    "PromptTemplate",
    "ChatPromptTemplate",
    "SemanticFunctionConfig",
    "ContextVariables",
    "SKFunctionBase",
    "SKContext",
    "memory",
    "core_skills",
]<|MERGE_RESOLUTION|>--- conflicted
+++ resolved
@@ -30,11 +30,8 @@
     "azure_openai_settings_from_dot_env",
     "postgres_settings_from_dot_env",
     "pinecone_settings_from_dot_env",
-<<<<<<< HEAD
+    "google_palm_settings_from_dot_env",
     "redis_settings_from_dot_env",
-=======
-    "google_palm_settings_from_dot_env",
->>>>>>> 8502b129
     "PromptTemplateConfig",
     "PromptTemplate",
     "ChatPromptTemplate",
