# Copyright (c) Microsoft. All rights reserved.

import logging
from typing import NamedTuple

from numpy import ndarray
from pinecone import FetchResponse, IndexDescription, IndexList, Pinecone, ServerlessSpec

from semantic_kernel.connectors.memory.pinecone.pinecone_settings import PineconeSettings
from semantic_kernel.connectors.memory.pinecone.utils import build_payload, parse_payload
from semantic_kernel.exceptions import (
    ServiceInitializationError,
    ServiceInvalidRequestError,
    ServiceResourceNotFoundError,
    ServiceResponseException,
)
from semantic_kernel.memory.memory_record import MemoryRecord
from semantic_kernel.memory.memory_store_base import MemoryStoreBase
from semantic_kernel.utils.experimental_decorator import experimental_class

# Limitations set by Pinecone at https://docs.pinecone.io/reference/known-limitations
MAX_DIMENSIONALITY = 20000
MAX_UPSERT_BATCH_SIZE = 100
MAX_QUERY_WITHOUT_METADATA_BATCH_SIZE = 10000
MAX_QUERY_WITH_METADATA_BATCH_SIZE = 1000
MAX_FETCH_BATCH_SIZE = 1000
MAX_DELETE_BATCH_SIZE = 1000

logger: logging.Logger = logging.getLogger(__name__)


@experimental_class
class PineconeMemoryStore(MemoryStoreBase):
    """A memory store that uses Pinecone as the backend."""

    _pinecone_api_key: str
    _default_dimensionality: int

    DEFAULT_INDEX_SPEC: ServerlessSpec = ServerlessSpec(
        cloud="aws",
        region="us-east-1",
    )

    def __init__(
        self,
        api_key: str,
        default_dimensionality: int,
        env_file_path: str | None = None,
    ) -> None:
        """Initializes a new instance of the PineconeMemoryStore class.

        Args:
            api_key (str): The Pinecone API key.
            default_dimensionality (int): The default dimensionality to use for new collections.
            env_file_path (str | None): Use the environment settings file as a fallback
                to environment variables. (Optional)
        """
        if default_dimensionality > MAX_DIMENSIONALITY:
            raise ServiceInitializationError(
                f"Dimensionality of {default_dimensionality} exceeds "
                + f"the maximum allowed value of {MAX_DIMENSIONALITY}."
            )

<<<<<<< HEAD
        pinecone_settings = PineconeSettings.create(env_file_path=env_file_path, api_key=api_key)
=======
        pinecone_settings = None
        try:
            pinecone_settings = PineconeSettings.create(env_file_path=env_file_path)
        except ValidationError as e:
            logger.warning(f"Failed to load the Pinecone pydantic settings: {e}")

        api_key = api_key or (
            pinecone_settings.api_key.get_secret_value() if pinecone_settings and pinecone_settings.api_key else None
        )
        if not api_key:
            raise ValueError("The Pinecone api_key cannot be None.")
>>>>>>> 246b8435

        self._pinecone_api_key = pinecone_settings.api_key.get_secret_value() if pinecone_settings.api_key else None
        self._default_dimensionality = default_dimensionality

        self.pinecone = Pinecone(api_key=self._pinecone_api_key)
        self.collection_names_cache = set()

    async def create_collection(
        self,
        collection_name: str,
        dimension_num: int | None = None,
        distance_type: str | None = "cosine",
        index_spec: NamedTuple = DEFAULT_INDEX_SPEC,
    ) -> None:
        """Creates a new collection in Pinecone if it does not exist.

        This function creates an index, by default the following index
        settings are used: metric = cosine, cloud = aws, region = us-east-1.

        Args:
            collection_name (str): The name of the collection to create.
                In Pinecone, a collection is represented as an index. The concept
                of "collection" in Pinecone is just a static copy of an index.
            dimension_num (int, optional): The dimensionality of the embeddings.
            distance_type (str, optional): The distance metric to use for the index.
                (default: {"cosine"})
            index_spec (NamedTuple, optional): The index spec to use for the index.
        """
        if dimension_num is None:
            dimension_num = self._default_dimensionality
        if dimension_num > MAX_DIMENSIONALITY:
            raise ServiceInitializationError(
                f"Dimensionality of {dimension_num} exceeds " + f"the maximum allowed value of {MAX_DIMENSIONALITY}."
            )

        if not await self.does_collection_exist(collection_name):
            self.pinecone.create_index(
                name=collection_name, dimension=dimension_num, metric=distance_type, spec=index_spec
            )
            self.collection_names_cache.add(collection_name)

    async def describe_collection(self, collection_name: str) -> IndexDescription | None:
        """Gets the description of the index.

        Args:
            collection_name (str): The name of the index to get.

        Returns:
            Optional[dict]: The index.
        """
        if await self.does_collection_exist(collection_name):
            return self.pinecone.describe_index(collection_name)
        return None

    async def get_collections(
        self,
    ) -> IndexList:
        """Gets the list of collections.

        Returns:
            IndexList: The list of collections.
        """
        return self.pinecone.list_indexes()

    async def delete_collection(self, collection_name: str) -> None:
        """Deletes a collection.

        Args:
            collection_name (str): The name of the collection to delete.

        Returns:
            None
        """
        if await self.does_collection_exist(collection_name):
            self.pinecone.delete_index(collection_name)
            self.collection_names_cache.discard(collection_name)

    async def does_collection_exist(self, collection_name: str) -> bool:
        """Checks if a collection exists.

        Args:
            collection_name (str): The name of the collection to check.

        Returns:
            bool: True if the collection exists; otherwise, False.
        """
        if collection_name in self.collection_names_cache:
            return True

        index_collection_names = self.pinecone.list_indexes().names()
        self.collection_names_cache |= set(index_collection_names)

        return collection_name in index_collection_names

    async def upsert(self, collection_name: str, record: MemoryRecord) -> str:
        """Upsert a record.

        Args:
            collection_name (str): The name of the collection to upsert the record into.
            record (MemoryRecord): The record to upsert.

        Returns:
            str: The unique database key of the record. In Pinecone, this is the record ID.
        """
        if not await self.does_collection_exist(collection_name):
            raise ServiceResourceNotFoundError(f"Collection '{collection_name}' does not exist")

        collection = self.pinecone.Index(collection_name)

        upsert_response = collection.upsert(
            vectors=[(record._id, record.embedding.tolist(), build_payload(record))],
            namespace="",
        )

        if upsert_response.upserted_count is None:
            raise ServiceResponseException(f"Error upserting record: {upsert_response.message}")

        return record._id

    async def upsert_batch(self, collection_name: str, records: list[MemoryRecord]) -> list[str]:
        """Upsert a batch of records.

        Args:
            collection_name (str): The name of the collection to upsert the records into.
            records (List[MemoryRecord]): The records to upsert.

        Returns:
            List[str]: The unique database keys of the records.
        """
        if not await self.does_collection_exist(collection_name):
            raise ServiceResourceNotFoundError(f"Collection '{collection_name}' does not exist")

        collection = self.pinecone.Index(collection_name)

        vectors = [
            (
                record._id,
                record.embedding.tolist(),
                build_payload(record),
            )
            for record in records
        ]

        upsert_response = collection.upsert(vectors, namespace="", batch_size=MAX_UPSERT_BATCH_SIZE)

        if upsert_response.upserted_count is None:
            raise ServiceResponseException(f"Error upserting record: {upsert_response.message}")
        else:
            return [record._id for record in records]

    async def get(self, collection_name: str, key: str, with_embedding: bool = False) -> MemoryRecord:
        """Gets a record.

        Args:
            collection_name (str): The name of the collection to get the record from.
            key (str): The unique database key of the record.
            with_embedding (bool): Whether to include the embedding in the result. (default: {False})

        Returns:
            MemoryRecord: The record.
        """
        if not await self.does_collection_exist(collection_name):
            raise ServiceResourceNotFoundError(f"Collection '{collection_name}' does not exist")

        collection = self.pinecone.Index(collection_name)
        fetch_response = collection.fetch([key])

        if len(fetch_response.vectors) == 0:
            raise ServiceResourceNotFoundError(f"Record with key '{key}' does not exist")

        return parse_payload(fetch_response.vectors[key], with_embedding)

    async def get_batch(
        self, collection_name: str, keys: list[str], with_embeddings: bool = False
    ) -> list[MemoryRecord]:
        """Gets a batch of records.

        Args:
            collection_name (str): The name of the collection to get the records from.
            keys (List[str]): The unique database keys of the records.
            with_embeddings (bool): Whether to include the embeddings in the results. (default: {False})

        Returns:
            List[MemoryRecord]: The records.
        """
        if not await self.does_collection_exist(collection_name):
            raise ServiceResourceNotFoundError(f"Collection '{collection_name}' does not exist")

        fetch_response = await self.__get_batch(collection_name, keys, with_embeddings)
        return [parse_payload(fetch_response.vectors[key], with_embeddings) for key in fetch_response.vectors.keys()]

    async def remove(self, collection_name: str, key: str) -> None:
        """Removes a record.

        Args:
            collection_name (str): The name of the collection to remove the record from.
            key (str): The unique database key of the record to remove.

        Returns:
            None
        """
        if not await self.does_collection_exist(collection_name):
            raise ServiceResourceNotFoundError(f"Collection '{collection_name}' does not exist")

        collection = self.pinecone.Index(collection_name)
        collection.delete([key])

    async def remove_batch(self, collection_name: str, keys: list[str]) -> None:
        """Removes a batch of records.

        Args:
            collection_name (str): The name of the collection to remove the records from.
            keys (List[str]): The unique database keys of the records to remove.

        Returns:
            None
        """
        if not await self.does_collection_exist(collection_name):
            raise ServiceResourceNotFoundError(f"Collection '{collection_name}' does not exist")

        collection = self.pinecone.Index(collection_name)
        for i in range(0, len(keys), MAX_DELETE_BATCH_SIZE):
            collection.delete(keys[i : i + MAX_DELETE_BATCH_SIZE])
        collection.delete(keys)

    async def get_nearest_match(
        self,
        collection_name: str,
        embedding: ndarray,
        min_relevance_score: float = 0.0,
        with_embedding: bool = False,
    ) -> tuple[MemoryRecord, float]:
        """Gets the nearest match to an embedding using cosine similarity.

        Args:
            collection_name (str): The name of the collection to get the nearest match from.
            embedding (ndarray): The embedding to find the nearest match to.
            min_relevance_score (float): The minimum relevance score of the match. (default: {0.0})
            with_embedding (bool): Whether to include the embedding in the result. (default: {False})

        Returns:
            Tuple[MemoryRecord, float]: The record and the relevance score.
        """
        matches = await self.get_nearest_matches(
            collection_name=collection_name,
            embedding=embedding,
            limit=1,
            min_relevance_score=min_relevance_score,
            with_embeddings=with_embedding,
        )
        return matches[0]

    async def get_nearest_matches(
        self,
        collection_name: str,
        embedding: ndarray,
        limit: int,
        min_relevance_score: float = 0.0,
        with_embeddings: bool = False,
    ) -> list[tuple[MemoryRecord, float]]:
        """Gets the nearest matches to an embedding using cosine similarity.

        Args:
            collection_name (str): The name of the collection to get the nearest matches from.
            embedding (ndarray): The embedding to find the nearest matches to.
            limit (int): The maximum number of matches to return.
            min_relevance_score (float): The minimum relevance score of the matches. (default: {0.0})
            with_embeddings (bool): Whether to include the embeddings in the results. (default: {False})

        Returns:
            List[Tuple[MemoryRecord, float]]: The records and their relevance scores.
        """
        if not await self.does_collection_exist(collection_name):
            raise ServiceResourceNotFoundError(f"Collection '{collection_name}' does not exist")

        collection = self.pinecone.Index(collection_name)

        if limit > MAX_QUERY_WITHOUT_METADATA_BATCH_SIZE:
            raise ServiceInvalidRequestError(
                "Limit must be less than or equal to " + f"{MAX_QUERY_WITHOUT_METADATA_BATCH_SIZE}"
            )
        elif limit > MAX_QUERY_WITH_METADATA_BATCH_SIZE:
            query_response = collection.query(
                vector=embedding.tolist(),
                top_k=limit,
                include_values=False,
                include_metadata=False,
            )
            keys = [match.id for match in query_response.matches]
            fetch_response = await self.__get_batch(collection_name, keys, with_embeddings)
            vectors = fetch_response.vectors
            for match in query_response.matches:
                vectors[match.id].update(match)
            matches = [vectors[key] for key in vectors.keys()]
        else:
            query_response = collection.query(
                vector=embedding.tolist(),
                top_k=limit,
                include_values=with_embeddings,
                include_metadata=True,
            )
            matches = query_response.matches
        if min_relevance_score is not None:
            matches = [match for match in matches if match.score >= min_relevance_score]
        return (
            [
                (
                    parse_payload(match, with_embeddings),
                    match["score"],
                )
                for match in matches
            ]
            if len(matches) > 0
            else []
        )

    async def __get_batch(
        self, collection_name: str, keys: list[str], with_embeddings: bool = False
    ) -> "FetchResponse":
        index = self.pinecone.Index(collection_name)
        if len(keys) > MAX_FETCH_BATCH_SIZE:
            fetch_response = index.fetch(keys[0:MAX_FETCH_BATCH_SIZE])
            for i in range(MAX_FETCH_BATCH_SIZE, len(keys), MAX_FETCH_BATCH_SIZE):
                fetch_response.vectors.update(index.fetch(keys[i : i + MAX_FETCH_BATCH_SIZE]).vectors)
        else:
            fetch_response = index.fetch(keys)
        return fetch_response<|MERGE_RESOLUTION|>--- conflicted
+++ resolved
@@ -61,21 +61,7 @@
                 + f"the maximum allowed value of {MAX_DIMENSIONALITY}."
             )
 
-<<<<<<< HEAD
         pinecone_settings = PineconeSettings.create(env_file_path=env_file_path, api_key=api_key)
-=======
-        pinecone_settings = None
-        try:
-            pinecone_settings = PineconeSettings.create(env_file_path=env_file_path)
-        except ValidationError as e:
-            logger.warning(f"Failed to load the Pinecone pydantic settings: {e}")
-
-        api_key = api_key or (
-            pinecone_settings.api_key.get_secret_value() if pinecone_settings and pinecone_settings.api_key else None
-        )
-        if not api_key:
-            raise ValueError("The Pinecone api_key cannot be None.")
->>>>>>> 246b8435
 
         self._pinecone_api_key = pinecone_settings.api_key.get_secret_value() if pinecone_settings.api_key else None
         self._default_dimensionality = default_dimensionality
