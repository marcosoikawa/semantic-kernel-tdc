--- conflicted
+++ resolved
@@ -2,15 +2,9 @@
 
 import asyncio
 import logging
-import sys
 
 import aiohttp
 from numpy import ndarray
-
-if sys.version_info >= (3, 12):
-    pass
-else:
-    pass
 
 from semantic_kernel.connectors.memory.astradb.astra_client import AstraClient
 from semantic_kernel.connectors.memory.astradb.astradb_settings import AstraDBSettings
@@ -65,24 +59,6 @@
             region=astra_region,
             keyspace=keyspace_name,
         )
-<<<<<<< HEAD
-=======
-        if astra_application_token is None:
-            raise ValueError("The astra_application_token cannot be None.")
-        astra_id = astra_id or (astradb_settings.db_id if astradb_settings and astradb_settings.db_id else None)
-        if astra_id is None:
-            raise ValueError("The astra_id cannot be None.")
-        astra_region = astra_region or (
-            astradb_settings.region if astradb_settings and astradb_settings.region else None
-        )
-        if astra_region is None:
-            raise ValueError("The astra_region cannot be None.")
-        keyspace_name = keyspace_name or (
-            astradb_settings.keyspace if astradb_settings and astradb_settings.keyspace else None
-        )
-        if keyspace_name is None:
-            raise ValueError("The keyspace_name cannot be None.")
->>>>>>> 246b8435
 
         self._embedding_dim = embedding_dim
         self._similarity = similarity
