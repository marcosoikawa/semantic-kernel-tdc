--- conflicted
+++ resolved
@@ -4,25 +4,15 @@
 import sys
 from typing import Any
 
-import numpy as np
-
-<<<<<<< HEAD
-from semantic_kernel.connectors.memory.azure_cosmosdb.azure_cosmos_db_store_api import (
-    AzureCosmosDBStoreApi,
-)
-from semantic_kernel.connectors.memory.azure_cosmosdb.utils import (
-=======
-if sys.version_info >= (3, 12):
+if sys.version >= "3.12":
     from typing import override
 else:
     from typing_extensions import override
 
+import numpy as np
+
 from semantic_kernel.connectors.memory.azure_cosmosdb.azure_cosmos_db_store_api import AzureCosmosDBStoreApi
-from semantic_kernel.connectors.memory.azure_cosmosdb.cosmosdb_utils import (
->>>>>>> 246b8435
-    CosmosDBSimilarityType,
-    CosmosDBVectorSearchType,
-)
+from semantic_kernel.connectors.memory.azure_cosmosdb.utils import CosmosDBSimilarityType, CosmosDBVectorSearchType
 from semantic_kernel.memory.memory_record import MemoryRecord
 from semantic_kernel.utils.experimental_decorator import experimental_class
 
