# Copyright (c) Microsoft. All rights reserved.

import logging
import uuid
from inspect import isawaitable
from typing import List, Optional, Tuple

from azure.core.credentials import AzureKeyCredential, TokenCredential
from azure.core.exceptions import ResourceNotFoundError
from azure.search.documents.indexes.aio import SearchIndexClient
from azure.search.documents.indexes.models import (
    HnswAlgorithmConfiguration,
    HnswParameters,
    SearchIndex,
    SearchResourceEncryptionKey,
    VectorSearch,
    VectorSearchProfile,
)
from azure.search.documents.models import VectorizedQuery
from numpy import ndarray

from semantic_kernel.connectors.memory.azure_cognitive_search.utils import (
    SEARCH_FIELD_EMBEDDING,
    SEARCH_FIELD_ID,
    dict_to_memory_record,
    encode_id,
    get_field_selection,
    get_index_schema,
    get_search_index_async_client,
    memory_record_to_search_record,
)
from semantic_kernel.exceptions import ServiceInitializationError, ServiceResourceNotFoundError
from semantic_kernel.memory.memory_record import MemoryRecord
from semantic_kernel.memory.memory_store_base import MemoryStoreBase

logger: logging.Logger = logging.getLogger(__name__)


class AzureCognitiveSearchMemoryStore(MemoryStoreBase):
    _search_index_client: SearchIndexClient = None
    _vector_size: int = None

    def __init__(
        self,
        vector_size: int,
        search_endpoint: Optional[str] = None,
        admin_key: Optional[str] = None,
        azure_credentials: Optional[AzureKeyCredential] = None,
        token_credentials: Optional[TokenCredential] = None,
        **kwargs,
    ) -> None:
        """Initializes a new instance of the AzureCognitiveSearchMemoryStore class.

        Arguments:
            vector_size {int}                                -- Embedding vector size.
            search_endpoint {Optional[str]}                  -- The endpoint of the Azure Cognitive Search service
                                                                (default: {None}).
            admin_key {Optional[str]}                        -- Azure Cognitive Search API key (default: {None}).
            azure_credentials {Optional[AzureKeyCredential]} -- Azure Cognitive Search credentials (default: {None}).
            token_credentials {Optional[TokenCredential]}    -- Azure Cognitive Search token credentials
                                                                (default: {None}).

        Instantiate using Async Context Manager:
            async with AzureCognitiveSearchMemoryStore(<...>) as memory:
                await memory.<...>
        """
        self._vector_size = vector_size
        self._search_index_client = get_search_index_async_client(
            search_endpoint, admin_key, azure_credentials, token_credentials
        )

    async def close(self):
        """Async close connection, invoked by MemoryStoreBase.__aexit__()"""
        if self._search_index_client is not None:
            await self._search_index_client.close()

    async def create_collection(
        self,
        collection_name: str,
<<<<<<< HEAD
        vector_config: Optional[HnswVectorSearchAlgorithmConfiguration] = None,
=======
        vector_config: Optional[HnswAlgorithmConfiguration] = None,
>>>>>>> b8e01f9b
        search_resource_encryption_key: Optional[SearchResourceEncryptionKey] = None,
    ) -> None:
        """Creates a new collection if it does not exist.

        Arguments:
            collection_name {str}                              -- The name of the collection to create.
            vector_config {HnswVectorSearchAlgorithmConfiguration} -- Optional search algorithm configuration
                                                                      (default: {None}).
            semantic_config {SemanticConfiguration}            -- Optional search index configuration (default: {None}).
            search_resource_encryption_key {SearchResourceEncryptionKey}            -- Optional Search Encryption Key
                                                                                       (default: {None}).

        Returns:
            None
        """

        vector_search_profile_name = "az-vector-config"
        if vector_config:
            vector_search_profile = VectorSearchProfile(
                name=vector_search_profile_name, algorithm_configuration_name=vector_config.name
            )
            vector_search = VectorSearch(profiles=[vector_search_profile], algorithms=[vector_config])
        else:
            vector_search_algorithm_name = "az-vector-hnsw-config"
            vector_search_profile = VectorSearchProfile(
                name=vector_search_profile_name, algorithm_configuration_name=vector_search_algorithm_name
            )
            vector_search = VectorSearch(
                profiles=[vector_search_profile],
                algorithms=[
                    HnswAlgorithmConfiguration(
                        name=vector_search_algorithm_name,
                        kind="hnsw",
                        parameters=HnswParameters(
                            m=4,  # Number of bi-directional links, typically between 4 and 10
                            ef_construction=400,  # Size during indexing, range: 100-1000
                            ef_search=500,  # Size during search, range: 100-1000
                            metric="cosine",  # Can be "cosine", "dotProduct", or "euclidean"
                        ),
                    )
                ],
            )

        if not self._search_index_client:
            raise ServiceInitializationError("Error: self._search_index_client not set 1.")

        # Check to see if collection exists
        collection_index = None
        try:
            collection_index = await self._search_index_client.get_index(collection_name.lower())
        except ResourceNotFoundError:
            pass

        if not collection_index:
            # Create the search index with the semantic settings
            index = SearchIndex(
                name=collection_name.lower(),
                fields=get_index_schema(self._vector_size, vector_search_profile_name),
                vector_search=vector_search,
                encryption_key=search_resource_encryption_key,
            )

            await self._search_index_client.create_index(index)

    async def get_collections(self) -> List[str]:
        """Gets the list of collections.

        Returns:
            List[str] -- The list of collections.
        """

        results_list = []
        items = self._search_index_client.list_index_names()
        if isawaitable(items):
            items = await items

        async for result in items:
            results_list.append(result)

        return results_list

    async def delete_collection(self, collection_name: str) -> None:
        """Deletes a collection.

        Arguments:
            collection_name {str} -- The name of the collection to delete.

        Returns:
            None
        """
        await self._search_index_client.delete_index(index=collection_name.lower())

    async def does_collection_exist(self, collection_name: str) -> bool:
        """Checks if a collection exists.

        Arguments:
            collection_name {str} -- The name of the collection to check.

        Returns:
            bool -- True if the collection exists; otherwise, False.
        """

        try:
            collection_result = await self._search_index_client.get_index(name=collection_name.lower())

            if collection_result:
                return True
            else:
                return False
        except ResourceNotFoundError:
            return False

    async def upsert(self, collection_name: str, record: MemoryRecord) -> str:
        """Upsert a record.

        Arguments:
            collection_name {str} -- The name of the collection to upsert the record into.
            record {MemoryRecord} -- The record to upsert.

        Returns:
            str -- The unique record id of the record.
        """

        result = await self.upsert_batch(collection_name, [record])
        if result:
            return result[0]
        return None

    async def upsert_batch(self, collection_name: str, records: List[MemoryRecord]) -> List[str]:
        """Upsert a batch of records.

        Arguments:
            collection_name {str}        -- The name of the collection to upsert the records into.
            records {List[MemoryRecord]} -- The records to upsert.

        Returns:
            List[str] -- The unique database keys of the records.
        """

        # Initialize search client here
        # Look up Search client class to see if exists or create
        search_client = self._search_index_client.get_search_client(collection_name.lower())

        search_records = []
        search_ids = []

        for record in records:
            # Note:
            # * Document id     = user provided value
            # * MemoryRecord.id = base64(Document id)
            if not record._id:
                record._id = str(uuid.uuid4())

            search_record = memory_record_to_search_record(record)
            search_records.append(search_record)
            search_ids.append(record._id)

        result = await search_client.upload_documents(documents=search_records)
        await search_client.close()

        if result[0].succeeded:
            return search_ids
        else:
            return None

    async def get(self, collection_name: str, key: str, with_embedding: bool = False) -> MemoryRecord:
        """Gets a record.

        Arguments:
            collection_name {str} -- The name of the collection to get the record from.
            key {str}             -- The unique database key of the record.
            with_embedding {bool} -- Whether to include the embedding in the result. (default: {False})

        Returns:
            MemoryRecord -- The record.
        """

        # Look up Search client class to see if exists or create
        search_client = self._search_index_client.get_search_client(collection_name.lower())

        try:
            search_result = await search_client.get_document(
                key=encode_id(key), selected_fields=get_field_selection(with_embedding)
            )
        except ResourceNotFoundError as exc:
            await search_client.close()
            raise ServiceResourceNotFoundError("Memory record not found") from exc

        await search_client.close()

        # Create Memory record from document
        return dict_to_memory_record(search_result, with_embedding)

    async def get_batch(
        self, collection_name: str, keys: List[str], with_embeddings: bool = False
    ) -> List[MemoryRecord]:
        """Gets a batch of records.

        Arguments:
            collection_name {str}  -- The name of the collection to get the records from.
            keys {List[str]}       -- The unique database keys of the records.
            with_embeddings {bool} -- Whether to include the embeddings in the results. (default: {False})

        Returns:
            List[MemoryRecord] -- The records.
        """

        search_results = []

        for key in keys:
            search_result = await self.get(
                collection_name=collection_name.lower(),
                key=key,
                with_embedding=with_embeddings,
            )
            search_results.append(search_result)

        return search_results

    async def remove_batch(self, collection_name: str, keys: List[str]) -> None:
        """Removes a batch of records.

        Arguments:
            collection_name {str} -- The name of the collection to remove the records from.
            keys {List[str]}      -- The unique database keys of the records to remove.

        Returns:
            None
        """

        for record_id in keys:
            await self.remove(collection_name=collection_name.lower(), key=encode_id(record_id))

    async def remove(self, collection_name: str, key: str) -> None:
        """Removes a record.

        Arguments:
            collection_name {str} -- The name of the collection to remove the record from.
            key {str}             -- The unique database key of the record to remove.

        Returns:
            None
        """

        # Look up Search client class to see if exists or create
        search_client = self._search_index_client.get_search_client(collection_name.lower())
        docs_to_delete = {SEARCH_FIELD_ID: encode_id(key)}

        await search_client.delete_documents(documents=[docs_to_delete])
        await search_client.close()

    async def get_nearest_match(
        self,
        collection_name: str,
        embedding: ndarray,
        min_relevance_score: float = 0.0,
        with_embedding: bool = False,
    ) -> Tuple[MemoryRecord, float]:
        """Gets the nearest match to an embedding using vector configuration parameters.

        Arguments:
            collection_name {str}       -- The name of the collection to get the nearest match from.
            embedding {ndarray}         -- The embedding to find the nearest match to.
            min_relevance_score {float} -- The minimum relevance score of the match. (default: {0.0})
            with_embedding {bool}       -- Whether to include the embedding in the result. (default: {False})

        Returns:
            Tuple[MemoryRecord, float] -- The record and the relevance score.
        """

        memory_records = await self.get_nearest_matches(
            collection_name=collection_name,
            embedding=embedding,
            min_relevance_score=min_relevance_score,
            with_embeddings=with_embedding,
            limit=1,
        )

        if len(memory_records) > 0:
            return memory_records[0]
        else:
            return None

    async def get_nearest_matches(
        self,
        collection_name: str,
        embedding: ndarray,
        limit: int,
        min_relevance_score: float = 0.0,
        with_embeddings: bool = False,
    ) -> List[Tuple[MemoryRecord, float]]:
        """Gets the nearest matches to an embedding using vector configuration.

        Parameters:
            collection_name (str)       -- The name of the collection to get the nearest matches from.
            embedding (ndarray)         -- The embedding to find the nearest matches to.
            limit {int}                 -- The maximum number of matches to return.
            min_relevance_score {float} -- The minimum relevance score of the matches. (default: {0.0})
            with_embeddings {bool}      -- Whether to include the embeddings in the results. (default: {False})

        Returns:
            List[Tuple[MemoryRecord, float]] -- The records and their relevance scores.
        """

        # Look up Search client class to see if exists or create
        search_client = self._search_index_client.get_search_client(collection_name.lower())

        vector = VectorizedQuery(vector=embedding.flatten(), k_nearest_neighbors=limit, fields=SEARCH_FIELD_EMBEDDING)

        search_results = await search_client.search(
            search_text="*",
            select=get_field_selection(with_embeddings),
            vector_queries=[vector],
        )

        if not search_results or search_results is None:
            await search_client.close()
            return []

        # Convert the results to MemoryRecords
        nearest_results = []
        async for search_record in search_results:
            if search_record["@search.score"] < min_relevance_score:
                continue

            memory_record = dict_to_memory_record(search_record, with_embeddings)
            nearest_results.append((memory_record, search_record["@search.score"]))

        await search_client.close()
        return nearest_results<|MERGE_RESOLUTION|>--- conflicted
+++ resolved
@@ -77,11 +77,7 @@
     async def create_collection(
         self,
         collection_name: str,
-<<<<<<< HEAD
-        vector_config: Optional[HnswVectorSearchAlgorithmConfiguration] = None,
-=======
         vector_config: Optional[HnswAlgorithmConfiguration] = None,
->>>>>>> b8e01f9b
         search_resource_encryption_key: Optional[SearchResourceEncryptionKey] = None,
     ) -> None:
         """Creates a new collection if it does not exist.
