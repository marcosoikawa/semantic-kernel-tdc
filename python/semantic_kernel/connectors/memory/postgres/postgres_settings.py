# Copyright (c) Microsoft. All rights reserved.

from typing import ClassVar

from pydantic import SecretStr

from semantic_kernel.kernel_pydantic import KernelBaseSettings
from semantic_kernel.utils.experimental_decorator import experimental_class


@experimental_class
<<<<<<< HEAD
class PostgresSettings(KernelBaseSettings):
    """Postgres model settings
=======
class PostgresSettings(BaseModelSettings):
    """Postgres model settings.
>>>>>>> 246b8435

    Args:
    - connection_string: str - Postgres connection string
        (Env var POSTGRES_CONNECTION_STRING)
    """

    env_prefix: ClassVar[str] = "ASTRADB_"

<<<<<<< HEAD
    connection_string: SecretStr | None = None
=======
    class Config(BaseModelSettings.Config):
        """Config for Postgres settings."""

        env_prefix = "POSTGRES_"
>>>>>>> 246b8435
<|MERGE_RESOLUTION|>--- conflicted
+++ resolved
@@ -9,13 +9,8 @@
 
 
 @experimental_class
-<<<<<<< HEAD
 class PostgresSettings(KernelBaseSettings):
-    """Postgres model settings
-=======
-class PostgresSettings(BaseModelSettings):
     """Postgres model settings.
->>>>>>> 246b8435
 
     Args:
     - connection_string: str - Postgres connection string
@@ -24,11 +19,4 @@
 
     env_prefix: ClassVar[str] = "ASTRADB_"
 
-<<<<<<< HEAD
-    connection_string: SecretStr | None = None
-=======
-    class Config(BaseModelSettings.Config):
-        """Config for Postgres settings."""
-
-        env_prefix = "POSTGRES_"
->>>>>>> 246b8435
+    connection_string: SecretStr | None = None