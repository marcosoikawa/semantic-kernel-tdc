# Copyright (c) Microsoft. All rights reserved.

import asyncio
import logging
import sys
from collections.abc import AsyncGenerator
from functools import reduce
from typing import Any

if sys.version_info >= (3, 12):
    from typing import override  # pragma: no cover
else:
    from typing_extensions import override  # pragma: no cover

from mistralai.async_client import MistralAsyncClient
from mistralai.models.chat_completion import (
    ChatCompletionResponse,
    ChatCompletionResponseChoice,
    ChatCompletionResponseStreamChoice,
    ChatCompletionStreamResponse,
    ChatMessage,
    DeltaMessage,
)
from pydantic import ValidationError

from semantic_kernel.connectors.ai.chat_completion_client_base import ChatCompletionClientBase
from semantic_kernel.connectors.ai.function_calling_utils import (
    merge_function_results,
    update_settings_from_function_call_configuration,
)
from semantic_kernel.connectors.ai.function_choice_behavior import FunctionChoiceType
from semantic_kernel.connectors.ai.mistral_ai.prompt_execution_settings.mistral_ai_prompt_execution_settings import (
    MistralAIChatPromptExecutionSettings,
)
from semantic_kernel.connectors.ai.mistral_ai.services.mistral_ai_base import MistralAIBase
from semantic_kernel.connectors.ai.mistral_ai.settings.mistral_ai_settings import MistralAISettings
from semantic_kernel.connectors.ai.prompt_execution_settings import PromptExecutionSettings
from semantic_kernel.contents import (
    ChatMessageContent,
    FunctionCallContent,
    StreamingChatMessageContent,
    StreamingTextContent,
    TextContent,
)
from semantic_kernel.contents.chat_history import ChatHistory
from semantic_kernel.contents.utils.author_role import AuthorRole
from semantic_kernel.contents.utils.finish_reason import FinishReason
<<<<<<< HEAD
from semantic_kernel.exceptions.service_exceptions import (
    ServiceInitializationError,
    ServiceInvalidExecutionSettingsError,
    ServiceResponseException,
)
from semantic_kernel.kernel import Kernel
=======
from semantic_kernel.exceptions.service_exceptions import ServiceInitializationError, ServiceResponseException
>>>>>>> 78289af2
from semantic_kernel.utils.experimental_decorator import experimental_class
from semantic_kernel.utils.telemetry.model_diagnostics.decorators import trace_chat_completion

logger: logging.Logger = logging.getLogger(__name__)


@experimental_class
class MistralAIChatCompletion(MistralAIBase, ChatCompletionClientBase):
    """Mistral Chat completion class."""

    prompt_tokens: int = 0
    completion_tokens: int = 0
    total_tokens: int = 0

    def __init__(
        self,
        ai_model_id: str | None = None,
        service_id: str | None = None,
        api_key: str | None = None,
        async_client: MistralAsyncClient | None = None,
        env_file_path: str | None = None,
        env_file_encoding: str | None = None,
    ) -> None:
        """Initialize an MistralAIChatCompletion service.

        Args:
            ai_model_id (str): MistralAI model name, see
                https://docs.mistral.ai/getting-started/models/
            service_id (str | None): Service ID tied to the execution settings.
            api_key (str | None): The optional API key to use. If provided will override,
                the env vars or .env file value.
            async_client (MistralAsyncClient | None) : An existing client to use.
            env_file_path (str | None): Use the environment settings file as a fallback
                to environment variables.
            env_file_encoding (str | None): The encoding of the environment settings file.
        """
        try:
            mistralai_settings = MistralAISettings.create(
                api_key=api_key,
                chat_model_id=ai_model_id,
                env_file_path=env_file_path,
                env_file_encoding=env_file_encoding,
            )
        except ValidationError as ex:
            raise ServiceInitializationError("Failed to create MistralAI settings.", ex) from ex

        if not mistralai_settings.chat_model_id:
            raise ServiceInitializationError("The MistralAI chat model ID is required.")

        if not async_client:
            async_client = MistralAsyncClient(
                api_key=mistralai_settings.api_key.get_secret_value(),
            )

        super().__init__(
            async_client=async_client,
            service_id=service_id or mistralai_settings.chat_model_id,
            ai_model_id=ai_model_id or mistralai_settings.chat_model_id,
        )

    @override
    @trace_chat_completion(MistralAIBase.MODEL_PROVIDER_NAME)
    async def get_chat_message_contents(
        self,
        chat_history: "ChatHistory",
        settings: "PromptExecutionSettings",
        **kwargs: Any,
    ) -> list["ChatMessageContent"]:
        """Executes a chat completion request and returns the result.

        Args:
            chat_history (ChatHistory): The chat history to use for the chat completion.
            settings (PromptExecutionSettings): The settings to use
                for the chat completion request.
            kwargs (Dict[str, Any]): The optional arguments.

        Returns:
            List[ChatMessageContent]: The completion result(s).
        """
        if not isinstance(settings, MistralAIChatPromptExecutionSettings):
            settings = self.get_prompt_execution_settings_from_settings(settings)
        assert isinstance(settings, MistralAIChatPromptExecutionSettings)  # nosec

        if not settings.ai_model_id:
            settings.ai_model_id = self.ai_model_id
        
        kernel = kwargs.get("kernel", None)
        if settings.function_choice_behavior is not None and kernel is None:
            raise ServiceInvalidExecutionSettingsError("The kernel is required for MistralAI tool calls.")
        assert isinstance(kernel, Kernel)  # nosec
            
        self._update_settings(settings, chat_history, kernel=kernel)

        # behavior for non-function calling or for enable, but not auto-invoke.
        if settings.function_choice_behavior is None or (
            settings.function_choice_behavior and not settings.function_choice_behavior.auto_invoke_kernel_functions
        ):
            return await self._send_chat_request(settings)
        
        # loop for auto-invoke function calls
        for request_index in range(settings.function_choice_behavior.maximum_auto_invoke_attempts):
            completions = await self._send_chat_request(settings)
            # get the function call contents from the chat message, there is only one chat message
            # this was checked earlier
            function_calls = [item for item in completions[0].items if isinstance(item, FunctionCallContent)]
            if (fc_count := len(function_calls)) == 0:
                return completions
            
            # Since we have a function call, add the assistant's tool call message to the history
            chat_history.add_message(message=completions[0])

            logger.info(f"processing {fc_count} tool calls in parallel.")

            # this function either updates the chat history with the function call results
            # or returns the context, with terminate set to True
            # in which case the loop will break and the function calls are returned.
            results = await asyncio.gather(
                *[
                    kernel.invoke_function_call(
                        function_call=function_call,
                        chat_history=chat_history,
                        arguments=kwargs.get("arguments", None),
                        function_call_count=fc_count,
                        request_index=request_index,
                        function_behavior=settings.function_choice_behavior,
                    )
                    for function_call in function_calls
                ],
            )

            if (any(result.terminate for result in results if result is not None)):
                return merge_function_results(chat_history.messages[-len(results) :]) 

            self._update_settings(settings, chat_history, kernel=kernel)
        else:
            # do a final call, without function calling when the max has been reached.
            settings.function_choice_behavior.auto_invoke_kernel_functions = False
            return await self._send_chat_request(settings)
        
    async def _send_chat_request(self,
        settings: "PromptExecutionSettings",
    ) -> list["ChatMessageContent"]:
        
        try:
            response = await self.async_client.chat(**settings.prepare_settings_dict())
        except Exception as ex:
            raise ServiceResponseException(
                f"{type(self)} service failed to complete the prompt",
                ex,
            ) from ex

        self.store_usage(response)
        response_metadata = self._get_metadata_from_response(response)
        return [self._create_chat_message_content(response, choice, response_metadata) for choice in response.choices]

    async def get_streaming_chat_message_contents(
        self,
        chat_history: ChatHistory,
        settings: PromptExecutionSettings,
        **kwargs: Any,
    ) -> AsyncGenerator[list[StreamingChatMessageContent], Any]:
        """Executes a streaming chat completion request and returns the result.

        Args:
            chat_history (ChatHistory): The chat history to use for the chat completion.
            settings (PromptExecutionSettings): The settings to use
                for the chat completion request.
            kwargs (Dict[str, Any]): The optional arguments.

        Yields:
            List[StreamingChatMessageContent]: A stream of
                StreamingChatMessageContent when using Azure.
        """
        if not isinstance(settings, MistralAIChatPromptExecutionSettings):
            settings = self.get_prompt_execution_settings_from_settings(settings)
        assert isinstance(settings, MistralAIChatPromptExecutionSettings)  # nosec

        if not settings.ai_model_id:
            settings.ai_model_id = self.ai_model_id

        kernel = kwargs.get("kernel", None)
        if settings.function_choice_behavior is not None and kernel is None:
            raise ServiceInvalidExecutionSettingsError("The kernel is required for MistralAI tool calls.")
        assert isinstance(kernel, Kernel)  # nosec
            
        self._update_settings(settings, chat_history, kernel=kernel)
        
        request_attempts = (
            settings.function_choice_behavior.maximum_auto_invoke_attempts
            if (settings.function_choice_behavior and settings.function_choice_behavior.auto_invoke_kernel_functions)
            else 1
        )
        # hold the messages, if there are more than one response, it will not be used, so we flatten
        for request_index in range(request_attempts):
            all_messages: list[StreamingChatMessageContent] = []
            function_call_returned = False
            async for messages in self._send_chat_request_streaming(settings):
                for msg in messages:
                    if msg is not None:
                        all_messages.append(msg)
                        if any(isinstance(item, FunctionCallContent) for item in msg.items):
                            function_call_returned = True
                yield messages

            if (
                settings.function_choice_behavior is None
                or (
                    settings.function_choice_behavior
                    and not settings.function_choice_behavior.auto_invoke_kernel_functions
                )
                or not function_call_returned
            ):
                # no need to process function calls
                # note that we don't check the FinishReason and instead check whether there are any tool calls,
                # as the service may return a FinishReason of "stop" even if there are tool calls to be made,
                # in particular if a required tool is specified.
                return

            # there is one response stream in the messages, combining now to create the full completion
            # depending on the prompt, the message may contain both function call content and others
            full_completion: StreamingChatMessageContent = reduce(lambda x, y: x + y, all_messages)
            function_calls = [item for item in full_completion.items if isinstance(item, FunctionCallContent)]
            chat_history.add_message(message=full_completion)

            fc_count = len(function_calls)
            logger.info(f"processing {fc_count} tool calls in parallel.")

            # this function either updates the chat history with the function call results
            # or returns the context, with terminate set to True
            # in which case the loop will break and the function calls are returned.
            # Exceptions are not caught, that is up to the developer, can be done with a filter
            results = await asyncio.gather(
                *[
                    kernel.invoke_function_call(
                        function_call=function_call,
                        chat_history=chat_history,
                        arguments=kwargs.get("arguments", None),
                        function_call_count=fc_count,
                        request_index=request_index,
                        function_behavior=settings.function_choice_behavior,
                    )
                    for function_call in function_calls
                ],
            )
            if (any(result.terminate for result in results if result is not None)):
                yield merge_function_results(chat_history.messages[-len(results) :])   # type: ignore
                break

            self._update_settings(settings, chat_history, kernel=kernel)

    async def _send_chat_request_streaming(self,
        settings: "PromptExecutionSettings",
    ) -> AsyncGenerator[list["StreamingChatMessageContent"], None]:
        
        try:
            response = self.async_client.chat_stream(**settings.prepare_settings_dict())
        except Exception as ex:
            raise ServiceResponseException(
                f"{type(self)} service failed to complete the prompt",
                ex,
            ) from ex
        async for chunk in response:
            if len(chunk.choices) == 0:
                continue
            chunk_metadata = self._get_metadata_from_response(chunk)
            yield [
                self._create_streaming_chat_message_content(chunk, choice, chunk_metadata) for choice in chunk.choices
            ]
    # region content conversion to SK

    def _create_chat_message_content(
        self, response: ChatCompletionResponse, choice: ChatCompletionResponseChoice, response_metadata: dict[str, Any]
    ) -> "ChatMessageContent":
        """Create a chat message content object from a choice."""
        metadata = self._get_metadata_from_chat_choice(choice)
        metadata.update(response_metadata)

        items: list[Any] = self._get_tool_calls_from_chat_choice(choice)

        if choice.message.content:
            items.append(TextContent(text=choice.message.content))

        return ChatMessageContent(
            inner_content=response,
            ai_model_id=self.ai_model_id,
            metadata=metadata,
            role=AuthorRole(choice.message.role),
            items=items,
            finish_reason=FinishReason(choice.finish_reason) if choice.finish_reason else None,
        )

    def _create_streaming_chat_message_content(
        self,
        chunk: ChatCompletionStreamResponse,
        choice: ChatCompletionResponseStreamChoice,
        chunk_metadata: dict[str, Any],
    ) -> StreamingChatMessageContent:
        """Create a streaming chat message content object from a choice."""
        metadata = self._get_metadata_from_chat_choice(choice)
        metadata.update(chunk_metadata)

        items: list[Any] = self._get_tool_calls_from_chat_choice(choice)

        if choice.delta.content is not None:
            items.append(StreamingTextContent(choice_index=choice.index, text=choice.delta.content))

        return StreamingChatMessageContent(
            choice_index=choice.index,
            inner_content=chunk,
            ai_model_id=self.ai_model_id,
            metadata=metadata,
            role=AuthorRole(choice.delta.role) if choice.delta.role else AuthorRole.ASSISTANT,
            finish_reason=FinishReason(choice.finish_reason) if choice.finish_reason else None,
            items=items,
        )

    def _get_metadata_from_response(
        self, response: ChatCompletionResponse | ChatCompletionStreamResponse
    ) -> dict[str, Any]:
        """Get metadata from a chat response."""
        metadata: dict[str, Any] = {
            "id": response.id,
            "created": response.created,
        }
        # Check if usage exists and has a value, then add it to the metadata
        if hasattr(response, "usage") and response.usage is not None:
            metadata["usage"] = response.usage

        return metadata

    def _get_metadata_from_chat_choice(
        self, choice: ChatCompletionResponseChoice | ChatCompletionResponseStreamChoice
    ) -> dict[str, Any]:
        """Get metadata from a chat choice."""
        return {
            "logprobs": getattr(choice, "logprobs", None),
        }

    def _get_tool_calls_from_chat_choice(
        self, choice: ChatCompletionResponseChoice | ChatCompletionResponseStreamChoice
    ) -> list[FunctionCallContent]:
        """Get tool calls from a chat choice."""
        content: ChatMessage | DeltaMessage
        content = choice.message if isinstance(choice, ChatCompletionResponseChoice) else choice.delta
        if content.tool_calls is None:
            return []

        return [
            FunctionCallContent(
                id=tool.id,
                index=getattr(tool, "index", None),
                name=tool.function.name,
                arguments=tool.function.arguments,
            )
            for tool in content.tool_calls
        ]
    # endregion

    def get_prompt_execution_settings_class(self) -> "type[MistralAIChatPromptExecutionSettings]":
        """Create a request settings object."""
        return MistralAIChatPromptExecutionSettings

    def store_usage(self, response):
        """Store the usage information from the response."""
        if not isinstance(response, AsyncGenerator):
            logger.info(f"MistralAI usage: {response.usage}")
            self.prompt_tokens += response.usage.prompt_tokens
            self.total_tokens += response.usage.total_tokens
            if hasattr(response.usage, "completion_tokens"):
                self.completion_tokens += response.usage.completion_tokens
                
    def _update_settings(
        self,
        settings: MistralAIChatPromptExecutionSettings,
        chat_history: ChatHistory,
        kernel: "Kernel | None" = None,
    ) -> None:
        """Update the settings with the chat history."""
        settings.messages = self._prepare_chat_history_for_request(chat_history)
        if settings.function_choice_behavior and kernel:
            settings.function_choice_behavior.configure(
                kernel=kernel,
                update_settings_callback=update_settings_from_function_call_configuration,
                settings=settings,
            )
            # MistralAI Tool Calls are different from OpenAI Tool Calls
            # tool_choice Required needs to be mapped to any
            if settings.function_choice_behavior.type_ == FunctionChoiceType.REQUIRED:
                settings.tool_choice = "any"<|MERGE_RESOLUTION|>--- conflicted
+++ resolved
@@ -45,16 +45,12 @@
 from semantic_kernel.contents.chat_history import ChatHistory
 from semantic_kernel.contents.utils.author_role import AuthorRole
 from semantic_kernel.contents.utils.finish_reason import FinishReason
-<<<<<<< HEAD
 from semantic_kernel.exceptions.service_exceptions import (
     ServiceInitializationError,
     ServiceInvalidExecutionSettingsError,
     ServiceResponseException,
 )
 from semantic_kernel.kernel import Kernel
-=======
-from semantic_kernel.exceptions.service_exceptions import ServiceInitializationError, ServiceResponseException
->>>>>>> 78289af2
 from semantic_kernel.utils.experimental_decorator import experimental_class
 from semantic_kernel.utils.telemetry.model_diagnostics.decorators import trace_chat_completion
 
@@ -140,12 +136,12 @@
 
         if not settings.ai_model_id:
             settings.ai_model_id = self.ai_model_id
-        
+
         kernel = kwargs.get("kernel", None)
         if settings.function_choice_behavior is not None and kernel is None:
             raise ServiceInvalidExecutionSettingsError("The kernel is required for MistralAI tool calls.")
         assert isinstance(kernel, Kernel)  # nosec
-            
+
         self._update_settings(settings, chat_history, kernel=kernel)
 
         # behavior for non-function calling or for enable, but not auto-invoke.
@@ -153,7 +149,7 @@
             settings.function_choice_behavior and not settings.function_choice_behavior.auto_invoke_kernel_functions
         ):
             return await self._send_chat_request(settings)
-        
+
         # loop for auto-invoke function calls
         for request_index in range(settings.function_choice_behavior.maximum_auto_invoke_attempts):
             completions = await self._send_chat_request(settings)
@@ -162,7 +158,7 @@
             function_calls = [item for item in completions[0].items if isinstance(item, FunctionCallContent)]
             if (fc_count := len(function_calls)) == 0:
                 return completions
-            
+
             # Since we have a function call, add the assistant's tool call message to the history
             chat_history.add_message(message=completions[0])
 
@@ -185,19 +181,19 @@
                 ],
             )
 
-            if (any(result.terminate for result in results if result is not None)):
-                return merge_function_results(chat_history.messages[-len(results) :]) 
+            if any(result.terminate for result in results if result is not None):
+                return merge_function_results(chat_history.messages[-len(results) :])
 
             self._update_settings(settings, chat_history, kernel=kernel)
         else:
             # do a final call, without function calling when the max has been reached.
             settings.function_choice_behavior.auto_invoke_kernel_functions = False
             return await self._send_chat_request(settings)
-        
-    async def _send_chat_request(self,
+
+    async def _send_chat_request(
+        self,
         settings: "PromptExecutionSettings",
     ) -> list["ChatMessageContent"]:
-        
         try:
             response = await self.async_client.chat(**settings.prepare_settings_dict())
         except Exception as ex:
@@ -239,9 +235,9 @@
         if settings.function_choice_behavior is not None and kernel is None:
             raise ServiceInvalidExecutionSettingsError("The kernel is required for MistralAI tool calls.")
         assert isinstance(kernel, Kernel)  # nosec
-            
+
         self._update_settings(settings, chat_history, kernel=kernel)
-        
+
         request_attempts = (
             settings.function_choice_behavior.maximum_auto_invoke_attempts
             if (settings.function_choice_behavior and settings.function_choice_behavior.auto_invoke_kernel_functions)
@@ -299,16 +295,16 @@
                     for function_call in function_calls
                 ],
             )
-            if (any(result.terminate for result in results if result is not None)):
-                yield merge_function_results(chat_history.messages[-len(results) :])   # type: ignore
+            if any(result.terminate for result in results if result is not None):
+                yield merge_function_results(chat_history.messages[-len(results) :])  # type: ignore
                 break
 
             self._update_settings(settings, chat_history, kernel=kernel)
 
-    async def _send_chat_request_streaming(self,
+    async def _send_chat_request_streaming(
+        self,
         settings: "PromptExecutionSettings",
     ) -> AsyncGenerator[list["StreamingChatMessageContent"], None]:
-        
         try:
             response = self.async_client.chat_stream(**settings.prepare_settings_dict())
         except Exception as ex:
@@ -323,6 +319,7 @@
             yield [
                 self._create_streaming_chat_message_content(chunk, choice, chunk_metadata) for choice in chunk.choices
             ]
+
     # region content conversion to SK
 
     def _create_chat_message_content(
@@ -411,6 +408,7 @@
             )
             for tool in content.tool_calls
         ]
+
     # endregion
 
     def get_prompt_execution_settings_class(self) -> "type[MistralAIChatPromptExecutionSettings]":
@@ -425,7 +423,7 @@
             self.total_tokens += response.usage.total_tokens
             if hasattr(response.usage, "completion_tokens"):
                 self.completion_tokens += response.usage.completion_tokens
-                
+
     def _update_settings(
         self,
         settings: MistralAIChatPromptExecutionSettings,
