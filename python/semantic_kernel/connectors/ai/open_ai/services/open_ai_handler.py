--- conflicted
+++ resolved
@@ -4,13 +4,8 @@
 from abc import ABC
 from typing import List, Union
 
-<<<<<<< HEAD
-from numpy import array, ndarray
+from numpy import array
 from openai import AsyncOpenAI, AsyncStream, BadRequestError
-=======
-from numpy import array
-from openai import AsyncOpenAI, AsyncStream
->>>>>>> b91529a6
 from openai.types import Completion
 from openai.types.chat import ChatCompletion, ChatCompletionChunk
 from pydantic import Field
@@ -73,7 +68,8 @@
                     **request_settings.prepare_settings_dict()
                 )
             )
-<<<<<<< HEAD
+            self.store_usage(response)
+            return response
         except BadRequestError as ex:
             if ex.code == "content_filter":
                 raise ContentFilterAIException(
@@ -86,10 +82,6 @@
                 f"{type(self)} service failed to complete the prompt",
                 ex,
             ) from ex
-=======
-            self.store_usage(response)
-            return response
->>>>>>> b91529a6
         except Exception as ex:
             raise AIException(
                 AIException.ErrorCodes.ServiceError,
