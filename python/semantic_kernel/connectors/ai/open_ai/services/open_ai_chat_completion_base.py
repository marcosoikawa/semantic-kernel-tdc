# Copyright (c) Microsoft. All rights reserved.

import logging
from typing import (
    TYPE_CHECKING,
    Any,
    AsyncIterable,
    Dict,
    List,
    Optional,
    Tuple,
    Type,
    Union,
)

from openai import AsyncStream
from openai.types.chat.chat_completion import ChatCompletion, Choice
from openai.types.chat.chat_completion_chunk import ChatCompletionChunk
from openai.types.chat.chat_completion_chunk import Choice as ChunkChoice

from semantic_kernel.connectors.ai.chat_completion_client_base import (
    ChatCompletionClientBase,
)
from semantic_kernel.connectors.ai.open_ai.contents import OpenAIChatMessageContent, OpenAIStreamingChatMessageContent
from semantic_kernel.connectors.ai.open_ai.contents.function_call import FunctionCall
from semantic_kernel.connectors.ai.open_ai.contents.tool_calls import ToolCall
from semantic_kernel.connectors.ai.open_ai.prompt_execution_settings.open_ai_prompt_execution_settings import (
    OpenAIChatPromptExecutionSettings,
    OpenAIPromptExecutionSettings,
)
from semantic_kernel.connectors.ai.open_ai.services.open_ai_handler import OpenAIHandler
from semantic_kernel.connectors.ai.open_ai.services.tool_call_behavior import ToolCallBehavior
from semantic_kernel.connectors.ai.prompt_execution_settings import PromptExecutionSettings
from semantic_kernel.contents.chat_history import ChatHistory
from semantic_kernel.contents.chat_message_content import ChatMessageContent
from semantic_kernel.contents.chat_role import ChatRole
from semantic_kernel.contents.finish_reason import FinishReason
from semantic_kernel.exceptions import ServiceInvalidExecutionSettingsError, ServiceInvalidResponseError
<<<<<<< HEAD
from semantic_kernel.functions.kernel_arguments import KernelArguments
from semantic_kernel.kernel import Kernel
from semantic_kernel.utils.chat import store_results
=======
from semantic_kernel.utils.chat import store_results

if TYPE_CHECKING:
    from semantic_kernel.kernel import Kernel
>>>>>>> b93bab90

logger: logging.Logger = logging.getLogger(__name__)


class OpenAIChatCompletionBase(OpenAIHandler, ChatCompletionClientBase):
    """OpenAI Chat completion class."""

    def get_prompt_execution_settings_class(self) -> "PromptExecutionSettings":
        """Create a request settings object."""
        return OpenAIChatPromptExecutionSettings

    def get_chat_message_content_class(self) -> Type[ChatMessageContent]:
        """Get the chat message content types used by a class, default is ChatMessageContent."""
        return OpenAIChatMessageContent

    async def complete_chat(
        self,
        chat_history: ChatHistory,
        settings: OpenAIPromptExecutionSettings,
        **kwargs: Dict[str, Any],
    ) -> List[OpenAIChatMessageContent]:
        """Executes a chat completion request and returns the result.

        Arguments:
            chat_history {ChatHistory} -- The chat history to use for the chat completion.
            settings {OpenAIChatPromptExecutionSettings | AzureChatPromptExecutionSettings} -- The settings to use
                for the chat completion request.
            kwargs {Dict[str, Any]} -- The optional arguments.

        Returns:
            List[OpenAIChatMessageContent | AzureChatMessageContent] -- The completion result(s).
        """
        auto_invoke_kernel_functions, max_auto_invoke_attempts = self._get_auto_invoke_execution_settings(settings)
<<<<<<< HEAD
        kernel = None
        if auto_invoke_kernel_functions:
            kernel = self._validate_kernel_for_tool_calling(**kwargs)
=======
        kernel = self._validate_kernel_for_tool_calling(**kwargs)
>>>>>>> b93bab90

        for _ in range(max_auto_invoke_attempts):
            settings = self._prepare_settings(settings, chat_history, stream_request=False)
            completions = await self._send_chat_request(settings)
            if self._should_return_completions_response(completions, auto_invoke_kernel_functions):
                return completions
            await self._process_chat_response_with_tool_call(completions, chat_history, kernel)

    async def complete_chat_stream(
        self,
        chat_history: ChatHistory,
        settings: OpenAIPromptExecutionSettings,
        **kwargs: Dict[str, Any],
    ) -> AsyncIterable[List[OpenAIStreamingChatMessageContent]]:
        """Executes a streaming chat completion request and returns the result.

        Arguments:
            chat_history {ChatHistory} -- The chat history to use for the chat completion.
            settings {OpenAIChatPromptExecutionSettings | AzureChatPromptExecutionSettings} -- The settings to use
                for the chat completion request.
            kwargs {Dict[str, Any]} -- The optional arguments.

        Yields:
            List[OpenAIStreamingChatMessageContent | AzureStreamingChatMessageContent] -- A stream of
                OpenAIStreamingChatMessages or AzureStreamingChatMessageContent when using Azure.
        """
        auto_invoke_kernel_functions, max_auto_invoke_attempts = self._get_auto_invoke_execution_settings(settings)
<<<<<<< HEAD
        kernel = None
        if auto_invoke_kernel_functions:
            kernel = self._validate_kernel_for_tool_calling(**kwargs)
=======
        kernel = self._validate_kernel_for_tool_calling(**kwargs)
>>>>>>> b93bab90
        tool_call_behavior = None
        if auto_invoke_kernel_functions:
            # Only configure the tool_call_behavior if auto_invoking_functions is true
            tool_call_behavior = ToolCallBehavior(auto_invoke_kernel_functions=auto_invoke_kernel_functions)

        attempts = 0
        continue_loop = True

        while attempts < max_auto_invoke_attempts and continue_loop:
            settings = self._prepare_settings(settings, chat_history, stream_request=True)
            response = await self._send_chat_stream_request(settings)
            async for content in self._process_chat_stream_response(response, tool_call_behavior, chat_history, kernel):
                yield content
                if tool_call_behavior and not tool_call_behavior.auto_invoke_kernel_functions:
                    continue_loop = False
                    break
            attempts += 1

<<<<<<< HEAD
    def _validate_kernel_for_tool_calling(self, **kwargs: Dict[str, Any]) -> Kernel:
=======
    def _validate_kernel_for_tool_calling(self, **kwargs: Dict[str, Any]) -> "Kernel":
>>>>>>> b93bab90
        """Validate that the arguments contains the kernel, which is used for function calling, if applicable."""
        kernel = kwargs.pop("kernel", None)
        if kernel is None:
            raise ServiceInvalidExecutionSettingsError("The kernel argument is required for OpenAI tool calling.")
        return kernel

    def _prepare_settings(
        self,
        settings: OpenAIChatPromptExecutionSettings,
        chat_history: ChatHistory,
        stream_request: bool = False,
    ) -> OpenAIChatPromptExecutionSettings:
        """Prepare the promp execution settings for the chat request."""
        settings.messages = self._prepare_chat_history_for_request(chat_history)
        settings.stream = stream_request
        if not settings.ai_model_id:
            settings.ai_model_id = self.ai_model_id
<<<<<<< HEAD
=======

        # If auto_invoke_kernel_functions is True and num_of_responses > 1 provide a warning
        # that the num_of_responses will be configured to one.
        if settings.auto_invoke_kernel_functions and settings.number_of_responses > 1:
            logger.warning(
                (
                    "Auto invoking functions does not support more than one num_of_response. "
                    "The num_of_responses setting is configured as 1."
                )
            )
            settings.number_of_responses = 1
>>>>>>> b93bab90
        return settings

    async def _send_chat_request(self, settings: OpenAIChatPromptExecutionSettings) -> List[OpenAIChatMessageContent]:
        """Send the chat request"""
        response = await self._send_request(request_settings=settings)
        response_metadata = self._get_metadata_from_chat_response(response)
        completions = [
            self._create_chat_message_content(response, choice, response_metadata) for choice in response.choices
        ]

        return completions

    async def _send_chat_stream_request(self, settings: OpenAIChatPromptExecutionSettings) -> AsyncStream:
        """Send the chat stream request"""
        response = await self._send_request(request_settings=settings)
        if not isinstance(response, AsyncStream):
            raise ServiceInvalidResponseError("Expected an AsyncStream[ChatCompletionChunk] response.")
        return response

    async def _process_chat_response_with_tool_call(
        self,
        completions: List[OpenAIChatMessageContent],
        chat_history: ChatHistory,
<<<<<<< HEAD
        kernel: Kernel,
    ) -> None:
        """Process the completions in the chat response"""
        chat_history = store_results(chat_history=chat_history, results=completions)
        for result in completions:
            await self._process_tool_calls(result, kernel, chat_history)

    async def _process_chat_stream_response(
        self, response: AsyncStream, tool_call_behavior: ToolCallBehavior, chat_history: ChatHistory, kernel: Kernel
    ) -> AsyncIterable[List[OpenAIStreamingChatMessageContent]]:
        """Process the chat stream response and handle tool calls if applicable."""
        stream_chunks, update_storage = [], self._get_update_storage_fields()
=======
        kernel: "Kernel",
    ) -> None:
        """Process the completions in the chat response"""
        for result in completions:
            # An assistant message needs to be followed be a tool call response
            chat_history = store_results(chat_history=chat_history, results=[result])
            await self._process_tool_calls(result, kernel, chat_history)

    async def _process_chat_stream_response(
        self, response: AsyncStream, tool_call_behavior: ToolCallBehavior, chat_history: ChatHistory, kernel: "Kernel"
    ) -> AsyncIterable[List[OpenAIStreamingChatMessageContent]]:
        """Process the chat stream response and handle tool calls if applicable."""
        stream_chunks, update_storage = {}, self._get_update_storage_fields()
>>>>>>> b93bab90
        async for chunk in response:
            if len(chunk.choices) == 0:
                continue

            chunk_metadata = self._get_metadata_from_streaming_chat_response(chunk)
            contents = [
                self._create_streaming_chat_message_content(chunk, choice, chunk_metadata) for choice in chunk.choices
            ]
            self._update_storages(contents, update_storage)

            finish_reason = getattr(contents[0], "finish_reason", None)
<<<<<<< HEAD
            if contents[0].tool_calls:
                stream_chunks.append(contents)
=======
            if tool_call_behavior and tool_call_behavior.auto_invoke_kernel_functions and contents[0].tool_calls:
                stream_chunks.setdefault(contents[0].choice_index, []).append(contents[0])
>>>>>>> b93bab90
                if finish_reason == FinishReason.STOP:
                    break
            elif (tool_call_behavior and not tool_call_behavior.auto_invoke_kernel_functions) or finish_reason not in (
                FinishReason.STOP,
                FinishReason.TOOL_CALLS,
            ):
                yield contents

            if finish_reason == FinishReason.STOP:
                if tool_call_behavior:
                    tool_call_behavior.auto_invoke_kernel_functions = False
                break

            if stream_chunks and finish_reason == FinishReason.TOOL_CALLS:
<<<<<<< HEAD
                chat_content = self._build_streaming_message_with_tool_call(stream_chunks, update_storage)
                chat_history = store_results(chat_history=chat_history, results=[chat_content])
                await self._process_tool_calls(chat_content, kernel, chat_history)
=======
                chat_contents = self._build_streaming_message_with_tool_call(stream_chunks, update_storage)
                for chat_content in chat_contents:
                    chat_history = store_results(chat_history=chat_history, results=[chat_content])
                    await self._process_tool_calls(chat_content, kernel, chat_history)
>>>>>>> b93bab90
                break

    def _create_chat_message_content(
        self, response: ChatCompletion, choice: Choice, response_metadata: Dict[str, Any]
    ) -> OpenAIChatMessageContent:
        """Create a chat message content object from a choice."""
        metadata = self._get_metadata_from_chat_choice(choice)
        metadata.update(response_metadata)
        return OpenAIChatMessageContent(
            inner_content=response,
            ai_model_id=self.ai_model_id,
            metadata=metadata,
            role=ChatRole(choice.message.role),
            content=choice.message.content,
            function_call=self._get_function_call_from_chat_choice(choice),
            tool_calls=self._get_tool_calls_from_chat_choice(choice),
        )

    def _create_streaming_chat_message_content(
        self,
        chunk: ChatCompletionChunk,
        choice: ChunkChoice,
        chunk_metadata: Dict[str, Any],
    ):
        """Create a streaming chat message content object from a choice."""
        metadata = self._get_metadata_from_chat_choice(choice)
        metadata.update(chunk_metadata)
        return OpenAIStreamingChatMessageContent(
            choice_index=choice.index,
            inner_content=chunk,
            ai_model_id=self.ai_model_id,
            metadata=metadata,
            role=ChatRole(choice.delta.role) if choice.delta.role else None,
            content=choice.delta.content,
            finish_reason=FinishReason(choice.finish_reason) if choice.finish_reason else None,
            function_call=self._get_function_call_from_chat_choice(choice),
            tool_calls=self._get_tool_calls_from_chat_choice(choice),
        )

    def _get_update_storage_fields(self) -> Dict[str, Dict[int, Any]]:
        """Get the fields to use for storing updates to the messages, tool_calls and function_calls."""
        out_messages = {}
        tool_call_ids_by_index = {}
        function_call_by_index = {}
        return {
            "out_messages": out_messages,
            "tool_call_ids_by_index": tool_call_ids_by_index,
            "function_call_by_index": function_call_by_index,
        }

    def _update_storages(
        self, contents: List[OpenAIStreamingChatMessageContent], update_storage: Dict[str, Dict[int, Any]]
    ):
        """Handle updates to the messages, tool_calls and function_calls.

        This will be used for auto-invoking tools.
        """
        out_messages = update_storage["out_messages"]
        tool_call_ids_by_index = update_storage["tool_call_ids_by_index"]
        function_call_by_index = update_storage["function_call_by_index"]

        for index, content in enumerate(contents):
            if content.content is not None:
                if index not in out_messages:
                    out_messages[index] = str(content)
                else:
                    out_messages[index] += str(content)
            if content.tool_calls is not None:
                for tc in content.tool_calls:
                    if tc.index not in tool_call_ids_by_index:
                        tool_call_ids_by_index[tc.index] = tc
                    else:
                        for tc in content.tool_calls:
                            tool_call_ids_by_index[tc.index] += tc
            if content.function_call is not None:
                for fc in content.function_call:
                    if fc.index not in function_call_by_index:
                        function_call_by_index[fc.index] = fc
                    else:
                        for tc in content.function_call:
                            function_call_by_index[fc.index] += fc

    def _get_metadata_from_chat_response(self, response: ChatCompletion) -> Dict[str, Any]:
        """Get metadata from a chat response."""
        return {
            "id": response.id,
            "created": response.created,
            "system_fingerprint": response.system_fingerprint,
            "usage": getattr(response, "usage", None),
        }

    def _get_metadata_from_streaming_chat_response(self, response: ChatCompletionChunk) -> Dict[str, Any]:
        """Get metadata from a streaming chat response."""
        return {
            "id": response.id,
            "created": response.created,
            "system_fingerprint": response.system_fingerprint,
        }

    def _get_metadata_from_chat_choice(self, choice: Union[Choice, ChunkChoice]) -> Dict[str, Any]:
        """Get metadata from a chat choice."""
        return {
            "logprobs": getattr(choice, "logprobs", None),
        }

    def _get_tool_calls_from_chat_choice(self, choice: Union[Choice, ChunkChoice]) -> Optional[List[ToolCall]]:
        """Get tool calls from a chat choice."""
        if isinstance(choice, Choice):
            content = choice.message
        else:
            content = choice.delta
        if content.tool_calls is None:
            return None
        return [
            ToolCall(
                index=getattr(tool, "index", None),
                id=tool.id,
                type=tool.type,
                function=FunctionCall(name=tool.function.name, arguments=tool.function.arguments, id=tool.id),
            )
            for tool in content.tool_calls
        ]

    def _get_function_call_from_chat_choice(self, choice: Union[Choice, ChunkChoice]) -> Optional[FunctionCall]:
        """Get a function call from a chat choice."""
        if isinstance(choice, Choice):
            content = choice.message
        else:
            content = choice.delta
        if content.function_call is None:
            return None
        return FunctionCall(name=content.function_call.name, arguments=content.function_call.arguments)

    def _build_streaming_message_with_tool_call(
<<<<<<< HEAD
        self, stream_chunks: List[List[OpenAIStreamingChatMessageContent]], update_storage: Dict[str, Dict[int, Any]]
    ) -> OpenAIStreamingChatMessageContent:
        """Build the streaming message with the tool call(s)."""
        streaming_chat_message_content = None
        for result in stream_chunks:
            content_to_add = result[0]
            streaming_chat_message_content = (
                content_to_add
                if streaming_chat_message_content is None
                else streaming_chat_message_content + content_to_add
            )
        tool_calls_dict = update_storage["tool_call_ids_by_index"]
        streaming_chat_message_content.tool_calls = list(tool_calls_dict.values())
        streaming_chat_message_content.role = ChatRole.ASSISTANT
        return streaming_chat_message_content
=======
        self,
        stream_chunks: Dict[int, List[OpenAIStreamingChatMessageContent]],
        update_storage: Dict[str, Dict[int, Any]],
    ) -> List[OpenAIStreamingChatMessageContent]:
        """Build the streaming message with the tool call(s)."""
        if not stream_chunks:
            raise ServiceInvalidResponseError("Expected a non-empty stream_chunks.")
        streaming_chat_message_contents = []
        for _, chunk in stream_chunks.items():
            chat_message: OpenAIStreamingChatMessageContent = None
            for result in chunk:
                chat_message = result if chat_message is None else chat_message + result
            tool_calls_dict = update_storage["tool_call_ids_by_index"]
            chat_message.tool_calls = list(tool_calls_dict.values())
            chat_message.role = ChatRole.ASSISTANT
            streaming_chat_message_contents.append(chat_message)
        return streaming_chat_message_contents
>>>>>>> b93bab90

    def _get_auto_invoke_execution_settings(
        self, execution_settings: OpenAIPromptExecutionSettings
    ) -> Tuple[bool, int]:
        """Gets the auto invoke and max iterations settings."""
        if isinstance(execution_settings, OpenAIChatPromptExecutionSettings):
            auto_invoke_kernel_functions = execution_settings.auto_invoke_kernel_functions
            max_auto_invoke_attempts = (
                execution_settings.max_auto_invoke_attempts if auto_invoke_kernel_functions else 1
            )
        else:
            auto_invoke_kernel_functions = False
            max_auto_invoke_attempts = 1
<<<<<<< HEAD
=======

>>>>>>> b93bab90
        return auto_invoke_kernel_functions, max_auto_invoke_attempts

    async def _process_tool_calls(
        self,
        result: Union[OpenAIChatMessageContent, OpenAIStreamingChatMessageContent],
<<<<<<< HEAD
        kernel: Kernel,
=======
        kernel: "Kernel",
>>>>>>> b93bab90
        chat_history: ChatHistory,
    ) -> None:
        """Processes the tool calls in the result and return it as part of the chat history."""
        logger.info(f"processing {len(result.tool_calls)} tool calls")
        for tool_call in result.tool_calls:
            func = kernel.func(**tool_call.function.split_name_dict())
            arguments = tool_call.function.to_kernel_arguments()
            logger.info(f"Calling {tool_call.function.name} function with args: {arguments}")
            func_result = await kernel.invoke(func, arguments)
            chat_history.add_tool_message(
                str(func_result.value),
                metadata={"tool_call_id": tool_call.id, "function_name": tool_call.function.name},
            )

    def _should_return_completions_response(
        self,
        completions: Union[List[OpenAIChatMessageContent], List[OpenAIStreamingChatMessageContent]],
        auto_invoke_kernel_functions: bool,
    ) -> bool:
        """Determines if the completions should be returned."""
        return (
            not auto_invoke_kernel_functions
            or any(not isinstance(completion, OpenAIChatMessageContent) for completion in completions)
<<<<<<< HEAD
            or len(completions) > 1
=======
>>>>>>> b93bab90
            or any(not hasattr(completion, "tool_calls") or not completion.tool_calls for completion in completions)
        )<|MERGE_RESOLUTION|>--- conflicted
+++ resolved
@@ -36,16 +36,10 @@
 from semantic_kernel.contents.chat_role import ChatRole
 from semantic_kernel.contents.finish_reason import FinishReason
 from semantic_kernel.exceptions import ServiceInvalidExecutionSettingsError, ServiceInvalidResponseError
-<<<<<<< HEAD
-from semantic_kernel.functions.kernel_arguments import KernelArguments
-from semantic_kernel.kernel import Kernel
-from semantic_kernel.utils.chat import store_results
-=======
 from semantic_kernel.utils.chat import store_results
 
 if TYPE_CHECKING:
     from semantic_kernel.kernel import Kernel
->>>>>>> b93bab90
 
 logger: logging.Logger = logging.getLogger(__name__)
 
@@ -79,13 +73,7 @@
             List[OpenAIChatMessageContent | AzureChatMessageContent] -- The completion result(s).
         """
         auto_invoke_kernel_functions, max_auto_invoke_attempts = self._get_auto_invoke_execution_settings(settings)
-<<<<<<< HEAD
-        kernel = None
-        if auto_invoke_kernel_functions:
-            kernel = self._validate_kernel_for_tool_calling(**kwargs)
-=======
         kernel = self._validate_kernel_for_tool_calling(**kwargs)
->>>>>>> b93bab90
 
         for _ in range(max_auto_invoke_attempts):
             settings = self._prepare_settings(settings, chat_history, stream_request=False)
@@ -113,13 +101,7 @@
                 OpenAIStreamingChatMessages or AzureStreamingChatMessageContent when using Azure.
         """
         auto_invoke_kernel_functions, max_auto_invoke_attempts = self._get_auto_invoke_execution_settings(settings)
-<<<<<<< HEAD
-        kernel = None
-        if auto_invoke_kernel_functions:
-            kernel = self._validate_kernel_for_tool_calling(**kwargs)
-=======
         kernel = self._validate_kernel_for_tool_calling(**kwargs)
->>>>>>> b93bab90
         tool_call_behavior = None
         if auto_invoke_kernel_functions:
             # Only configure the tool_call_behavior if auto_invoking_functions is true
@@ -138,11 +120,7 @@
                     break
             attempts += 1
 
-<<<<<<< HEAD
-    def _validate_kernel_for_tool_calling(self, **kwargs: Dict[str, Any]) -> Kernel:
-=======
     def _validate_kernel_for_tool_calling(self, **kwargs: Dict[str, Any]) -> "Kernel":
->>>>>>> b93bab90
         """Validate that the arguments contains the kernel, which is used for function calling, if applicable."""
         kernel = kwargs.pop("kernel", None)
         if kernel is None:
@@ -160,8 +138,6 @@
         settings.stream = stream_request
         if not settings.ai_model_id:
             settings.ai_model_id = self.ai_model_id
-<<<<<<< HEAD
-=======
 
         # If auto_invoke_kernel_functions is True and num_of_responses > 1 provide a warning
         # that the num_of_responses will be configured to one.
@@ -173,7 +149,6 @@
                 )
             )
             settings.number_of_responses = 1
->>>>>>> b93bab90
         return settings
 
     async def _send_chat_request(self, settings: OpenAIChatPromptExecutionSettings) -> List[OpenAIChatMessageContent]:
@@ -197,20 +172,6 @@
         self,
         completions: List[OpenAIChatMessageContent],
         chat_history: ChatHistory,
-<<<<<<< HEAD
-        kernel: Kernel,
-    ) -> None:
-        """Process the completions in the chat response"""
-        chat_history = store_results(chat_history=chat_history, results=completions)
-        for result in completions:
-            await self._process_tool_calls(result, kernel, chat_history)
-
-    async def _process_chat_stream_response(
-        self, response: AsyncStream, tool_call_behavior: ToolCallBehavior, chat_history: ChatHistory, kernel: Kernel
-    ) -> AsyncIterable[List[OpenAIStreamingChatMessageContent]]:
-        """Process the chat stream response and handle tool calls if applicable."""
-        stream_chunks, update_storage = [], self._get_update_storage_fields()
-=======
         kernel: "Kernel",
     ) -> None:
         """Process the completions in the chat response"""
@@ -224,7 +185,6 @@
     ) -> AsyncIterable[List[OpenAIStreamingChatMessageContent]]:
         """Process the chat stream response and handle tool calls if applicable."""
         stream_chunks, update_storage = {}, self._get_update_storage_fields()
->>>>>>> b93bab90
         async for chunk in response:
             if len(chunk.choices) == 0:
                 continue
@@ -236,13 +196,8 @@
             self._update_storages(contents, update_storage)
 
             finish_reason = getattr(contents[0], "finish_reason", None)
-<<<<<<< HEAD
-            if contents[0].tool_calls:
-                stream_chunks.append(contents)
-=======
             if tool_call_behavior and tool_call_behavior.auto_invoke_kernel_functions and contents[0].tool_calls:
                 stream_chunks.setdefault(contents[0].choice_index, []).append(contents[0])
->>>>>>> b93bab90
                 if finish_reason == FinishReason.STOP:
                     break
             elif (tool_call_behavior and not tool_call_behavior.auto_invoke_kernel_functions) or finish_reason not in (
@@ -257,16 +212,10 @@
                 break
 
             if stream_chunks and finish_reason == FinishReason.TOOL_CALLS:
-<<<<<<< HEAD
-                chat_content = self._build_streaming_message_with_tool_call(stream_chunks, update_storage)
-                chat_history = store_results(chat_history=chat_history, results=[chat_content])
-                await self._process_tool_calls(chat_content, kernel, chat_history)
-=======
                 chat_contents = self._build_streaming_message_with_tool_call(stream_chunks, update_storage)
                 for chat_content in chat_contents:
                     chat_history = store_results(chat_history=chat_history, results=[chat_content])
                     await self._process_tool_calls(chat_content, kernel, chat_history)
->>>>>>> b93bab90
                 break
 
     def _create_chat_message_content(
@@ -401,23 +350,6 @@
         return FunctionCall(name=content.function_call.name, arguments=content.function_call.arguments)
 
     def _build_streaming_message_with_tool_call(
-<<<<<<< HEAD
-        self, stream_chunks: List[List[OpenAIStreamingChatMessageContent]], update_storage: Dict[str, Dict[int, Any]]
-    ) -> OpenAIStreamingChatMessageContent:
-        """Build the streaming message with the tool call(s)."""
-        streaming_chat_message_content = None
-        for result in stream_chunks:
-            content_to_add = result[0]
-            streaming_chat_message_content = (
-                content_to_add
-                if streaming_chat_message_content is None
-                else streaming_chat_message_content + content_to_add
-            )
-        tool_calls_dict = update_storage["tool_call_ids_by_index"]
-        streaming_chat_message_content.tool_calls = list(tool_calls_dict.values())
-        streaming_chat_message_content.role = ChatRole.ASSISTANT
-        return streaming_chat_message_content
-=======
         self,
         stream_chunks: Dict[int, List[OpenAIStreamingChatMessageContent]],
         update_storage: Dict[str, Dict[int, Any]],
@@ -435,7 +367,6 @@
             chat_message.role = ChatRole.ASSISTANT
             streaming_chat_message_contents.append(chat_message)
         return streaming_chat_message_contents
->>>>>>> b93bab90
 
     def _get_auto_invoke_execution_settings(
         self, execution_settings: OpenAIPromptExecutionSettings
@@ -449,20 +380,12 @@
         else:
             auto_invoke_kernel_functions = False
             max_auto_invoke_attempts = 1
-<<<<<<< HEAD
-=======
-
->>>>>>> b93bab90
         return auto_invoke_kernel_functions, max_auto_invoke_attempts
 
     async def _process_tool_calls(
         self,
         result: Union[OpenAIChatMessageContent, OpenAIStreamingChatMessageContent],
-<<<<<<< HEAD
-        kernel: Kernel,
-=======
         kernel: "Kernel",
->>>>>>> b93bab90
         chat_history: ChatHistory,
     ) -> None:
         """Processes the tool calls in the result and return it as part of the chat history."""
@@ -486,9 +409,5 @@
         return (
             not auto_invoke_kernel_functions
             or any(not isinstance(completion, OpenAIChatMessageContent) for completion in completions)
-<<<<<<< HEAD
-            or len(completions) > 1
-=======
->>>>>>> b93bab90
             or any(not hasattr(completion, "tool_calls") or not completion.tool_calls for completion in completions)
         )