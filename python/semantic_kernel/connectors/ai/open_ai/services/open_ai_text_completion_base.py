--- conflicted
+++ resolved
@@ -26,11 +26,7 @@
 from semantic_kernel.connectors.ai.text_completion_client_base import TextCompletionClientBase
 from semantic_kernel.contents.streaming_text_content import StreamingTextContent
 from semantic_kernel.contents.text_content import TextContent
-<<<<<<< HEAD
-from semantic_kernel.exceptions import ServiceInvalidResponseError
 from semantic_kernel.utils.tracing.decorators import trace_text_completion
-=======
->>>>>>> b05478d8
 
 if TYPE_CHECKING:
     from semantic_kernel.connectors.ai.prompt_execution_settings import PromptExecutionSettings
@@ -39,17 +35,15 @@
 
 
 class OpenAITextCompletionBase(OpenAIHandler, TextCompletionClientBase):
+    MODEL_PROVIDER_NAME: ClassVar[str] = "openai"
+
     @override
     def get_prompt_execution_settings_class(self) -> type["PromptExecutionSettings"]:
         return OpenAITextPromptExecutionSettings
 
-<<<<<<< HEAD
-    MODEL_PROVIDER_NAME: ClassVar[str] = "openai"
 
+    @override
     @trace_text_completion(MODEL_PROVIDER_NAME)
-=======
-    @override
->>>>>>> b05478d8
     async def get_text_contents(
         self,
         prompt: str,
