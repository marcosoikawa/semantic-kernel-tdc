--- conflicted
+++ resolved
@@ -16,26 +16,13 @@
 from openai.types.chat.chat_completion_chunk import ChatCompletionChunk
 from openai.types.chat.chat_completion_chunk import Choice as ChunkChoice
 
-<<<<<<< HEAD
-from semantic_kernel.connectors.ai.chat_completion_client_base import (
-    ChatCompletionClientBase,
-)
-=======
-from semantic_kernel.connectors.ai.ai_request_settings import AIRequestSettings
->>>>>>> 11cf8eac
 from semantic_kernel.connectors.ai.open_ai.const import DEFAULT_AZURE_API_VERSION
 from semantic_kernel.connectors.ai.open_ai.contents import (
     AzureChatMessageContent,
     AzureStreamingChatMessageContent,
 )
-<<<<<<< HEAD
-from semantic_kernel.connectors.ai.open_ai.models.chat.function_call import FunctionCall
 from semantic_kernel.connectors.ai.open_ai.prompt_execution_settings.azure_chat_prompt_execution_settings import (
     AzureChatPromptExecutionSettings,
-=======
-from semantic_kernel.connectors.ai.open_ai.request_settings.azure_chat_request_settings import (
-    AzureChatRequestSettings,
->>>>>>> 11cf8eac
 )
 from semantic_kernel.connectors.ai.open_ai.services.azure_config_base import (
     AzureOpenAIConfigBase,
@@ -47,11 +34,6 @@
 from semantic_kernel.connectors.ai.open_ai.services.open_ai_text_completion_base import (
     OpenAITextCompletionBase,
 )
-<<<<<<< HEAD
-from semantic_kernel.connectors.ai.open_ai.utils import _parse_choices, _parse_message
-from semantic_kernel.connectors.ai.prompt_execution_settings import PromptExecutionSettings
-=======
->>>>>>> 11cf8eac
 from semantic_kernel.kernel_pydantic import HttpsUrl
 from semantic_kernel.models.chat.chat_role import ChatRole
 from semantic_kernel.models.chat.finish_reason import FinishReason
@@ -290,33 +272,9 @@
             default_headers=settings.get("default_headers"),
         )
 
-<<<<<<< HEAD
-    async def complete_chat(
-        self,
-        messages: List[Dict[str, str]],
-        settings: AzureChatPromptExecutionSettings,
-        logger: Optional[Any] = None,
-    ) -> Union[Tuple[Optional[str], Optional[FunctionCall]], List[Tuple[Optional[str], Optional[FunctionCall]]],]:
-        """Executes a chat completion request and returns the result.
-
-        Arguments:
-            messages {List[Tuple[str,str]]} -- The messages to use for the chat completion.
-            settings {AzureChatPromptExecutionSettings} -- The settings to use for the chat completion request.
-            logger {Optional[Logger]} -- The logger instance to use. (Optional)
-
-        Returns:
-            Union[str, List[str]] -- The completion result(s).
-        """
-        settings.messages = messages
-        settings.stream = False
-        if settings.ai_model_id is None:
-            settings.ai_model_id = self.ai_model_id
-        response = await self._send_request(prompt_execution_settings=settings)
-=======
-    def get_request_settings_class(self) -> "AIRequestSettings":
+    def get_request_settings_class(self) -> "AzureChatPromptExecutionSettings":
         """Create a request settings object."""
-        return AzureChatRequestSettings
->>>>>>> 11cf8eac
+        return AzureChatPromptExecutionSettings
 
     def _create_chat_message_content(
         self, response: ChatCompletion, choice: Choice, response_metadata: Dict[str, Any]
@@ -337,18 +295,6 @@
 
     def _create_streaming_chat_message_content(
         self,
-<<<<<<< HEAD
-        messages: List[Dict[str, str]],
-        settings: AzureChatPromptExecutionSettings,
-        logger: Optional[Any] = None,
-    ) -> Union[AsyncGenerator[Union[str, List[str]], None], AzureChatWithDataStreamResponse]:
-        """Executes a chat completion request and returns the result.
-
-        Arguments:
-            messages {List[Tuple[str,str]]} -- The messages to use for the chat completion.
-            settings {AzureChatPromptExecutionSettings} -- The settings to use for the chat completion request.
-            logger {Optional[Logger]} -- The logger instance to use. (Optional)
-=======
         chunk: ChatCompletionChunk,
         choice: ChunkChoice,
         chunk_metadata: Dict[str, Any],
@@ -386,32 +332,9 @@
         self, contents: List[AzureStreamingChatMessageContent], update_storage: Dict[str, Dict[int, Any]]
     ):
         """Handle updates to the messages, tool_calls and function_calls.
->>>>>>> 11cf8eac
 
         This will be used for auto-invoking tools.
         """
-<<<<<<< HEAD
-        settings.messages = messages
-        settings.stream = True
-        if settings.ai_model_id is None:
-            settings.ai_model_id = self.ai_model_id
-        response = await self._send_request(prompt_execution_settings=settings)
-        if settings.extra_body is not None:
-            yield AzureChatWithDataStreamResponse(response, settings)
-        else:
-            # parse the completion text(s) and yield them
-            async for chunk in response:
-                if len(chunk.choices) == 0:
-                    continue
-                # if multiple responses are requested, keep track of them
-                if settings.number_of_responses > 1:
-                    completions = [""] * settings.number_of_responses
-                    for choice in chunk.choices:
-                        text, index = _parse_choices(choice)
-                        completions[index] = text
-                    yield completions
-                # if only one response is requested, yield it
-=======
         out_messages = update_storage["out_messages"]
         tool_call_ids_by_index = update_storage["tool_call_ids_by_index"]
         function_call_by_index = update_storage["function_call_by_index"]
@@ -426,7 +349,6 @@
             if content.tool_calls is not None:
                 if index not in tool_call_ids_by_index:
                     tool_call_ids_by_index[index] = content.tool_calls
->>>>>>> 11cf8eac
                 else:
                     for tc_index, tool_call in enumerate(content.tool_calls):
                         tool_call_ids_by_index[index][tc_index] += tool_call
@@ -441,11 +363,6 @@
                 else:
                     tool_messages_by_index[index] += content.tool_message
 
-<<<<<<< HEAD
-    def get_prompt_execution_settings_class(self) -> "PromptExecutionSettings":
-        """Create a request settings object."""
-        return AzureChatPromptExecutionSettings
-=======
     def _get_tool_message_from_chat_choice(self, choice: Union[Choice, ChunkChoice]) -> Optional[str]:
         """Get the tool message from a choice."""
         if isinstance(choice, Choice):
@@ -457,5 +374,4 @@
                 for message in content.model_extra["context"]["messages"]:
                     if "tool" in message["role"]:
                         return message["content"]
-        return None
->>>>>>> 11cf8eac
+        return None