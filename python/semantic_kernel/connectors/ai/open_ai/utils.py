# Copyright (c) Microsoft. All rights reserved.

import logging
from typing import Any, Dict, List, Optional, Tuple, Union

from openai.types.chat import ChatCompletion

from semantic_kernel import Kernel, SKContext
from semantic_kernel.connectors.ai.open_ai.models.chat.function_call import FunctionCall
from semantic_kernel.connectors.ai.open_ai.semantic_functions.open_ai_chat_prompt_template import (
    OpenAIChatPromptTemplate,
)
from semantic_kernel.orchestration.sk_function_base import SKFunctionBase

logger: logging.Logger = logging.getLogger(__name__)


def _describe_function(function: SKFunctionBase) -> Dict[str, str]:
    """Create the object used for function_calling.

    Assumes that arguments for semantic functions are optional, for native functions required.
    """
    func_view = function.describe()
    return {
        "name": f"{func_view.skill_name}-{func_view.name}",
        "description": func_view.description,
        "parameters": {
            "type": "object",
            "properties": {
                param.name: {"description": param.description, "type": param.type_} for param in func_view.parameters
            },
            "required": [p.name for p in func_view.parameters if p.required],
        },
    }


def get_function_calling_object(kernel: Kernel, filter: Dict[str, List[str]]) -> List[Dict[str, str]]:
    """Create the object used for function_calling.

    args:
        kernel: the kernel.
        filter: a dictionary with keys
            exclude_skill, include_skill, exclude_function, include_function
            and lists of the required filter.
            The function name should be in the format "skill_name-function_name".
            Using exclude_skill and include_skill at the same time will raise an error.
            Using exclude_function and include_function at the same time will raise an error.
            If using include_* implies that all other function will be excluded.
            Example:
                filter = {
                    "exclude_skill": ["skill1", "skill2"],
                    "include_function": ["skill3-function1", "skill4-function2"],
                    }
                will return only skill3-function1 and skill4-function2.
                filter = {
                    "exclude_function": ["skill1-function1", "skill2-function2"],
                    }
                will return all functions except skill1-function1 and skill2-function2.
        caller_function_name: the name of the function that is calling the other functions.
    returns:
        a filtered list of dictionaries of the functions in the kernel that can be passed to the function calling api.
    """
    include_skill = filter.get("include_skill", None)
    exclude_skill = filter.get("exclude_skill", [])
    include_function = filter.get("include_function", None)
    exclude_function = filter.get("exclude_function", [])
    if include_skill and exclude_skill:
        raise ValueError("Cannot use both include_skill and exclude_skill at the same time.")
    if include_function and exclude_function:
        raise ValueError("Cannot use both include_function and exclude_function at the same time.")
    if include_skill:
        include_skill = [skill.lower() for skill in include_skill]
    if exclude_skill:
        exclude_skill = [skill.lower() for skill in exclude_skill]
    if include_function:
        include_function = [function.lower() for function in include_function]
    if exclude_function:
        exclude_function = [function.lower() for function in exclude_function]
    result = []
    for (
        skill_name,
        skill,
    ) in kernel.skills.data.items():
        if skill_name in exclude_skill or (include_skill and skill_name not in include_skill):
            continue
        for function_name, function in skill.items():
            current_name = f"{skill_name}-{function_name}"
            if current_name in exclude_function or (include_function and current_name not in include_function):
                continue
            result.append(_describe_function(function))
    return result


async def execute_function_call(kernel: Kernel, function_call: FunctionCall, log: Optional[Any] = None) -> str:
    if log:
        logger.warning("The `log` parameter is deprecated. Please use the `logging` module instead.")
    result = await kernel.run_async(
        kernel.func(**function_call.split_name_dict()),
        input_vars=function_call.to_context_variables(),
    )
    logger.info(f"Function call result: {result}")
    return str(result)


async def chat_completion_with_function_call(
    kernel: Kernel,
    context: SKContext,
    chat_skill_name: Optional[str] = None,
    chat_function_name: Optional[str] = None,
    chat_function: Optional[SKFunctionBase] = None,
    *,
    log: Optional[Any] = None,
    **kwargs: Dict[str, Any],
) -> SKContext:
    """Perform a chat completion with auto-executing function calling.

    This is a recursive function that will execute the chat function multiple times,
    at least once to get a first completion, if a function_call is returned,
    the function_call is executed (using the execute_function_call method),
    the result is added to the chat prompt template and another completion is requested,
    by calling the function again, if it returns a function_call, it is executed again,
    until the maximum number of function calls is reached,
    at that time a final completion is done without functions.

    args:
        kernel: the kernel to use.
        context: the context to use.
        functions: the function calling object,
            make sure to use get_function_calling_object method to create it.
        Optional arguments:
            chat_skill_name: the skill name of the chat function.
            chat_function_name: the function name of the chat function.
            chat_function: the chat function, if not provided, it will be retrieved from the kernel.
                make sure to provide either the chat_function or the chat_skill_name and chat_function_name.

            max_function_calls: the maximum number of function calls to execute, defaults to 5.
            current_call_count: the current number of function calls executed.

    returns:
        the context with the result of the chat completion, just like a regular invoke_async/run_async.
    """
    if log:
        logger.warning("The `log` parameter is deprecated. Please use the `logging` module instead.")
    # check the number of function calls
    max_function_calls = kwargs.get("max_function_calls", 5)
    current_call_count = kwargs.get("current_call_count", 0)
    # get the chat function
    if chat_function is None:
        chat_function = kernel.func(skill_name=chat_skill_name, function_name=chat_function_name)
    assert isinstance(
        chat_function._chat_prompt_template, OpenAIChatPromptTemplate
    ), "Please make sure to initialize your chat function with the OpenAIChatPromptTemplate class."
    settings = chat_function._chat_prompt_template.prompt_config.completion
    if current_call_count >= max_function_calls:
        settings.functions = []
    context = await chat_function.invoke_async(
        context=context,
        # when the maximum number of function calls is reached, execute the chat function without Functions.
        settings=settings,
    )
    function_call = context.objects.pop("function_call", None)
    # if there is no function_call or if the content is not a FunctionCall object, return the context
    if not _is_valid_function_call(function_call):
        return context
<<<<<<< HEAD
    for func in function_call:
        try:
            result = await execute_function_call(kernel, func, log=log)
            # add the result to the chat prompt template
            chat_function._chat_prompt_template.add_function_response_message(
                name=func.name,
                content=str(result),
                tool_call_id=func.tool_call_id,
            )
        except Exception as e:
            print(f"Error executing function call: {e}")
=======
    result = await execute_function_call(kernel, function_call)
    # add the result to the chat prompt template
    chat_function._chat_prompt_template.add_function_response_message(name=function_call.name, content=str(result))
>>>>>>> f5ec4b71
    # request another completion
    return await chat_completion_with_function_call(
        kernel,
        chat_function=chat_function,
        context=context,
        max_function_calls=max_function_calls,
        current_call_count=current_call_count + 1,
    )


def _is_valid_function_call(
    function_call: Union[FunctionCall, List[FunctionCall], None]
) -> bool:
    """
    Check if the input is a valid FunctionCall instance or a list of FunctionCall instances.

    Args:
    - function_call (Union[FunctionCall, List[FunctionCall], None]): The function call or list of function
        calls to check.

    Returns:
    - bool: True if valid, False otherwise.
    """
    if function_call is None:
        return False

    if isinstance(function_call, FunctionCall):
        return True
    elif isinstance(function_call, list):
        return all(isinstance(item, FunctionCall) for item in function_call)

    return False


def _parse_message(
    message: ChatCompletion, with_data: bool = False
) -> Tuple[Optional[str], Optional[str], Optional[FunctionCall]]:
    """
    Parses the message.

    Arguments:
        message {OpenAIObject} -- The message to parse.

    Returns:
        Tuple[Optional[str], Optional[Dict]] -- The parsed message.
    """
    content = message.content if hasattr(message, "content") else None
    function_call = message.function_call if hasattr(message, "function_call") else None
    if function_call:
        function_call = FunctionCall(
            name=function_call.name,
            arguments=function_call.arguments,
        )

    if not with_data:
        return (content, None, function_call)
    else:
        tool_content = None
        if message.model_extra and "context" in message.model_extra:
            for m in message.model_extra["context"].get("messages", []):
                if m["role"] == "tool":
                    tool_content = m.get("content", None)
                    break
        return (content, tool_content, function_call)


def _parse_choices(choice) -> Tuple[str, int]:
    message = ""
    if choice.delta.content:
        message += choice.delta.content

    return message, choice.index<|MERGE_RESOLUTION|>--- conflicted
+++ resolved
@@ -162,7 +162,6 @@
     # if there is no function_call or if the content is not a FunctionCall object, return the context
     if not _is_valid_function_call(function_call):
         return context
-<<<<<<< HEAD
     for func in function_call:
         try:
             result = await execute_function_call(kernel, func, log=log)
@@ -174,11 +173,6 @@
             )
         except Exception as e:
             print(f"Error executing function call: {e}")
-=======
-    result = await execute_function_call(kernel, function_call)
-    # add the result to the chat prompt template
-    chat_function._chat_prompt_template.add_function_response_message(name=function_call.name, content=str(result))
->>>>>>> f5ec4b71
     # request another completion
     return await chat_completion_with_function_call(
         kernel,
