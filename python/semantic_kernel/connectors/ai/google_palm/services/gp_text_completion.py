--- conflicted
+++ resolved
@@ -44,13 +44,9 @@
         """
         super().__init__(ai_model_id=ai_model_id, api_key=api_key)
 
-<<<<<<< HEAD
     async def complete(
         self, chat_history: ChatHistory, settings: GooglePalmTextPromptExecutionSettings, **kwargs
     ) -> List[TextContent]:
-=======
-    async def complete(self, prompt: str, settings: GooglePalmTextPromptExecutionSettings) -> List[TextContent]:
->>>>>>> 956f5c1f
         """
         This is the method that is called from the kernel to get a response from a text-optimized LLM.
 
