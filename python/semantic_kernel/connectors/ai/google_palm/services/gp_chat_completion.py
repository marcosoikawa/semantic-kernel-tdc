# Copyright (c) Microsoft. All rights reserved.

import logging
import sys
<<<<<<< HEAD
from typing import Any, List, Optional, Tuple
=======
from typing import Dict, List, Optional, Tuple
>>>>>>> 956f5c1f

from semantic_kernel.contents.chat_message_content import ChatMessageContent
from semantic_kernel.contents.text_content import TextContent

if sys.version_info >= (3, 9):
    from typing import Annotated
else:
    from typing_extensions import Annotated

import google.generativeai as palm
from google.generativeai.types import ChatResponse, MessageDict
from pydantic import PrivateAttr, StringConstraints

from semantic_kernel.connectors.ai.ai_exception import AIException
from semantic_kernel.connectors.ai.chat_completion_client_base import (
    ChatCompletionClientBase,
)
from semantic_kernel.connectors.ai.google_palm.gp_prompt_execution_settings import (
    GooglePalmChatPromptExecutionSettings,
    GooglePalmPromptExecutionSettings,
)
from semantic_kernel.connectors.ai.prompt_execution_settings import PromptExecutionSettings
from semantic_kernel.connectors.ai.text_completion_client_base import (
    TextCompletionClientBase,
)
from semantic_kernel.models.ai.chat_completion.chat_history import ChatHistory
from semantic_kernel.models.ai.chat_completion.chat_role import ChatRole
from semantic_kernel.utils.chat import prepare_chat_history_for_request

logger: logging.Logger = logging.getLogger(__name__)

int_to_role = {1: ChatRole.USER, 2: ChatRole.SYSTEM, 3: ChatRole.ASSISTANT, 4: ChatRole.TOOL}


class GooglePalmChatCompletion(ChatCompletionClientBase, TextCompletionClientBase):
    api_key: Annotated[str, StringConstraints(strip_whitespace=True, min_length=1)]
    _message_history: Optional[ChatResponse] = PrivateAttr()

    def __init__(
        self,
        ai_model_id: str,
        api_key: str,
        message_history: Optional[ChatResponse] = None,
    ):
        """
        Initializes a new instance of the GooglePalmChatCompletion class.

        Arguments:
            ai_model_id {str} -- GooglePalm model name, see
                https://developers.generativeai.google/models/language
            api_key {str} -- GooglePalm API key, see
                https://developers.generativeai.google/products/palm
            message_history {Optional[ChatResponse]} -- The message history to use for context. (Optional)
        """
        super().__init__(
            ai_model_id=ai_model_id,
            api_key=api_key,
        )
        self._message_history = message_history

    async def complete_chat(
        self,
        messages: ChatHistory,
        settings: GooglePalmPromptExecutionSettings,
    ) -> List[ChatMessageContent]:
        """
        This is the method that is called from the kernel to get a response from a chat-optimized LLM.

        Arguments:
            messages {List[ChatMessage]} -- A list of chat messages, that can be rendered into a
                set of messages, from system, user, assistant and function.
            settings {GooglePalmPromptExecutionSettings} -- Settings for the request.

        Returns:
            List[ChatMessageContent] -- A list of ChatMessageContent objects representing the response(s) from the LLM.
        """
        settings.messages = prepare_chat_history_for_request(messages, output_role_key="author", override_role="user")
        if not settings.ai_model_id:
            settings.ai_model_id = self.ai_model_id
        response = await self._send_chat_request(settings)
        return [
            self._create_chat_message_content(response, candidate, index)
            for index, candidate in enumerate(response.candidates)
        ]

    def _create_chat_message_content(
        self, response: ChatResponse, candidate: MessageDict, index: int
    ) -> ChatMessageContent:
        """Create a chat message content object from a response.

        Arguments:
            response {ChatResponse} -- The response to create the content from.

        Returns:
            ChatMessageContent -- The created chat message content.
        """
        metadata = {
            "citation_metadata": candidate.get("citation_metadata"),
            "filters": response.filters,
            "choice_index": index,
        }
        return ChatMessageContent(
            inner_content=response,
            ai_model_id=self.ai_model_id,
            metadata=metadata,
            role=int_to_role[int(candidate.get("author"))],  # TODO: why is author coming back as '1'?
            content=candidate.get("content"),
        )

    async def complete_chat_stream(
        self,
        messages: List[Tuple[str, str]],
        settings: GooglePalmPromptExecutionSettings,
    ):
        raise NotImplementedError("Google Palm API does not currently support streaming")

    async def complete(
        self,
        prompt: str,
        settings: GooglePalmPromptExecutionSettings,
    ) -> List[TextContent]:
        """
        This is the method that is called from the kernel to get a response from a text-optimized LLM.

        Arguments:
            prompt {str} -- The prompt to send to the LLM.
            settings {GooglePalmPromptExecutionSettings} -- Settings for the request.

        Returns:
            List[TextContent] -- A list of TextContent objects representing the response(s) from the LLM.
        """
        settings.messages = [{"author": "user", "content": prompt}]
        if not settings.ai_model_id:
            settings.ai_model_id = self.ai_model_id
        response = await self._send_chat_request(settings)

        return [self._create_text_content(response, candidate) for candidate in response.candidates]

    def _create_text_content(self, response: ChatResponse, candidate: MessageDict) -> TextContent:
        """Create a text content object from a response.

        Arguments:
            response {ChatResponse} -- The response to create the content from.

        Returns:
            TextContent -- The created text content.
        """
        metadata = {"citation_metadata": candidate.get("citation_metadata"), "filters": response.filters}
        return TextContent(
            inner_content=response,
            ai_model_id=self.ai_model_id,
            metadata=metadata,
            text=candidate.get("content"),
        )

    async def complete_stream(
        self,
        prompt: str,
        settings: GooglePalmPromptExecutionSettings,
    ):
        raise NotImplementedError("Google Palm API does not currently support streaming")

    async def _send_chat_request(
        self,
        settings: GooglePalmPromptExecutionSettings,
    ):
        """
        Completes the given user message. If len(messages) > 1, and a
        conversation has not been initiated yet, it is assumed that chat history
        is needed for context. All messages preceding the last message will be
        utilized for context. This also enables Google PaLM to utilize memory
        and plugins, which should be stored in the messages parameter as system
        messages.

        Arguments:
            messages {str} -- The message (from a user) to respond to.
            settings {GooglePalmPromptExecutionSettings} -- The request settings.
            context {str} -- Text that should be provided to the model first,
            to ground the response. If a system message is provided, it will be
            used as context.
            examples {ExamplesOptions} -- 	Examples of what the model should
            generate. This includes both the user input and the response that
            the model should emulate. These examples are treated identically to
            conversation messages except that they take precedence over the
            history in messages: If the total input size exceeds the model's
            input_token_limit the input will be truncated. Items will be dropped
            from messages before examples
            See: https://developers.generativeai.google/api/python/google/generativeai/types/ExampleOptions
            prompt {MessagePromptOptions} -- 	You may pass a
            types.MessagePromptOptions instead of a setting context/examples/messages,
            but not both.
            See: https://developers.generativeai.google/api/python/google/generativeai/types/MessagePromptOptions

        Returns:
            str -- The completed text.
        """
        if settings is None:
            raise ValueError("The request settings cannot be `None`")

        if settings.messages[-1]["author"] != "user":
            raise AIException(
                AIException.ErrorCodes.InvalidRequest,
                "The last message must be from the user",
            )
        try:
            palm.configure(api_key=self.api_key)
        except Exception as ex:
            raise PermissionError(
                "Google PaLM service failed to configure. Invalid API key provided.",
                ex,
            )
        try:
            if self._message_history is None:
                response = palm.chat(**settings.prepare_settings_dict())  # Start a new conversation
            else:
                response = self._message_history.reply(  # Continue the conversation
                    settings.messages[-1]["content"],
                )
            self._message_history = response  # Store response object for future use
        except Exception as ex:
            raise AIException(
                AIException.ErrorCodes.ServiceError,
                "Google PaLM service failed to complete the prompt",
                ex,
            )
        return response

    def get_prompt_execution_settings_class(self) -> "PromptExecutionSettings":
        """Create a request settings object."""
        return GooglePalmChatPromptExecutionSettings<|MERGE_RESOLUTION|>--- conflicted
+++ resolved
@@ -2,11 +2,7 @@
 
 import logging
 import sys
-<<<<<<< HEAD
-from typing import Any, List, Optional, Tuple
-=======
 from typing import Dict, List, Optional, Tuple
->>>>>>> 956f5c1f
 
 from semantic_kernel.contents.chat_message_content import ChatMessageContent
 from semantic_kernel.contents.text_content import TextContent
