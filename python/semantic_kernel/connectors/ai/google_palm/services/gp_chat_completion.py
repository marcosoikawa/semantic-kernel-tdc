# Copyright (c) Microsoft. All rights reserved.

import logging
import sys
<<<<<<< HEAD
from typing import Dict, List, Optional, Tuple
=======
from typing import Any, Dict, List, Optional, Tuple
>>>>>>> b8e01f9b

from semantic_kernel.contents.chat_message_content import ChatMessageContent
from semantic_kernel.contents.text_content import TextContent
from semantic_kernel.exceptions import ServiceInvalidRequestError, ServiceResponseException

if sys.version_info >= (3, 9):
    from typing import Annotated
else:
    from typing_extensions import Annotated

import google.generativeai as palm
from google.generativeai.types import ChatResponse, MessageDict
from pydantic import PrivateAttr, StringConstraints

from semantic_kernel.connectors.ai.chat_completion_client_base import ChatCompletionClientBase
from semantic_kernel.connectors.ai.google_palm.gp_prompt_execution_settings import (
    GooglePalmChatPromptExecutionSettings,
    GooglePalmPromptExecutionSettings,
)
from semantic_kernel.connectors.ai.prompt_execution_settings import PromptExecutionSettings
from semantic_kernel.connectors.ai.text_completion_client_base import TextCompletionClientBase
from semantic_kernel.contents.chat_history import ChatHistory
from semantic_kernel.contents.chat_role import ChatRole

logger: logging.Logger = logging.getLogger(__name__)

int_to_role = {1: ChatRole.USER, 2: ChatRole.SYSTEM, 3: ChatRole.ASSISTANT, 4: ChatRole.TOOL}


class GooglePalmChatCompletion(ChatCompletionClientBase, TextCompletionClientBase):
    api_key: Annotated[str, StringConstraints(strip_whitespace=True, min_length=1)]
    _message_history: Optional[ChatHistory] = PrivateAttr()
    service_id: Optional[str] = None

    def __init__(
        self,
        ai_model_id: str,
        api_key: str,
        message_history: Optional[ChatHistory] = None,
    ):
        """
        Initializes a new instance of the GooglePalmChatCompletion class.

        Arguments:
            ai_model_id {str} -- GooglePalm model name, see
                https://developers.generativeai.google/models/language
            api_key {str} -- GooglePalm API key, see
                https://developers.generativeai.google/products/palm
            message_history {Optional[ChatHistory]} -- The message history to use for context. (Optional)
        """
        super().__init__(
            ai_model_id=ai_model_id,
            api_key=api_key,
        )
        self._message_history = message_history

    async def complete_chat(
        self,
<<<<<<< HEAD
        messages: ChatHistory,
        settings: GooglePalmPromptExecutionSettings,
=======
        chat_history: ChatHistory,
        settings: GooglePalmPromptExecutionSettings,
        **kwargs: Any,
>>>>>>> b8e01f9b
    ) -> List[ChatMessageContent]:
        """
        This is the method that is called from the kernel to get a response from a chat-optimized LLM.

        Arguments:
<<<<<<< HEAD
            messages {List[ChatMessage]} -- A list of chat messages, that can be rendered into a
                set of messages, from system, user, assistant and function.
            settings {GooglePalmPromptExecutionSettings} -- Settings for the request.
=======
            chat_history {List[ChatMessage]} -- A list of chat messages, that can be rendered into a
                set of messages, from system, user, assistant and function.
            settings {GooglePalmPromptExecutionSettings} -- Settings for the request.
            kwargs {Dict[str, Any]} -- The optional arguments.
>>>>>>> b8e01f9b

        Returns:
            List[ChatMessageContent] -- A list of ChatMessageContent objects representing the response(s) from the LLM.
        """
<<<<<<< HEAD
        settings.messages = self._prepare_chat_history_for_request(messages)
=======
        settings.messages = self._prepare_chat_history_for_request(chat_history)
>>>>>>> b8e01f9b
        if not settings.ai_model_id:
            settings.ai_model_id = self.ai_model_id
        response = await self._send_chat_request(settings)
        return [
            self._create_chat_message_content(response, candidate, index)
            for index, candidate in enumerate(response.candidates)
        ]

    def _create_chat_message_content(
        self, response: ChatResponse, candidate: MessageDict, index: int
    ) -> ChatMessageContent:
        """Create a chat message content object from a response.

        Arguments:
            response {ChatResponse} -- The response to create the content from.

        Returns:
            ChatMessageContent -- The created chat message content.
        """
        metadata = {
            "citation_metadata": candidate.get("citation_metadata"),
            "filters": response.filters,
            "choice_index": index,
        }
        return ChatMessageContent(
            inner_content=response,
            ai_model_id=self.ai_model_id,
            metadata=metadata,
            role=int_to_role[int(candidate.get("author"))],  # TODO: why is author coming back as '1'?
            content=candidate.get("content"),
        )

    async def complete_chat_stream(
        self,
        messages: List[Tuple[str, str]],
        settings: GooglePalmPromptExecutionSettings,
<<<<<<< HEAD
=======
        **kwargs: Any,
>>>>>>> b8e01f9b
    ):
        raise NotImplementedError("Google Palm API does not currently support streaming")

    async def complete(
        self,
        prompt: str,
        settings: GooglePalmPromptExecutionSettings,
    ) -> List[TextContent]:
        """
        This is the method that is called from the kernel to get a response from a text-optimized LLM.

        Arguments:
            prompt {str} -- The prompt to send to the LLM.
            settings {GooglePalmPromptExecutionSettings} -- Settings for the request.

        Returns:
            List[TextContent] -- A list of TextContent objects representing the response(s) from the LLM.
        """
        settings.messages = [{"author": "user", "content": prompt}]
        if not settings.ai_model_id:
            settings.ai_model_id = self.ai_model_id
        response = await self._send_chat_request(settings)

        return [self._create_text_content(response, candidate) for candidate in response.candidates]

    def _create_text_content(self, response: ChatResponse, candidate: MessageDict) -> TextContent:
        """Create a text content object from a response.

        Arguments:
            response {ChatResponse} -- The response to create the content from.

        Returns:
            TextContent -- The created text content.
        """
        metadata = {"citation_metadata": candidate.get("citation_metadata"), "filters": response.filters}
        return TextContent(
            inner_content=response,
            ai_model_id=self.ai_model_id,
            metadata=metadata,
            text=candidate.get("content"),
        )

    async def complete_stream(
        self,
        prompt: str,
        settings: GooglePalmPromptExecutionSettings,
    ):
        raise NotImplementedError("Google Palm API does not currently support streaming")

    async def _send_chat_request(
        self,
        settings: GooglePalmPromptExecutionSettings,
    ):
        """
        Completes the given user message. If len(messages) > 1, and a
        conversation has not been initiated yet, it is assumed that chat history
        is needed for context. All messages preceding the last message will be
        utilized for context. This also enables Google PaLM to utilize memory
        and plugins, which should be stored in the messages parameter as system
        messages.

        Arguments:
            messages {str} -- The message (from a user) to respond to.
            settings {GooglePalmPromptExecutionSettings} -- The request settings.
            context {str} -- Text that should be provided to the model first,
            to ground the response. If a system message is provided, it will be
            used as context.
            examples {ExamplesOptions} -- 	Examples of what the model should
            generate. This includes both the user input and the response that
            the model should emulate. These examples are treated identically to
            conversation messages except that they take precedence over the
            history in messages: If the total input size exceeds the model's
            input_token_limit the input will be truncated. Items will be dropped
            from messages before examples
            See: https://developers.generativeai.google/api/python/google/generativeai/types/ExampleOptions
            prompt {MessagePromptOptions} -- 	You may pass a
            types.MessagePromptOptions instead of a setting context/examples/messages,
            but not both.
            See: https://developers.generativeai.google/api/python/google/generativeai/types/MessagePromptOptions

        Returns:
            str -- The completed text.
        """
        if settings is None:
            raise ValueError("The request settings cannot be `None`")

        if settings.messages[-1]["author"] != "user":
            raise ServiceInvalidRequestError("The last message must be from the user")
        try:
            palm.configure(api_key=self.api_key)
        except Exception as ex:
            raise PermissionError(
                "Google PaLM service failed to configure. Invalid API key provided.",
                ex,
            )
        try:
            if self._message_history is None:
                response = palm.chat(**settings.prepare_settings_dict())  # Start a new conversation
            else:
                response = self._message_history.reply(  # Continue the conversation
                    settings.messages[-1]["content"],
                )
            self._message_history = response  # Store response object for future use
        except Exception as ex:
            raise ServiceResponseException(
                "Google PaLM service failed to complete the prompt",
                ex,
            ) from ex
        return response

    def get_prompt_execution_settings_class(self) -> "PromptExecutionSettings":
        """Create a request settings object."""
        return GooglePalmChatPromptExecutionSettings

    def _prepare_chat_history_for_request(
        self,
        chat_history: ChatHistory,
    ) -> List[Dict[str, Optional[str]]]:
        """
        Prepare the chat history for a request, allowing customization of the key names for role/author,
        and optionally overriding the role.
        """
        standard_out = super()._prepare_chat_history_for_request(chat_history)
        for message in standard_out:
            message["author"] = message.pop("role")
        # The last message should always be from the user
        standard_out[-1]["author"] = "user"
        return standard_out<|MERGE_RESOLUTION|>--- conflicted
+++ resolved
@@ -2,11 +2,7 @@
 
 import logging
 import sys
-<<<<<<< HEAD
-from typing import Dict, List, Optional, Tuple
-=======
 from typing import Any, Dict, List, Optional, Tuple
->>>>>>> b8e01f9b
 
 from semantic_kernel.contents.chat_message_content import ChatMessageContent
 from semantic_kernel.contents.text_content import TextContent
@@ -65,38 +61,23 @@
 
     async def complete_chat(
         self,
-<<<<<<< HEAD
-        messages: ChatHistory,
-        settings: GooglePalmPromptExecutionSettings,
-=======
         chat_history: ChatHistory,
         settings: GooglePalmPromptExecutionSettings,
         **kwargs: Any,
->>>>>>> b8e01f9b
     ) -> List[ChatMessageContent]:
         """
         This is the method that is called from the kernel to get a response from a chat-optimized LLM.
 
         Arguments:
-<<<<<<< HEAD
-            messages {List[ChatMessage]} -- A list of chat messages, that can be rendered into a
-                set of messages, from system, user, assistant and function.
-            settings {GooglePalmPromptExecutionSettings} -- Settings for the request.
-=======
             chat_history {List[ChatMessage]} -- A list of chat messages, that can be rendered into a
                 set of messages, from system, user, assistant and function.
             settings {GooglePalmPromptExecutionSettings} -- Settings for the request.
             kwargs {Dict[str, Any]} -- The optional arguments.
->>>>>>> b8e01f9b
 
         Returns:
             List[ChatMessageContent] -- A list of ChatMessageContent objects representing the response(s) from the LLM.
         """
-<<<<<<< HEAD
-        settings.messages = self._prepare_chat_history_for_request(messages)
-=======
         settings.messages = self._prepare_chat_history_for_request(chat_history)
->>>>>>> b8e01f9b
         if not settings.ai_model_id:
             settings.ai_model_id = self.ai_model_id
         response = await self._send_chat_request(settings)
@@ -133,10 +114,7 @@
         self,
         messages: List[Tuple[str, str]],
         settings: GooglePalmPromptExecutionSettings,
-<<<<<<< HEAD
-=======
         **kwargs: Any,
->>>>>>> b8e01f9b
     ):
         raise NotImplementedError("Google Palm API does not currently support streaming")
 
