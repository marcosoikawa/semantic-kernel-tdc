--- conflicted
+++ resolved
@@ -2,32 +2,15 @@
 
 import json
 import logging
-<<<<<<< HEAD
-from typing import AsyncIterable, List, Optional
-=======
 from typing import Any, AsyncIterable, List, Optional
->>>>>>> b8e01f9b
 
 import aiohttp
 from pydantic import HttpUrl
 
-<<<<<<< HEAD
-from semantic_kernel.connectors.ai.chat_completion_client_base import (
-    ChatCompletionClientBase,
-)
-from semantic_kernel.connectors.ai.ollama.ollama_prompt_execution_settings import (
-    OllamaChatPromptExecutionSettings,
-)
-from semantic_kernel.connectors.ai.ollama.utils import AsyncSession
-from semantic_kernel.connectors.ai.text_completion_client_base import (
-    TextCompletionClientBase,
-)
-=======
 from semantic_kernel.connectors.ai.chat_completion_client_base import ChatCompletionClientBase
 from semantic_kernel.connectors.ai.ollama.ollama_prompt_execution_settings import OllamaChatPromptExecutionSettings
 from semantic_kernel.connectors.ai.ollama.utils import AsyncSession
 from semantic_kernel.connectors.ai.text_completion_client_base import TextCompletionClientBase
->>>>>>> b8e01f9b
 from semantic_kernel.contents.chat_history import ChatHistory
 from semantic_kernel.contents.chat_message_content import ChatMessageContent
 from semantic_kernel.contents.streaming_chat_message_content import StreamingChatMessageContent
@@ -56,10 +39,7 @@
         self,
         chat_history: ChatHistory,
         settings: OllamaChatPromptExecutionSettings,
-<<<<<<< HEAD
-=======
         **kwargs: Any,
->>>>>>> b8e01f9b
     ) -> List[ChatMessageContent]:
         """
         This is the method that is called from the kernel to get a response from a chat-optimized LLM.
@@ -68,19 +48,13 @@
             chat_history {ChatHistory} -- A chat history that contains a list of chat messages,
                 that can be rendered into a set of messages, from system, user, assistant and function.
             settings {PromptExecutionSettings} -- Settings for the request.
-<<<<<<< HEAD
-=======
             kwargs {Dict[str, Any]} -- The optional arguments.
->>>>>>> b8e01f9b
 
         Returns:
             List[ChatMessageContent] -- A list of ChatMessageContent objects representing the response(s) from the LLM.
         """
-<<<<<<< HEAD
-=======
         if not settings.ai_model_id:
             settings.ai_model_id = self.ai_model_id
->>>>>>> b8e01f9b
         settings.messages = self._prepare_chat_history_for_request(chat_history)
         settings.stream = False
         async with AsyncSession(self.session) as session:
@@ -100,10 +74,7 @@
         self,
         chat_history: ChatHistory,
         settings: OllamaChatPromptExecutionSettings,
-<<<<<<< HEAD
-=======
         **kwargs: Any,
->>>>>>> b8e01f9b
     ) -> AsyncIterable[List[StreamingChatMessageContent]]:
         """
         Streams a text completion using a Ollama model.
@@ -113,19 +84,13 @@
             chat_history {ChatHistory} -- A chat history that contains a list of chat messages,
                 that can be rendered into a set of messages, from system, user, assistant and function.
             settings {OllamaChatPromptExecutionSettings} -- Request settings.
-<<<<<<< HEAD
-=======
             kwargs {Dict[str, Any]} -- The optional arguments.
->>>>>>> b8e01f9b
 
         Yields:
             List[StreamingChatMessageContent] -- Stream of StreamingChatMessageContent objects.
         """
-<<<<<<< HEAD
-=======
         if not settings.ai_model_id:
             settings.ai_model_id = self.ai_model_id
->>>>>>> b8e01f9b
         settings.messages = self._prepare_chat_history_for_request(chat_history)
         settings.stream = True
         async with AsyncSession(self.session) as session:
@@ -161,11 +126,8 @@
         Returns:
             List["TextContent"] -- The completion result(s).
         """
-<<<<<<< HEAD
-=======
         if not settings.ai_model_id:
             settings.ai_model_id = self.ai_model_id
->>>>>>> b8e01f9b
         settings.messages = [{"role": "user", "content": prompt}]
         settings.stream = False
         async with AsyncSession(self.session) as session:
@@ -197,11 +159,8 @@
             List["StreamingTextContent"] -- The result stream made up of StreamingTextContent objects.
         """
 
-<<<<<<< HEAD
-=======
         if not settings.ai_model_id:
             settings.ai_model_id = self.ai_model_id
->>>>>>> b8e01f9b
         settings.messages = [{"role": "user", "content": prompt}]
         settings.stream = True
         async with AsyncSession(self.session) as session:
