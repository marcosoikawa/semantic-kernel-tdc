--- conflicted
+++ resolved
@@ -2,13 +2,16 @@
 
 from typing import TYPE_CHECKING
 
+from semantic_kernel.const import DEFAULT_SERVICE_NAME
 from semantic_kernel.exceptions import KernelServiceNotFoundError
+from semantic_kernel.kernel_types import AI_SERVICE_CLIENT_TYPE
 
 if TYPE_CHECKING:
     from semantic_kernel.connectors.ai.prompt_execution_settings import PromptExecutionSettings
     from semantic_kernel.functions.kernel_arguments import KernelArguments
     from semantic_kernel.functions.kernel_function import KernelFunction
-    from semantic_kernel.kernel import AI_SERVICE_CLIENT_TYPE, Kernel
+    from semantic_kernel.services.ai_service_client_base import AIServiceClientBase
+    from semantic_kernel.services.kernel_services_extension import KernelServicesExtension
 
 
 class AIServiceSelector:
@@ -19,22 +22,15 @@
     """
 
     def select_ai_service(
-<<<<<<< HEAD
         self,
-        kernel: "Kernel",
+        kernel: "KernelServicesExtension",
         function: "KernelFunction",
         arguments: "KernelArguments",
-        type_: type["AI_SERVICE_CLIENT_TYPE"] | None = None,
-    ) -> tuple["AI_SERVICE_CLIENT_TYPE", "PromptExecutionSettings"]:
+        type_: type[AI_SERVICE_CLIENT_TYPE] | tuple[type[AI_SERVICE_CLIENT_TYPE], ...] | None = None,
+    ) -> tuple["AIServiceClientBase", "PromptExecutionSettings"]:
         """Select an AI Service on a first come, first served basis.
 
         Starts with execution settings in the arguments,
-=======
-        self, kernel: "Kernel", function: "KernelFunction", arguments: KernelArguments
-    ) -> Tuple["ALL_COMPLETION_SERVICE_TYPES", "PromptExecutionSettings"]:
-        """Select a AI Service on a first come, first served basis,
-        starting with execution settings in the arguments,
->>>>>>> a79b961a
         followed by the execution settings from the function.
         If the same service_id is in both, the one in the arguments will be used.
         """
@@ -42,7 +38,7 @@
             from semantic_kernel.connectors.ai.chat_completion_client_base import ChatCompletionClientBase
             from semantic_kernel.connectors.ai.text_completion_client_base import TextCompletionClientBase
 
-            type_ = (TextCompletionClientBase, ChatCompletionClientBase)
+            type_ = (TextCompletionClientBase, ChatCompletionClientBase)  # type: ignore
 
         execution_settings_dict = arguments.execution_settings or {}
         if func_exec_settings := getattr(function, "prompt_execution_settings", None):
@@ -52,17 +48,13 @@
         if not execution_settings_dict:
             from semantic_kernel.connectors.ai.prompt_execution_settings import PromptExecutionSettings
 
-            execution_settings_dict = {"default": PromptExecutionSettings()}
+            execution_settings_dict = {DEFAULT_SERVICE_NAME: PromptExecutionSettings()}
         for service_id, settings in execution_settings_dict.items():
             try:
-<<<<<<< HEAD
                 service = kernel.get_service(service_id, type=type_)
-=======
-                service = kernel.get_service(service_id, type=(TextCompletionClientBase, ChatCompletionClientBase))  # type: ignore
->>>>>>> a79b961a
             except KernelServiceNotFoundError:
                 continue
             if service is not None:
                 service_settings = service.get_prompt_execution_settings_from_settings(settings)
-                return service, service_settings  # type: ignore
+                return service, service_settings
         raise KernelServiceNotFoundError("No service found.")