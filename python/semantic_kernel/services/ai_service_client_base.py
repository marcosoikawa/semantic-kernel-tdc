# Copyright (c) Microsoft. All rights reserved.

from abc import ABC
<<<<<<< HEAD
from typing import Annotated
=======
from typing import Optional, Type

if sys.version_info >= (3, 9):
    from typing import Annotated
else:
    from typing_extensions import Annotated
>>>>>>> a79b961a

from pydantic import Field, StringConstraints

from semantic_kernel.connectors.ai.prompt_execution_settings import PromptExecutionSettings
from semantic_kernel.kernel_pydantic import KernelBaseModel


class AIServiceClientBase(KernelBaseModel, ABC):
    """Base class for all AI Services.

    Has an ai_model_id and service_id, any other fields have to be defined by the subclasses.

    The ai_model_id can refer to a specific model, like 'gpt-35-turbo' for OpenAI,
    or can just be a string that is used to identify the model in the service.

    The service_id is used in Semantic Kernel to identify the service, if empty the ai_model_id is used.
    """

    ai_model_id: Annotated[str, StringConstraints(strip_whitespace=True, min_length=1)]
    service_id: str = Field("")

    def model_post_init(self, __context: object | None = None):
        """Update the service_id if it is not set."""
        if not self.service_id:
            self.service_id = self.ai_model_id

    def get_prompt_execution_settings_class(self) -> Type["PromptExecutionSettings"]:
        """Get the request settings class."""
        return PromptExecutionSettings  # pragma: no cover

    def instantiate_prompt_execution_settings(self, **kwargs) -> "PromptExecutionSettings":
        """Create a request settings object.

        All arguments are passed to the constructor of the request settings object.
        """
        return self.get_prompt_execution_settings_class()(**kwargs)

    def get_prompt_execution_settings_from_settings(self, settings: PromptExecutionSettings) -> PromptExecutionSettings:
        """Get the request settings from a settings object."""
        return self.get_prompt_execution_settings_class().from_prompt_execution_settings(settings)<|MERGE_RESOLUTION|>--- conflicted
+++ resolved
@@ -1,16 +1,7 @@
 # Copyright (c) Microsoft. All rights reserved.
 
 from abc import ABC
-<<<<<<< HEAD
 from typing import Annotated
-=======
-from typing import Optional, Type
-
-if sys.version_info >= (3, 9):
-    from typing import Annotated
-else:
-    from typing_extensions import Annotated
->>>>>>> a79b961a
 
 from pydantic import Field, StringConstraints
 
@@ -37,7 +28,7 @@
         if not self.service_id:
             self.service_id = self.ai_model_id
 
-    def get_prompt_execution_settings_class(self) -> Type["PromptExecutionSettings"]:
+    def get_prompt_execution_settings_class(self) -> type["PromptExecutionSettings"]:
         """Get the request settings class."""
         return PromptExecutionSettings  # pragma: no cover
 
