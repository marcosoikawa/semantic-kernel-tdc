# Copyright (c) Microsoft. All rights reserved.

import asyncio
import logging
import platform
import sys
from concurrent.futures import ThreadPoolExecutor
from enum import Enum
from typing import TYPE_CHECKING, Any, Callable, Dict, List, Optional, Union

from semantic_kernel.connectors.ai.chat_completion_client_base import (
    ChatCompletionClientBase,
)
from semantic_kernel.connectors.ai.prompt_execution_settings import PromptExecutionSettings
from semantic_kernel.connectors.ai.text_completion_client_base import (
    TextCompletionClientBase,
)
from semantic_kernel.kernel_exception import KernelException
from semantic_kernel.memory.null_memory import NullMemory
from semantic_kernel.memory.semantic_text_memory_base import SemanticTextMemoryBase
from semantic_kernel.models.contents.chat_message_content import ChatMessageContent
from semantic_kernel.orchestration.context_variables import ContextVariables
from semantic_kernel.orchestration.delegate_handlers import DelegateHandlers
from semantic_kernel.orchestration.delegate_inference import DelegateInference
from semantic_kernel.orchestration.delegate_types import DelegateTypes
from semantic_kernel.orchestration.kernel_function_base import KernelFunctionBase
from semantic_kernel.plugin_definition.function_view import FunctionView
from semantic_kernel.plugin_definition.parameter_view import ParameterView
from semantic_kernel.plugin_definition.read_only_plugin_collection_base import (
    ReadOnlyPluginCollectionBase,
)
from semantic_kernel.semantic_functions.chat_prompt_template import ChatPromptTemplate
from semantic_kernel.semantic_functions.semantic_function_config import (
    SemanticFunctionConfig,
)

if TYPE_CHECKING:
    from semantic_kernel.orchestration.kernel_context import KernelContext

if platform.system() == "Windows" and sys.version_info >= (3, 8, 0):
    asyncio.set_event_loop_policy(asyncio.WindowsSelectorEventLoopPolicy())

logger: logging.Logger = logging.getLogger(__name__)


def store_results(chat_prompt: ChatPromptTemplate, results: List["ChatMessageContent"]):
    """Stores specific results in the context and chat prompt."""
    if hasattr(results[0], "tool_message") and results[0].tool_message is not None:
        chat_prompt.add_message(role="tool", message=results[0].tool_message)
    chat_prompt.add_message(
        "assistant",
        message=results[0].content,
        function_call=results[0].function_call if hasattr(results[0], "function_call") else None,
        tool_calls=results[0].tool_calls if hasattr(results[0], "tool_calls") else None,
    )
    return chat_prompt


class KernelFunction(KernelFunctionBase):
    """
    Semantic Kernel function.
    """

    # TODO: rebuild with proper pydantic fields
    _parameters: List[ParameterView]
    _delegate_type: DelegateTypes
    _function: Callable[..., Any]
    _plugin_collection: Optional[ReadOnlyPluginCollectionBase]
    _ai_service: Optional[Union[TextCompletionClientBase, ChatCompletionClientBase]]
    _ai_prompt_execution_settings: PromptExecutionSettings
    _chat_prompt_template: ChatPromptTemplate

    @staticmethod
    def from_native_method(method, plugin_name="", log=None) -> "KernelFunction":
        if log:
            logger.warning("The `log` parameter is deprecated. Please use the `logging` module instead.")
        if method is None:
            raise ValueError("Method cannot be `None`")

        assert method.__kernel_function__ is not None, "Method is not a Kernel function"
        assert method.__kernel_function_name__ is not None, "Method name is empty"

        parameters = []
        # kernel_function_context_parameters are optionals
        if hasattr(method, "__kernel_function_context_parameters__"):
            for param in method.__kernel_function_context_parameters__:
                assert "name" in param, "Parameter name is empty"
                assert "description" in param, "Parameter description is empty"
                assert "default_value" in param, "Parameter default value is empty"

                parameters.append(
                    ParameterView(
                        name=param["name"],
                        description=param["description"],
                        default_value=param["default_value"],
                        type=param.get("type", "string"),
                        required=param.get("required", False),
                    )
                )

        if (
            hasattr(method, "__kernel_function_input_description__")
            and method.__kernel_function_input_description__ is not None
            and method.__kernel_function_input_description__ != ""
        ):
            input_param = ParameterView(
                name="input",
                description=method.__kernel_function_input_description__,
                default_value=method.__kernel_function_input_default_value__,
                type="string",
                required=False,
            )
            parameters = [input_param] + parameters

        return KernelFunction(
            delegate_type=DelegateInference.infer_delegate_type(method),
            delegate_function=method,
            delegate_stream_function=method,
            parameters=parameters,
            description=method.__kernel_function_description__,
            plugin_name=plugin_name,
            function_name=method.__kernel_function_name__,
            is_semantic=False,
        )

    @staticmethod
    def from_semantic_config(
        plugin_name: str,
        function_name: str,
        function_config: SemanticFunctionConfig,
        log: Optional[Any] = None,
    ) -> "KernelFunction":
        if log:
            logger.warning("The `log` parameter is deprecated. Please use the `logging` module instead.")
        if function_config is None:
            raise ValueError("Function configuration cannot be `None`")

        async def _local_func(client, prompt_execution_settings, context: "KernelContext", **kwargs):
            if client is None:
                raise ValueError("AI LLM service cannot be `None`")

            if not function_config.has_chat_prompt:
                try:
                    prompt = await function_config.prompt_template.render(context)
<<<<<<< HEAD
                    completion = await client.complete(prompt, prompt_execution_settings)
                    context.variables.update(completion)
=======
                    results = await client.complete(prompt, request_settings)
                    context.objects["results"] = results
                    context.variables.update(str(results[0]))
                except Exception as e:
                    # TODO: "critical exceptions"
                    context.fail(str(e), e)
                finally:
>>>>>>> 11cf8eac
                    return context

            try:
<<<<<<< HEAD
                result = await client.complete_chat(messages, prompt_execution_settings)
                if isinstance(result, list):
                    # TODO: handle multiple completions
                    result = result[0]
                if isinstance(result, tuple):
                    completion, tool_message, function_call = result
                else:
                    completion = result
                    tool_message = None
                    function_call = None
                if tool_message:
                    context.objects["tool_message"] = tool_message
                    as_chat_prompt.add_message(role="tool", message=tool_message)
                as_chat_prompt.add_message("assistant", message=completion, function_call=function_call)
                if completion is not None:
                    context.variables.update(completion)
                if function_call is not None:
                    context.objects["function_call"] = function_call
=======
                chat_prompt = function_config.prompt_template
                # Similar to non-chat, render prompt (which renders to a
                # dict of <role, content, name> messages)
                messages = await chat_prompt.render_messages(context)
                results = await client.complete_chat(messages, request_settings)
                context.objects["results"] = results
                context.variables.update(str(results[0]))
                # TODO: most of this will be deleted once context is gone, just AIResponse object is then returned.
                chat_prompt = store_results(chat_prompt, results)
>>>>>>> 11cf8eac
            except Exception as exc:
                # TODO: "critical exceptions"
                context.fail(str(exc), exc)
            finally:
                return context

        async def _local_stream_func(client, prompt_execution_settings, context):
            if client is None:
                raise ValueError("AI LLM service cannot be `None`")

<<<<<<< HEAD
            try:
                if function_config.has_chat_prompt:
                    chat_prompt = function_config.prompt_template

                    # Similar to non-chat, render prompt (which renders to a
                    # list of <role, content> messages)
                    completion = ""
                    messages = await chat_prompt.render_messages(context)
                    async for partial_content in client.complete_chat_stream(
                        messages=messages, settings=prompt_execution_settings
                    ):
                        if isinstance(partial_content, str):
                            completion += partial_content
                            yield partial_content
                        else:
                            tool_message = await partial_content.get_tool_message()
                            if tool_message:
                                chat_prompt.add_message(role="tool", message=tool_message)
                                context.objects["tool_message"] = tool_message
                            # Get the completion
                            async for part in partial_content:
                                completion += part
                                yield part
                    # Use the full completion to update the chat_prompt_template and context
                    chat_prompt.add_assistant_message(completion)
                    context.variables.update(completion)
                else:
=======
            if not function_config.has_chat_prompt:
                try:
>>>>>>> 11cf8eac
                    prompt = await function_config.prompt_template.render(context)
                    result = client.complete_stream(prompt, request_settings)
                    async for chunk in result:
                        yield chunk
                except Exception as e:
                    # TODO: "critical exceptions"
                    context.fail(str(e), e)

<<<<<<< HEAD
                    completion = ""
                    async for partial_content in client.complete_stream(prompt, prompt_execution_settings):
                        completion += partial_content
                        yield partial_content
                    context.variables.update(completion)
=======
            try:
                chat_prompt = function_config.prompt_template
                # Similar to non-chat, render prompt (which renders to a
                # list of <role, content> messages)
                messages = await chat_prompt.render_messages(context)
                result = client.complete_chat_stream(messages=messages, settings=request_settings)
                # context.objects["response_object"] = result
                # TODO: most of this will be deleted once context is gone, just AIResponse object is then returned.
                async for chunk in result:
                    yield chunk
                # context, chat_prompt = store_results(context, result, chat_prompt)
>>>>>>> 11cf8eac
            except Exception as e:
                # TODO: "critical exceptions"
                logger.error(f"Error occurred while invoking stream function: {str(e)}")
                context.fail(str(e), e)

        return KernelFunction(
            delegate_type=DelegateTypes.ContextSwitchInKernelContextOutTaskKernelContext,
            delegate_function=_local_func,
            delegate_stream_function=_local_stream_func,
            parameters=function_config.prompt_template.get_parameters(),
            description=function_config.prompt_template_config.description,
            plugin_name=plugin_name,
            function_name=function_name,
            is_semantic=True,
            chat_prompt_template=function_config.prompt_template if function_config.has_chat_prompt else None,
        )

    @property
    def name(self) -> str:
        return self._name

    @property
    def plugin_name(self) -> str:
        return self._plugin_name

    @property
    def description(self) -> str:
        return self._description

    @property
    def parameters(self) -> List[ParameterView]:
        return self._parameters

    @property
    def is_semantic(self) -> bool:
        return self._is_semantic

    @property
    def is_native(self) -> bool:
        return not self._is_semantic

    @property
    def prompt_execution_settings(self) -> PromptExecutionSettings:
        return self._ai_prompt_execution_settings

    def __init__(
        self,
        delegate_type: DelegateTypes,
        delegate_function: Callable[..., Any],
        parameters: List[ParameterView],
        description: str,
        plugin_name: str,
        function_name: str,
        is_semantic: bool,
        log: Optional[Any] = None,
        delegate_stream_function: Optional[Callable[..., Any]] = None,
        **kwargs: Dict[str, Any],
    ) -> None:
        super().__init__()
        if log:
            logger.warning("The `log` parameter is deprecated. Please use the `logging` module instead.")
        self._delegate_type = delegate_type
        self._function = delegate_function
        self._parameters = parameters
        self._description = description
        self._plugin_name = plugin_name
        self._name = function_name
        self._is_semantic = is_semantic
        self._stream_function = delegate_stream_function
        self._plugin_collection = None
        self._ai_service = None
        self._ai_prompt_execution_settings = PromptExecutionSettings()
        self._chat_prompt_template = kwargs.get("chat_prompt_template", None)

    def set_default_plugin_collection(self, plugins: ReadOnlyPluginCollectionBase) -> "KernelFunction":
        self._plugin_collection = plugins
        return self

    def set_ai_service(self, ai_service: Callable[[], TextCompletionClientBase]) -> "KernelFunction":
        if ai_service is None:
            raise ValueError("AI LLM service factory cannot be `None`")
        self._verify_is_semantic()
        self._ai_service = ai_service()
        return self

    def set_chat_service(self, chat_service: Callable[[], ChatCompletionClientBase]) -> "KernelFunction":
        if chat_service is None:
            raise ValueError("Chat LLM service factory cannot be `None`")
        self._verify_is_semantic()
        self._ai_service = chat_service()
        return self

    def set_ai_configuration(self, settings: PromptExecutionSettings) -> "KernelFunction":
        if settings is None:
            raise ValueError("AI LLM request settings cannot be `None`")
        self._verify_is_semantic()
        self._ai_prompt_execution_settings = settings
        return self

    def set_chat_configuration(self, settings: PromptExecutionSettings) -> "KernelFunction":
        if settings is None:
            raise ValueError("Chat LLM request settings cannot be `None`")
        self._verify_is_semantic()
        self._ai_prompt_execution_settings = settings
        return self

    def describe(self) -> FunctionView:
        return FunctionView(
            name=self.name,
            plugin_name=self.plugin_name,
            description=self.description,
            is_semantic=self.is_semantic,
            parameters=self._parameters,
        )

    def __call__(
        self,
        input: Optional[str] = None,
        variables: ContextVariables = None,
        context: Optional["KernelContext"] = None,
        memory: Optional[SemanticTextMemoryBase] = None,
        settings: Optional[PromptExecutionSettings] = None,
        log: Optional[Any] = None,
    ) -> "KernelContext":
        if log:
            logger.warning("The `log` parameter is deprecated. Please use the `logging` module instead.")
        return self.invoke(
            input=input,
            variables=variables,
            context=context,
            memory=memory,
            settings=settings,
        )

    def invoke(
        self,
        input: Optional[str] = None,
        variables: ContextVariables = None,
        context: Optional["KernelContext"] = None,
        memory: Optional[SemanticTextMemoryBase] = None,
        settings: Optional[PromptExecutionSettings] = None,
        log: Optional[Any] = None,
    ) -> "KernelContext":
        from semantic_kernel.orchestration.kernel_context import KernelContext

        if log:
            logger.warning("The `log` parameter is deprecated. Please use the `logging` module instead.")

        if context is None:
            context = KernelContext(
                variables=ContextVariables("") if variables is None else variables,
                plugin_collection=self._plugin_collection,
                memory=memory if memory is not None else NullMemory.instance,
            )
        else:
            # If context is passed, we need to merge the variables
            if variables is not None:
                context.variables = variables.merge_or_overwrite(new_vars=context.variables, overwrite=False)
            if memory is not None:
                context.memory = memory

        if input is not None:
            context.variables.update(input)

        try:
            loop = asyncio.get_running_loop() if asyncio.get_event_loop().is_running() else None
        except RuntimeError:
            loop = None

        if loop and loop.is_running():

            def run_coroutine():
                if self.is_semantic:
                    return self._invoke_semantic(context, settings)
                else:
                    return self._invoke_native(context)

            return self.run_async_in_executor(run_coroutine)
        else:
            if self.is_semantic:
                return asyncio.run(self._invoke_semantic(context, settings))
            else:
                return asyncio.run(self._invoke_native(context))

    async def invoke_async(
        self,
        input: Optional[str] = None,
        variables: ContextVariables = None,
        context: Optional["KernelContext"] = None,
        memory: Optional[SemanticTextMemoryBase] = None,
        settings: Optional[PromptExecutionSettings] = None,
        **kwargs: Dict[str, Any],
    ) -> "KernelContext":
        from semantic_kernel.orchestration.kernel_context import KernelContext

        if context is None:
            context = KernelContext(
                variables=ContextVariables("") if variables is None else variables,
                plugin_collection=self._plugin_collection,
                memory=memory if memory is not None else NullMemory.instance,
            )
        else:
            # If context is passed, we need to merge the variables
            if variables is not None:
                context.variables = variables.merge_or_overwrite(new_vars=context.variables, overwrite=False)
            if memory is not None:
                context.memory = memory

        if input is not None:
            context.variables.update(input)

        try:
            if self.is_semantic:
                return await self._invoke_semantic(context, settings, **kwargs)
            else:
                return await self._invoke_native(context, **kwargs)
        except Exception as e:
            context.fail(str(e), e)
            return context

    async def _invoke_semantic(self, context: "KernelContext", settings: PromptExecutionSettings, **kwargs):
        self._verify_is_semantic()
        self._ensure_context_has_plugins(context)
        new_context = await self._function(self._ai_service, settings or self._ai_prompt_execution_settings, context)
        context.variables.merge_or_overwrite(new_context.variables)
        return context

    async def _invoke_native(self, context):
        self._verify_is_native()

        self._ensure_context_has_plugins(context)

        delegate = DelegateHandlers.get_handler(self._delegate_type)
        # for python3.9 compatibility (staticmethod is not callable)
        if not hasattr(delegate, "__call__"):
            delegate = delegate.__func__
        new_context = await delegate(self._function, context)

        return new_context

    def _verify_is_semantic(self) -> None:
        if self._is_semantic:
            return

        logger.error("The function is not semantic")
        raise KernelException(
            KernelException.ErrorCodes.InvalidFunctionType,
            "Invalid operation, the method requires a semantic function",
        )

    def _verify_is_native(self) -> None:
        if not self._is_semantic:
            return

        logger.error("The function is not native")
        raise KernelException(
            KernelException.ErrorCodes.InvalidFunctionType,
            "Invalid operation, the method requires a native function",
        )

    async def invoke_stream(
        self,
        input: Optional[str] = None,
        variables: ContextVariables = None,
        context: Optional["KernelContext"] = None,
        memory: Optional[SemanticTextMemoryBase] = None,
        settings: Optional[PromptExecutionSettings] = None,
    ):
        from semantic_kernel.orchestration.kernel_context import KernelContext

        if context is None:
            context = KernelContext(
                variables=ContextVariables("") if variables is None else variables,
                plugin_collection=self._plugin_collection,
                memory=memory if memory is not None else NullMemory.instance,
            )
        else:
            # If context is passed, we need to merge the variables
            if variables is not None:
                context.variables = variables.merge_or_overwrite(new_vars=context.variables, overwrite=False)
            if memory is not None:
                context._memory = memory

        if input is not None:
            context.variables.update(input)

        try:
            if self.is_semantic:
                async for stream_msg in self._invoke_semantic_stream(context, settings):
                    yield stream_msg
            else:
                async for stream_msg in self._invoke_native_stream(context):
                    yield stream_msg
        except Exception as e:
            logger.error(f"Error occurred while invoking stream function: {str(e)}")
            context.fail(str(e), e)
            raise KernelException(
                KernelException.ErrorCodes.FunctionInvokeError,
                "Error occurred while invoking stream function",
            )

    async def _invoke_semantic_stream(self, context, settings):
        self._verify_is_semantic()
        self._ensure_context_has_plugins(context)
        async for stream_msg in self._stream_function(
            self._ai_service, settings or self._ai_prompt_execution_settings, context
        ):
            yield stream_msg

    async def _invoke_native_stream(self, context):
        self._verify_is_native()

        self._ensure_context_has_plugins(context)

        delegate = DelegateHandlers.get_handler(self._delegate_type)
        # for python3.9 compatibility (staticmethod is not callable)
        if not hasattr(delegate, "__call__"):
            delegate = delegate.__func__

        completion = ""
        async for partial in delegate(self._function, context):
            completion += partial
            yield partial

        context.variables.update(completion)

    def _ensure_context_has_plugins(self, context) -> None:
        if context.plugins is not None:
            return

        context.plugins = self._plugin_collection

    def _trace_function_type_Call(self, type: Enum) -> None:
        logger.debug(f"Executing function type {type}: {type.name}")

    """
    Async code wrapper to allow running async code inside external
    event loops such as Jupyter notebooks.
    """

    def run_async_in_executor(self, coroutine_func: Callable[[], Any]) -> Any:
        """
        A unified method for async execution for more efficient and safer thread management

        Arguments:
            coroutine_func {Callable[[], Any]} -- The coroutine to run

        Returns:
            Any -- The result of the coroutine
        """

        def run_async_in_thread():
            loop = asyncio.new_event_loop()
            asyncio.set_event_loop(loop)
            result = loop.run_until_complete(coroutine_func())
            loop.close()
            return result

        with ThreadPoolExecutor() as executor:
            future = executor.submit(run_async_in_thread)
            return future.result()<|MERGE_RESOLUTION|>--- conflicted
+++ resolved
@@ -142,51 +142,25 @@
             if not function_config.has_chat_prompt:
                 try:
                     prompt = await function_config.prompt_template.render(context)
-<<<<<<< HEAD
-                    completion = await client.complete(prompt, prompt_execution_settings)
-                    context.variables.update(completion)
-=======
-                    results = await client.complete(prompt, request_settings)
+                    results = await client.complete(prompt, prompt_execution_settings)
                     context.objects["results"] = results
                     context.variables.update(str(results[0]))
                 except Exception as e:
                     # TODO: "critical exceptions"
                     context.fail(str(e), e)
                 finally:
->>>>>>> 11cf8eac
                     return context
 
             try:
-<<<<<<< HEAD
-                result = await client.complete_chat(messages, prompt_execution_settings)
-                if isinstance(result, list):
-                    # TODO: handle multiple completions
-                    result = result[0]
-                if isinstance(result, tuple):
-                    completion, tool_message, function_call = result
-                else:
-                    completion = result
-                    tool_message = None
-                    function_call = None
-                if tool_message:
-                    context.objects["tool_message"] = tool_message
-                    as_chat_prompt.add_message(role="tool", message=tool_message)
-                as_chat_prompt.add_message("assistant", message=completion, function_call=function_call)
-                if completion is not None:
-                    context.variables.update(completion)
-                if function_call is not None:
-                    context.objects["function_call"] = function_call
-=======
                 chat_prompt = function_config.prompt_template
                 # Similar to non-chat, render prompt (which renders to a
                 # dict of <role, content, name> messages)
                 messages = await chat_prompt.render_messages(context)
-                results = await client.complete_chat(messages, request_settings)
+                results = await client.complete_chat(messages, prompt_execution_settings)
                 context.objects["results"] = results
                 context.variables.update(str(results[0]))
                 # TODO: most of this will be deleted once context is gone, just AIResponse object is then returned.
                 chat_prompt = store_results(chat_prompt, results)
->>>>>>> 11cf8eac
             except Exception as exc:
                 # TODO: "critical exceptions"
                 context.fail(str(exc), exc)
@@ -197,65 +171,27 @@
             if client is None:
                 raise ValueError("AI LLM service cannot be `None`")
 
-<<<<<<< HEAD
-            try:
-                if function_config.has_chat_prompt:
-                    chat_prompt = function_config.prompt_template
-
-                    # Similar to non-chat, render prompt (which renders to a
-                    # list of <role, content> messages)
-                    completion = ""
-                    messages = await chat_prompt.render_messages(context)
-                    async for partial_content in client.complete_chat_stream(
-                        messages=messages, settings=prompt_execution_settings
-                    ):
-                        if isinstance(partial_content, str):
-                            completion += partial_content
-                            yield partial_content
-                        else:
-                            tool_message = await partial_content.get_tool_message()
-                            if tool_message:
-                                chat_prompt.add_message(role="tool", message=tool_message)
-                                context.objects["tool_message"] = tool_message
-                            # Get the completion
-                            async for part in partial_content:
-                                completion += part
-                                yield part
-                    # Use the full completion to update the chat_prompt_template and context
-                    chat_prompt.add_assistant_message(completion)
-                    context.variables.update(completion)
-                else:
-=======
             if not function_config.has_chat_prompt:
                 try:
->>>>>>> 11cf8eac
                     prompt = await function_config.prompt_template.render(context)
-                    result = client.complete_stream(prompt, request_settings)
+                    result = client.complete_stream(prompt, prompt_execution_settings)
                     async for chunk in result:
                         yield chunk
                 except Exception as e:
                     # TODO: "critical exceptions"
                     context.fail(str(e), e)
 
-<<<<<<< HEAD
-                    completion = ""
-                    async for partial_content in client.complete_stream(prompt, prompt_execution_settings):
-                        completion += partial_content
-                        yield partial_content
-                    context.variables.update(completion)
-=======
             try:
                 chat_prompt = function_config.prompt_template
                 # Similar to non-chat, render prompt (which renders to a
                 # list of <role, content> messages)
                 messages = await chat_prompt.render_messages(context)
-                result = client.complete_chat_stream(messages=messages, settings=request_settings)
+                result = client.complete_chat_stream(messages=messages, settings=prompt_execution_settings)
                 # context.objects["response_object"] = result
                 # TODO: most of this will be deleted once context is gone, just AIResponse object is then returned.
                 async for chunk in result:
                     yield chunk
                 # context, chat_prompt = store_results(context, result, chat_prompt)
->>>>>>> 11cf8eac
             except Exception as e:
                 # TODO: "critical exceptions"
                 logger.error(f"Error occurred while invoking stream function: {str(e)}")
