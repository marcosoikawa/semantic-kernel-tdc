--- conflicted
+++ resolved
@@ -16,11 +16,7 @@
    "metadata": {},
    "outputs": [],
    "source": [
-<<<<<<< HEAD
-    "!python -m pip install semantic-kernel==0.5.1.dev0"
-=======
     "!python -m pip install semantic-kernel==0.9.3b1"
->>>>>>> b8e01f9b
    ]
   },
   {
@@ -93,11 +89,7 @@
     "    from semantic_kernel.connectors.ai.open_ai import OpenAIChatCompletion\n",
     "\n",
     "    api_key, org_id = sk.openai_settings_from_dot_env()\n",
-<<<<<<< HEAD
-    "    service_id = \"chat-gpt\"\n",
-=======
     "    service_id = \"default\"\n",
->>>>>>> b8e01f9b
     "    kernel.add_service(\n",
     "        OpenAIChatCompletion(service_id=service_id, ai_model_id=\"gpt-3.5-turbo-1106\", api_key=api_key, org_id=org_id),\n",
     "    )\n",
@@ -105,11 +97,7 @@
     "    from semantic_kernel.connectors.ai.open_ai import AzureChatCompletion\n",
     "\n",
     "    deployment, api_key, endpoint = sk.azure_openai_settings_from_dot_env()\n",
-<<<<<<< HEAD
-    "    service_id = \"chat_completion\"\n",
-=======
     "    service_id = \"default\"\n",
->>>>>>> b8e01f9b
     "    kernel.add_service(\n",
     "        AzureChatCompletion(service_id=service_id, deployment_name=deployment, endpoint=endpoint, api_key=api_key),\n",
     "    )"
@@ -131,19 +119,7 @@
    "metadata": {},
    "outputs": [],
    "source": [
-<<<<<<< HEAD
-    "try:\n",
-    "    plugin = kernel.import_plugin_from_prompt_directory(service_id, \"../../samples/plugins\", \"FunPlugin\")\n",
-    "except ValueError as e:\n",
-    "    # Don't fail if we try to add the plug in again\n",
-    "    # This is just for the sake of the example\n",
-    "    # Once the plugin has been added to the kernel it will fail\n",
-    "    # to add it again, if this cell is run multiple times without\n",
-    "    # restarting the kernel\n",
-    "    pass"
-=======
     "plugin = kernel.import_plugin_from_prompt_directory(\"../../samples/plugins\", \"FunPlugin\")"
->>>>>>> b8e01f9b
    ]
   },
   {
