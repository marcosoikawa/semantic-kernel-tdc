--- conflicted
+++ resolved
@@ -74,9 +74,6 @@
   "cSpell.words": [
     "Partitioner"
   ],
-<<<<<<< HEAD
-  "dotnet.defaultSolution": "dotnet\\SK-dotnet.sln"
-=======
   "[java]": {
     "editor.formatOnSave": false,
     "editor.tabSize": 4,
@@ -93,6 +90,6 @@
     ],
   },
   "java.debug.settings.onBuildFailureProceed": true,
-  "java.compile.nullAnalysis.mode": "disabled"
->>>>>>> 28181d7e
+  "java.compile.nullAnalysis.mode": "disabled",
+  "dotnet.defaultSolution": "dotnet\\SK-dotnet.sln"
 }