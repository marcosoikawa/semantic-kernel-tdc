{
  "version": "2.0.0",
  "tasks": [
    {
      "label": "build (KernelSyntaxExamples)",
      "command": "dotnet",
      "type": "process",
      "args": [
        "build",
        "${workspaceFolder}/samples/dotnet/kernel-syntax-examples/KernelSyntaxExamples.csproj",
        "/property:GenerateFullPaths=true",
        "/consoleloggerparameters:NoSummary",
        "/property:DebugType=portable"
      ],
      "problemMatcher": "$msCompile",
      "group": "build"
    },
    {
      "label": "watch (KernelSyntaxExamples)",
      "command": "dotnet",
      "type": "process",
      "args": [
        "watch",
        "run",
        "--project",
        "${workspaceFolder}/samples/dotnet/kernel-syntax-examples/KernelSyntaxExamples.csproj"
      ],
      "problemMatcher": "$msCompile",
      "group": "build"
    },
    {
      // r# inspect - dotnet jb inspectcode -o="inspectcode.log" --no-build -s=".\SK-dotnet.sln.DotSettings" -f=Text ".\SK-dotnet.sln"
      "label": "R# check",
      "command": "dotnet",
      "type": "process",
      "group": "test",
      "args": [
        "jb",
        "inspectcode",
        "-o=inspectcode.log",
        "--no-build",
        "-s=SK-dotnet.sln.DotSettings",
        "-f=Text",
        "SK-dotnet.sln"
      ],
      "options": {
        "cwd": "${workspaceFolder}/dotnet"
      }
    },
    {
      // r# cleanup - dotnet jb cleanupcode --no-build -p="Built-in: Reformat Code" -s=SK-dotnet.sln.DotSettings SK-dotnet.sln
      "label": "R# cleanup",
      "command": "dotnet",
      "type": "process",
      "group": "test",
      "args": [
        "jb",
        "cleanupcode",
        "--no-build",
        "-s=SK-dotnet.sln.DotSettings",
        "SK-dotnet.sln"
      ],
      "options": {
        "cwd": "${workspaceFolder}/dotnet"
      }
    },
    {
      "label": "PR - Validate",
      "detail": "Runs tasks to validate changes before checking in.",
      "group": "test",
      "dependsOn": [
        "Build - Semantic-Kernel",
        "Test - Semantic-Kernel",
        "Run - Kernel-Demo",
        "R# check"
      ],
      "dependsOrder": "sequence"
    },
    {
      "label": "Build - Semantic-Kernel",
      "command": "dotnet",
      "type": "process",
      "args": [
        "build",
        "${workspaceFolder}/dotnet/SK-dotnet.sln",
        "--configuration",
        "Release"
      ],
      "problemMatcher": "$msCompile",
      "group": "build",
      "presentation": {
        "reveal": "always",
        "panel": "shared",
        "group": "PR-Validate"
      }
    },
    {
      "label": "Test - Semantic-Kernel",
      "command": "dotnet",
      "type": "process",
      "args": [
        "test",
        "${workspaceFolder}/dotnet/src/SemanticKernel.Test/SemanticKernel.Test.csproj"
      ],
      "problemMatcher": "$msCompile",
      "group": "test",
      "presentation": {
        "reveal": "always",
        "panel": "shared",
        "group": "PR-Validate"
      }
    },
    {
      "label": "Run - Kernel-Demo",
      "command": "dotnet",
      "type": "process",
      "args": [
        "run",
        "--project",
        "${workspaceFolder}/samples/dotnet/kernel-syntax-examples/KernelSyntaxExamples.csproj"
      ],
      "problemMatcher": "$msCompile",
      "group": "test",
      "presentation": {
        "reveal": "always",
        "panel": "shared",
        "group": "PR-Validate"
      }
    },
    {
      "label": "Run - Kernel HTTP Server",
      "command": "func",
      "type": "shell",
      "args": ["start", "--csharp"],
      "group": "test",
      "options": {
<<<<<<< HEAD
        "cwd": "${workspaceFolder}/samples/dotnet/api-azure-function"
=======
        "cwd": "${workspaceFolder}/samples/dotnet/KernelHttpServer"
>>>>>>> c5105af1
      },
      "presentation": {
        "reveal": "always",
        "panel": "shared",
        "group": "Run-Samples"
      }
    },
    {
      "label": "Run - Starter Chat WebApp React",
      "command": "yarn",
      "type": "shell",
      "args": ["start"],
      "group": "test",
      "options": {
        "cwd": "${workspaceFolder}/samples/starter-chat-webapp-react"
      },
      "presentation": {
        "reveal": "always",
        "panel": "shared",
        "group": "Run-Samples"
      }
    }
  ]
}<|MERGE_RESOLUTION|>--- conflicted
+++ resolved
@@ -134,11 +134,7 @@
       "args": ["start", "--csharp"],
       "group": "test",
       "options": {
-<<<<<<< HEAD
-        "cwd": "${workspaceFolder}/samples/dotnet/api-azure-function"
-=======
         "cwd": "${workspaceFolder}/samples/dotnet/KernelHttpServer"
->>>>>>> c5105af1
       },
       "presentation": {
         "reveal": "always",
