--- conflicted
+++ resolved
@@ -66,14 +66,9 @@
 | Weaviate (Memory)                 | ❌ | ❌ | ❌ | |
 | CosmosDB (Memory)                 | ✅ | ❌ | ❌ | CosmosDB is not optimized for vector storage |
 | Sqlite (Memory)                   | ✅ | ❌ | ❌ | Sqlite is not optimized for vector storage |
-<<<<<<< HEAD
 | Postgres (Memory)                 | ✅ | ❌ | ❌ | Vector optimized (requires the [pgvector](https://github.com/pgvector/pgvector) extension) |
 | Redis (Memory)                    | ✅ | ❌ | ❌ | Vector optimized (requires the [RediSearch](https://redis.io/docs/stack/search) module) |
-| Azure Cognitive Search            | ❌ | ❌ | ❌ | |
-=======
-| Postgres (Memory)                 | ✅ | ❌ | ❌ | Vector optimized (required the [pgvector](https://github.com/pgvector/pgvector) extension) |
 | Azure Cognitive Search            | ✅ | 🔄 | ❌ | |
->>>>>>> ecfddc54
 | MsGraph                           | ✅ | ❌ | ❌ | Contains connectors for OneDrive, Outlook, ToDos, and Organization Hierarchies |
 | Document and Data Loading Skills (i.e. pdf, csv, docx, pptx)  | ✅ | ❌ | ❌ | Currently only supports Word documents |
 | OpenAPI                           | ✅ | ❌ | ❌ | |
