﻿// Copyright (c) Microsoft. All rights reserved.

using System;
using System.Collections.Generic;
using System.Globalization;
using System.Linq;
using System.Text.Json;
using System.Text.Json.Nodes;
using System.Text.RegularExpressions;
using System.Threading.Tasks;
using Microsoft.Extensions.Logging;
using Microsoft.Extensions.Options;
using Microsoft.SemanticKernel;
using Microsoft.SemanticKernel.AI.TextCompletion;
using Microsoft.SemanticKernel.Memory;
using Microsoft.SemanticKernel.Orchestration;
using Microsoft.SemanticKernel.Planning;
using Microsoft.SemanticKernel.SkillDefinition;
using SemanticKernel.Service.CopilotChat.Models;
using SemanticKernel.Service.CopilotChat.Options;
using SemanticKernel.Service.CopilotChat.Skills.OpenApiSkills.GitHubSkill.Model;
using SemanticKernel.Service.CopilotChat.Skills.OpenApiSkills.JiraSkill.Model;
using SemanticKernel.Service.CopilotChat.Storage;

namespace SemanticKernel.Service.CopilotChat.Skills.ChatSkills;

/// <summary>
/// ChatSkill offers a more coherent chat experience by using memories
/// to extract conversation history and user intentions.
/// </summary>
public class ChatSkill
{
    /// <summary>
    /// Logger
    /// </summary>
    private readonly ILogger _logger;

    /// <summary>
    /// A kernel instance to create a completion function since each invocation
    /// of the <see cref="ChatAsync"/> function will generate a new prompt dynamically.
    /// </summary>
    private readonly IKernel _kernel;

    /// <summary>
    /// A repository to save and retrieve chat messages.
    /// </summary>
    private readonly ChatMessageRepository _chatMessageRepository;

    /// <summary>
    /// A repository to save and retrieve chat sessions.
    /// </summary>
    private readonly ChatSessionRepository _chatSessionRepository;

    /// <summary>
    /// Settings containing prompt texts.
    /// </summary>
    private readonly PromptsOptions _promptOptions;

    /// <summary>
    /// CopilotChat's planner to gather additional information for the chat context.
    /// </summary>
    private readonly CopilotChatPlanner _planner;

    /// <summary>
    /// Options for the planner.
    /// </summary>
    private readonly PlannerOptions _plannerOptions;

    /// <summary>
    /// Proposed plan to return for approval.
    /// </summary>
    private Plan? _proposedPlan;

    /// <summary>
    /// Create a new instance of <see cref="ChatSkill"/>.
    /// </summary>
    public ChatSkill(
        IKernel kernel,
        ChatMessageRepository chatMessageRepository,
        ChatSessionRepository chatSessionRepository,
        IOptions<PromptsOptions> promptOptions,
        CopilotChatPlanner planner,
        PlannerOptions plannerOptions,
        ILogger logger)
    {
        this._logger = logger;
        this._kernel = kernel;
        this._chatMessageRepository = chatMessageRepository;
        this._chatSessionRepository = chatSessionRepository;
        this._promptOptions = promptOptions.Value;
        this._planner = planner;
        this._plannerOptions = plannerOptions;
    }

    /// <summary>
    /// Extract user intent from the conversation history.
    /// </summary>
    /// <param name="context">Contains the 'audience' indicating the name of the user.</param>
    [SKFunction("Extract user intent")]
    [SKFunctionName("ExtractUserIntent")]
    [SKFunctionContextParameter(Name = "chatId", Description = "Chat ID to extract history from")]
    [SKFunctionContextParameter(Name = "audience", Description = "The audience the chat bot is interacting with.")]
    public async Task<string> ExtractUserIntentAsync(SKContext context)
    {
        var tokenLimit = this._promptOptions.CompletionTokenLimit;
        var historyTokenBudget =
            tokenLimit -
            this._promptOptions.ResponseTokenLimit -
            Utilities.TokenCount(string.Join("\n", new string[]
                {
                    this._promptOptions.SystemDescription,
                    this._promptOptions.SystemIntent,
                    this._promptOptions.SystemIntentContinuation
                })
            );

        // Clone the context to avoid modifying the original context variables.
        var intentExtractionContext = Utilities.CopyContextWithVariablesClone(context);
        intentExtractionContext.Variables.Set("tokenLimit", historyTokenBudget.ToString(new NumberFormatInfo()));
        intentExtractionContext.Variables.Set("knowledgeCutoff", this._promptOptions.KnowledgeCutoffDate);

        var completionFunction = this._kernel.CreateSemanticFunction(
            this._promptOptions.SystemIntentExtraction,
            skillName: nameof(ChatSkill),
            description: "Complete the prompt.");

        var result = await completionFunction.InvokeAsync(
            intentExtractionContext,
            settings: this.CreateIntentCompletionSettings()
        );

        if (result.ErrorOccurred)
        {
            context.Log.LogError("{0}: {1}", result.LastErrorDescription, result.LastException);
            context.Fail(result.LastErrorDescription);
            return string.Empty;
        }

        return $"User intent: {result}";
    }

    /// <summary>
    /// Extract relevant memories based on the latest message.
    /// </summary>
    /// <param name="context">Contains the 'tokenLimit' and the 'contextTokenLimit' controlling the length of the prompt.</param>
    [SKFunction("Extract user memories")]
    [SKFunctionName("ExtractUserMemories")]
    [SKFunctionContextParameter(Name = "chatId", Description = "Chat ID to extract history from")]
    [SKFunctionContextParameter(Name = "tokenLimit", Description = "Maximum number of tokens")]
    [SKFunctionContextParameter(Name = "contextTokenLimit", Description = "Maximum number of context tokens")]
    public async Task<string> ExtractUserMemoriesAsync(SKContext context)
    {
        var chatId = context["chatId"];
        var tokenLimit = int.Parse(context["tokenLimit"], new NumberFormatInfo());
        var contextTokenLimit = int.Parse(context["contextTokenLimit"], new NumberFormatInfo());
        var remainingToken = Math.Min(
            tokenLimit,
            Math.Floor(contextTokenLimit * this._promptOptions.MemoriesResponseContextWeight)
        );

        // Find the most recent message.
        var latestMessage = await this._chatMessageRepository.FindLastByChatIdAsync(chatId);

        // Search for relevant memories.
        List<MemoryQueryResult> relevantMemories = new();
        foreach (var memoryName in this._promptOptions.MemoryMap.Keys)
        {
            var results = context.Memory.SearchAsync(
                SemanticMemoryExtractor.MemoryCollectionName(chatId, memoryName),
                latestMessage.ToString(),
                limit: 100,
                minRelevanceScore: this._promptOptions.SemanticMemoryMinRelevance);
            await foreach (var memory in results)
            {
                relevantMemories.Add(memory);
            }
        }

        relevantMemories = relevantMemories.OrderByDescending(m => m.Relevance).ToList();

        string memoryText = "";
        foreach (var memory in relevantMemories)
        {
            var tokenCount = Utilities.TokenCount(memory.Metadata.Text);
            if (remainingToken - tokenCount > 0)
            {
                memoryText += $"\n[{memory.Metadata.Description}] {memory.Metadata.Text}";
                remainingToken -= tokenCount;
            }
            else
            {
                break;
            }
        }

        // Update the token limit.
        memoryText = $"Past memories (format: [memory type] <label>: <details>):\n{memoryText.Trim()}";
        tokenLimit -= Utilities.TokenCount(memoryText);
        context.Variables.Set("tokenLimit", tokenLimit.ToString(new NumberFormatInfo()));

        return memoryText;
    }

    /// <summary>
    /// Extract relevant additional knowledge using a planner.
    /// </summary>
    [SKFunction("Acquire external information")]
    [SKFunctionName("AcquireExternalInformation")]
    [SKFunctionContextParameter(Name = "userIntent", Description = "The intent of the user.")]
    [SKFunctionContextParameter(Name = "tokenLimit", Description = "Maximum number of tokens")]
    public async Task<string> AcquireExternalInformationAsync(SKContext context)
    {
        if (!this._plannerOptions.Enabled)
        {
            return string.Empty;
        }

        // Skills run in the planner may modify the SKContext. Clone the context to avoid
        // modifying the original context variables.
        SKContext plannerContext = Utilities.CopyContextWithVariablesClone(context);

        // Use the user intent message as the input to the plan.
        plannerContext.Variables.Update(plannerContext["userIntent"]);

        // Check if plan exists in ask's context variables.
        // If plan was returned at this point, that means it was approved and should be run
        var planApproved = context.Variables.Get("proposedPlan", out var planJson);

        if (planApproved)
        {
            // Reload the plan with the planner's kernel so
            // it has full context to be executed
            var newPlanContext = new SKContext(
                null,
                this._planner.Kernel.Memory,
                this._planner.Kernel.Skills,
                this._planner.Kernel.Log
            );
            var plan = Plan.FromJson(planJson, newPlanContext);

            // Invoke plan
<<<<<<< HEAD
            SKContext planContext = await plan.InvokeAsync(newPlanContext);
=======
            newPlanContext = await plan.InvokeAsync(plannerContext);
>>>>>>> a3af1caa
            int tokenLimit = int.Parse(context["tokenLimit"], new NumberFormatInfo());

            // The result of the plan may be from an OpenAPI skill. Attempt to extract JSON from the response.
            bool extractJsonFromOpenApi = this.TryExtractJsonFromOpenApiPlanResult(newPlanContext.Result, out string planResult);
            if (extractJsonFromOpenApi)
            {
                int relatedInformationTokenLimit = (int)Math.Floor(tokenLimit * this._promptOptions.RelatedInformationContextWeight);
                planResult = this.OptimizeOpenApiSkillJson(planResult, relatedInformationTokenLimit, plan);
            }
            else
            {
                // If not, use result of the plan execution result directly.
                planResult = newPlanContext.Variables.Input;
            }

            string informationText = $"[START RELATED INFORMATION]\n{planResult.Trim()}\n[END RELATED INFORMATION]\n";

            // Adjust the token limit using the number of tokens in the information text.
            tokenLimit -= Utilities.TokenCount(informationText);
            context.Variables.Set("tokenLimit", tokenLimit.ToString(new NumberFormatInfo()));

            return informationText;
        }
        else
        {
            // Create a plan and set it in context for approval.
            Plan plan = await this._planner.CreatePlanAsync(plannerContext.Variables.Input);

            if (plan.Steps.Count > 0)
            {
                // Merge any variables from the context into plan's state 
                // as these will be used on plan execution.
                // These context variables come from user input, so they are prioritized.
                var variables = context.Variables;
                foreach (var param in plan.State)
                {
                    if (param.Key.Equals("INPUT", StringComparison.OrdinalIgnoreCase))
                    {
                        continue;
                    }

                    if (variables.Get(param.Key, out var value))
                    {
                        plan.State.Set(param.Key, value);
                    }
                }

                this._proposedPlan = plan;
            }
        }

        return string.Empty;
    }

    /// <summary>
    /// Extract chat history.
    /// </summary>
    /// <param name="context">Contains the 'tokenLimit' controlling the length of the prompt.</param>
    [SKFunction("Extract chat history")]
    [SKFunctionName("ExtractChatHistory")]
    [SKFunctionContextParameter(Name = "chatId", Description = "Chat ID to extract history from")]
    [SKFunctionContextParameter(Name = "tokenLimit", Description = "Maximum number of tokens")]
    public async Task<string> ExtractChatHistoryAsync(SKContext context)
    {
        var chatId = context["chatId"];
        var tokenLimit = int.Parse(context["tokenLimit"], new NumberFormatInfo());

        var messages = await this._chatMessageRepository.FindByChatIdAsync(chatId);
        var sortedMessages = messages.OrderByDescending(m => m.Timestamp);

        var remainingToken = tokenLimit;
        string historyText = "";
        foreach (var chatMessage in sortedMessages)
        {
            var formattedMessage = chatMessage.ToFormattedString();
            var tokenCount = Utilities.TokenCount(formattedMessage);

            // Plan object is not meaningful content in generating chat response, exclude it
            if (remainingToken - tokenCount > 0 && !formattedMessage.Contains("proposedPlan\\\":", StringComparison.InvariantCultureIgnoreCase))
            {
                historyText = $"{formattedMessage}\n{historyText}";
                remainingToken -= tokenCount;
            }
            else
            {
                break;
            }
        }

        return $"Chat history:\n{historyText.Trim()}";
    }

    /// <summary>
    /// This is the entry point for getting a chat response. It manages the token limit, saves
    /// messages to memory, and fill in the necessary context variables for completing the
    /// prompt that will be rendered by the template engine.
    /// </summary>
    /// <param name="message"></param>
    /// <param name="context">Contains the 'tokenLimit' and the 'contextTokenLimit' controlling the length of the prompt.</param>
    [SKFunction("Get chat response")]
    [SKFunctionName("Chat")]
    [SKFunctionInput(Description = "The new message")]
    [SKFunctionContextParameter(Name = "userId", Description = "Unique and persistent identifier for the user")]
    [SKFunctionContextParameter(Name = "userName", Description = "Name of the user")]
    [SKFunctionContextParameter(Name = "chatId", Description = "Unique and persistent identifier for the chat")]
    public async Task<SKContext> ChatAsync(string message, SKContext context)
    {
        // Log exception and strip it from the context, leaving the error description.
        static SKContext RemoveExceptionFromContext(SKContext chatContext)
        {
            chatContext.Log.LogError("{0}: {1}", chatContext.LastErrorDescription, chatContext.LastException);
            chatContext.Fail(chatContext.LastErrorDescription);
            return chatContext;
        }

        string response;
        var chatId = context["chatId"];

        // Clone the context to avoid modifying the original context variables.
        var chatContext = Utilities.CopyContextWithVariablesClone(context);

        var userId = context["userId"];
        var userName = context["userName"];

        // TODO: check if user has access to the chat

        // Save this new message to memory such that subsequent chat responses can use it
        try
        {
            await this.SaveNewMessageAsync(message, userId, userName, chatId);
        }
        catch (Exception ex) when (!ex.IsCriticalException())
        {
            context.Log.LogError("Unable to save new message: {0}", ex.Message);
            context.Fail($"Unable to save new message: {ex.Message}", ex);
            return context;
        }

        if (chatContext.Variables.Get("userCancelledPlan", out var userCancelledPlan))
        {
            response = "I am sorry the plan did not meet your goals.";
        }
        else
        {
            // Normal response generation flow
            var tokenLimit = this._promptOptions.CompletionTokenLimit;
            var remainingToken =
                tokenLimit -
                this._promptOptions.ResponseTokenLimit -
                Utilities.TokenCount(string.Join("\n", new string[]
                    {
                        this._promptOptions.SystemDescription,
                        this._promptOptions.SystemResponse,
                        this._promptOptions.SystemChatContinuation
                    })
                );
            var contextTokenLimit = remainingToken;

            chatContext.Variables.Set("knowledgeCutoff", this._promptOptions.KnowledgeCutoffDate);
            chatContext.Variables.Set("audience", userName);

            // If user approved plan, use the user intent determined on initial pass
            if (!chatContext.Variables.Get("planUserIntent", out string? userIntent))
            {
                // Extract user intent and update remaining token count
                userIntent = await this.ExtractUserIntentAsync(chatContext);
                if (chatContext.ErrorOccurred)
                {
                    return RemoveExceptionFromContext(chatContext);
                }
            }

            userIntent ??= "";
            chatContext.Variables.Set("userIntent", userIntent);

            // Update remaining token count
            remainingToken -= Utilities.TokenCount(userIntent);
            chatContext.Variables.Set("contextTokenLimit", contextTokenLimit.ToString(new NumberFormatInfo()));
            chatContext.Variables.Set("tokenLimit", remainingToken.ToString(new NumberFormatInfo()));

            var completionFunction = this._kernel.CreateSemanticFunction(
                this._promptOptions.SystemChatPrompt,
                skillName: nameof(ChatSkill),
                description: "Complete the prompt.");

            chatContext = await completionFunction.InvokeAsync(
                context: chatContext,
                settings: this.CreateChatResponseCompletionSettings()
            );

            // If the completion function failed, return the context containing the error.
            if (chatContext.ErrorOccurred)
            {
                return RemoveExceptionFromContext(chatContext);
            }

            response = chatContext.Result;

            // If plan is suggested, send back to user for approval before running
            if (this._proposedPlan != null)
            {
                var proposedPlanJson = JsonSerializer.Serialize<ProposedPlan>(new ProposedPlan(this._proposedPlan));

                // Override generated response with plan object to show user for approval
                response = proposedPlanJson;
            }
        }

        // Save this response to memory such that subsequent chat responses can use it
        try
        {
            await this.SaveNewResponseAsync(response, chatId);
        }
        catch (Exception ex) when (!ex.IsCriticalException())
        {
            context.Log.LogError("Unable to save new response: {0}", ex.Message);
            context.Fail($"Unable to save new response: {ex.Message}");
            return context;
        }

        // Extract semantic memory
        await this.ExtractSemanticMemoryAsync(chatId, chatContext);

        context.Variables.Update(response);
        context.Variables.Set("userId", "Bot");
        return context;
    }

    #region Private

    /// <summary>
    /// Try to extract json from the planner response as if it were from an OpenAPI skill.
    /// </summary>
    private bool TryExtractJsonFromOpenApiPlanResult(string openApiSkillResponse, out string json)
    {
        try
        {
            JsonNode? jsonNode = JsonNode.Parse(openApiSkillResponse);
            string contentType = jsonNode?["contentType"]?.ToString() ?? string.Empty;
            if (contentType.StartsWith("application/json", StringComparison.InvariantCultureIgnoreCase))
            {
                var content = jsonNode?["content"]?.ToString() ?? string.Empty;
                if (!string.IsNullOrWhiteSpace(content))
                {
                    json = content;
                    return true;
                }
            }
        }
        catch (JsonException)
        {
            this._logger.LogDebug("Unable to extract JSON from planner response, it is likely not from an OpenAPI skill.");
        }
        catch (InvalidOperationException)
        {
            this._logger.LogDebug("Unable to extract JSON from planner response, it may already be proper JSON.");
        }

        json = string.Empty;
        return false;
    }

    /// <summary>
    /// Try to optimize json from the planner response
    /// based on token limit
    /// </summary>
    private string OptimizeOpenApiSkillJson(string jsonContent, int tokenLimit, Plan plan)
    {
        int jsonTokenLimit = (int)(tokenLimit * this._promptOptions.RelatedInformationContextWeight);

        // Remove all new line characters + leading and trailing white space
        jsonContent = Regex.Replace(jsonContent.Trim(), @"[\n\r]", string.Empty);
        var document = JsonDocument.Parse(jsonContent);
        string lastSkillInvoked = plan.Steps[^1].SkillName;
        string lastSkillFunctionInvoked = plan.Steps[^1].Name;
        bool trimSkillResponse = false;

        // The json will be deserialized based on the response type of the particular operation that was last invoked by the planner
        // The response type can be a custom trimmed down json structure, which is useful in staying within the token limit
        Type skillResponseType = this.GetOpenApiSkillResponseType(ref document, ref lastSkillInvoked, ref lastSkillFunctionInvoked, ref trimSkillResponse);

        if (trimSkillResponse)
        {
            // Deserializing limits the json content to only the fields defined in the respective OpenApiSkill's Model classes
            var skillResponse = JsonSerializer.Deserialize(jsonContent, skillResponseType);
            jsonContent = skillResponse != null ? JsonSerializer.Serialize(skillResponse) : string.Empty;
            document = JsonDocument.Parse(jsonContent);
        }

        int jsonContentTokenCount = Utilities.TokenCount(jsonContent);

        // Return the JSON content if it does not exceed the token limit
        if (jsonContentTokenCount < jsonTokenLimit)
        {
            return jsonContent;
        }

        List<object> itemList = new();

        // Some APIs will return a JSON response with one property key representing an embedded answer.
        // Extract this value for further processing
        string resultsDescriptor = "";

        if (document.RootElement.ValueKind == JsonValueKind.Object)
        {
            int propertyCount = 0;
            foreach (JsonProperty property in document.RootElement.EnumerateObject())
            {
                propertyCount++;
            }

            if (propertyCount == 1)
            {
                // Save property name for result interpolation
                JsonProperty firstProperty = document.RootElement.EnumerateObject().First();
                jsonTokenLimit -= Utilities.TokenCount(firstProperty.Name);
                resultsDescriptor = string.Format(CultureInfo.InvariantCulture, "{0}: ", firstProperty.Name);

                // Extract object to be truncated
                JsonElement value = firstProperty.Value;
                document = JsonDocument.Parse(value.GetRawText());
            }
        }

        // Detail Object
        // To stay within token limits, attempt to truncate the list of properties
        if (document.RootElement.ValueKind == JsonValueKind.Object)
        {
            foreach (JsonProperty property in document.RootElement.EnumerateObject())
            {
                int propertyTokenCount = Utilities.TokenCount(property.ToString());

                if (jsonTokenLimit - propertyTokenCount > 0)
                {
                    itemList.Add(property);
                    jsonTokenLimit -= propertyTokenCount;
                }
                else
                {
                    break;
                }
            }
        }

        // Summary (List) Object
        // To stay within token limits, attempt to truncate the list of results
        if (document.RootElement.ValueKind == JsonValueKind.Array)
        {
            foreach (JsonElement item in document.RootElement.EnumerateArray())
            {
                int itemTokenCount = Utilities.TokenCount(item.ToString());

                if (jsonTokenLimit - itemTokenCount > 0)
                {
                    itemList.Add(item);
                    jsonTokenLimit -= itemTokenCount;
                }
                else
                {
                    break;
                }
            }
        }

        return itemList.Count > 0
            ? string.Format(CultureInfo.InvariantCulture, "{0}{1}", resultsDescriptor, JsonSerializer.Serialize(itemList))
            : string.Format(CultureInfo.InvariantCulture, "JSON response for {0} is too large to be consumed at this time.", lastSkillInvoked);
    }

    private Type GetOpenApiSkillResponseType(ref JsonDocument document, ref string lastSkillInvoked, ref string lastSkillFunctionInvoked, ref bool trimSkillResponse)
    {
        Type skillResponseType = typeof(object); // Use a reasonable default response type

        // Different operations under the skill will return responses as json structures;
        // Prune each operation response according to the most important/contextual fields only to avoid going over the token limit
        // Check what the last skill invoked was and deserialize the JSON content accordingly
        if (string.Equals(lastSkillInvoked, "GitHubSkill", StringComparison.Ordinal))
        {
            trimSkillResponse = true;
            skillResponseType = this.GetGithubSkillResponseType(ref document);
        }
        else if (string.Equals(lastSkillInvoked, "JiraSkill", StringComparison.Ordinal))
        {
            trimSkillResponse = true;
            skillResponseType = this.GetJiraSkillResponseType(ref document, ref lastSkillFunctionInvoked);
        }

        return skillResponseType;
    }

    private Type GetGithubSkillResponseType(ref JsonDocument document)
    {
        return document.RootElement.ValueKind == JsonValueKind.Array ? typeof(PullRequest[]) : typeof(PullRequest);
    }

    private Type GetJiraSkillResponseType(ref JsonDocument document, ref string lastSkillFunctionInvoked)
    {
        if (lastSkillFunctionInvoked == "GetIssue")
        {
            return document.RootElement.ValueKind == JsonValueKind.Array ? typeof(IssueResponse[]) : typeof(IssueResponse);
        }

        return typeof(IssueResponse);
    }

    /// <summary>
    /// Save a new message to the chat history.
    /// </summary>
    /// <param name="message">The message</param>
    /// <param name="userId">The user ID</param>
    /// <param name="userName"></param>
    /// <param name="chatId">The chat ID</param>
    private async Task SaveNewMessageAsync(string message, string userId, string userName, string chatId)
    {
        // Make sure the chat exists.
        await this._chatSessionRepository.FindByIdAsync(chatId);

        var chatMessage = new ChatMessage(userId, userName, chatId, message);
        await this._chatMessageRepository.CreateAsync(chatMessage);
    }

    /// <summary>
    /// Save a new response to the chat history.
    /// </summary>
    /// <param name="response">Response from the chat.</param>
    /// <param name="chatId">The chat ID</param>
    private async Task SaveNewResponseAsync(string response, string chatId)
    {
        // Make sure the chat exists.
        await this._chatSessionRepository.FindByIdAsync(chatId);

        var chatMessage = ChatMessage.CreateBotResponseMessage(chatId, response);
        await this._chatMessageRepository.CreateAsync(chatMessage);
    }

    /// <summary>
    /// Extract and save semantic memory.
    /// </summary>
    /// <param name="chatId">The Chat ID.</param>
    /// <param name="context">The context containing the memory.</param>
    private async Task ExtractSemanticMemoryAsync(string chatId, SKContext context)
    {
        foreach (var memoryName in this._promptOptions.MemoryMap.Keys)
        {
            try
            {
                var semanticMemory = await SemanticMemoryExtractor.ExtractCognitiveMemoryAsync(
                    memoryName,
                    this._kernel,
                    context,
                    this._promptOptions
                );
                foreach (var item in semanticMemory.Items)
                {
                    await this.CreateMemoryAsync(item, chatId, context, memoryName);
                }
            }
            catch (Exception ex) when (!ex.IsCriticalException())
            {
                // Skip semantic memory extraction for this item if it fails.
                // We cannot rely on the model to response with perfect Json each time.
                context.Log.LogInformation("Unable to extract semantic memory for {0}: {1}. Continuing...", memoryName, ex.Message);
                continue;
            }
        }
    }

    /// <summary>
    /// Create a memory item in the memory collection.
    /// </summary>
    /// <param name="item">A SemanticChatMemoryItem instance</param>
    /// <param name="chatId">The ID of the chat the memories belong to</param>
    /// <param name="context">The context that contains the memory</param>
    /// <param name="memoryName">Name of the memory</param>
    private async Task CreateMemoryAsync(SemanticChatMemoryItem item, string chatId, SKContext context, string memoryName)
    {
        var memoryCollectionName = SemanticMemoryExtractor.MemoryCollectionName(chatId, memoryName);

        var memories = await context.Memory.SearchAsync(
                collection: memoryCollectionName,
                query: item.ToFormattedString(),
                limit: 1,
                minRelevanceScore: this._promptOptions.SemanticMemoryMinRelevance,
                cancellationToken: context.CancellationToken
            )
            .ToListAsync(context.CancellationToken)
            .ConfigureAwait(false);

        if (memories.Count == 0)
        {
            await context.Memory.SaveInformationAsync(
                collection: memoryCollectionName,
                text: item.ToFormattedString(),
                id: Guid.NewGuid().ToString(),
                description: memoryName,
                cancellationToken: context.CancellationToken
            );
        }
    }

    /// <summary>
    /// Create a completion settings object for chat response. Parameters are read from the PromptSettings class.
    /// </summary>
    private CompleteRequestSettings CreateChatResponseCompletionSettings()
    {
        var completionSettings = new CompleteRequestSettings
        {
            MaxTokens = this._promptOptions.ResponseTokenLimit,
            Temperature = this._promptOptions.ResponseTemperature,
            TopP = this._promptOptions.ResponseTopP,
            FrequencyPenalty = this._promptOptions.ResponseFrequencyPenalty,
            PresencePenalty = this._promptOptions.ResponsePresencePenalty
        };

        return completionSettings;
    }

    /// <summary>
    /// Create a completion settings object for intent response. Parameters are read from the PromptSettings class.
    /// </summary>
    private CompleteRequestSettings CreateIntentCompletionSettings()
    {
        var completionSettings = new CompleteRequestSettings
        {
            MaxTokens = this._promptOptions.ResponseTokenLimit,
            Temperature = this._promptOptions.IntentTemperature,
            TopP = this._promptOptions.IntentTopP,
            FrequencyPenalty = this._promptOptions.IntentFrequencyPenalty,
            PresencePenalty = this._promptOptions.IntentPresencePenalty,
            StopSequences = new string[] { "] bot:" }
        };

        return completionSettings;
    }

    # endregion
}<|MERGE_RESOLUTION|>--- conflicted
+++ resolved
@@ -239,11 +239,7 @@
             var plan = Plan.FromJson(planJson, newPlanContext);
 
             // Invoke plan
-<<<<<<< HEAD
-            SKContext planContext = await plan.InvokeAsync(newPlanContext);
-=======
-            newPlanContext = await plan.InvokeAsync(plannerContext);
->>>>>>> a3af1caa
+            newPlanContext = await plan.InvokeAsync(newPlanContext);
             int tokenLimit = int.Parse(context["tokenLimit"], new NumberFormatInfo());
 
             // The result of the plan may be from an OpenAPI skill. Attempt to extract JSON from the response.
