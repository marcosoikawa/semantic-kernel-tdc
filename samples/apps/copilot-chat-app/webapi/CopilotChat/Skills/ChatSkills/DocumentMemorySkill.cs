--- conflicted
+++ resolved
@@ -41,14 +41,10 @@
     /// Query the document memory collection for documents that match the query.
     /// </summary>
     /// <param name="query">Query to match.</param>
-<<<<<<< HEAD
     /// <param name="chatId">ID of the chat that owns the documents.</param>
     /// <param name="tokenLimit">Maximum number of tokens.</param>
     /// <param name="textMemory">Semantic text memory.</param>
     /// <returns>A string containing snippets from the relevant documents.</returns>
-=======
-    /// <param name="context">The SkContext.</param>
->>>>>>> b8d873d7
     [SKFunction, Description("Query documents in the memory given a user message")]
     public async Task<string> QueryDocumentsAsync(
         [Description("Query to match.")] string query,
