--- conflicted
+++ resolved
@@ -65,12 +65,7 @@
     /// <param name="kernel">The Semantic Kernel instance.</param>
     /// <param name="authInfoProvider">The auth info instance.</param>
     /// <param name="bot">The bot object from the message body</param>
-<<<<<<< HEAD
-    /// <returns>The HTTP action result.</returns>
-=======
     /// <returns>The HTTP action result with new chat session object.</returns>
-    [Authorize]
->>>>>>> 8588081a
     [HttpPost]
     [Route("bot/upload")]
     [ProducesResponseType(StatusCodes.Status201Created)]
@@ -101,18 +96,9 @@
         ChatSession newChat;
 
         // Upload chat history into chat repository and embeddings into memory.
-<<<<<<< HEAD
-        try
-        {
-            // 1. Create a new chat and get the chat id.
-            var newChat = new ChatSession(authInfoProvider.UserId, chatTitle);
-            await this._chatRepository.CreateAsync(newChat);
-            chatId = newChat.Id;
-=======
->>>>>>> 8588081a
 
         // 1. Create a new chat and get the chat id.
-        newChat = new ChatSession(userId, chatTitle);
+        newChat = new ChatSession(authInfoProvider.UserId, chatTitle);
         await this._chatRepository.CreateAsync(newChat);
         chatId = newChat.Id;
 
