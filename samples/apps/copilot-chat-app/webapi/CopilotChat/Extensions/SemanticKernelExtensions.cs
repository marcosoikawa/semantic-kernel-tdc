﻿// Copyright (c) Microsoft. All rights reserved.

using System;
using Microsoft.Extensions.DependencyInjection;
using Microsoft.Extensions.Logging;
using Microsoft.Extensions.Options;
using Microsoft.SemanticKernel;
using SemanticKernel.Service.CopilotChat.Options;
using SemanticKernel.Service.CopilotChat.Skills.ChatSkills;
using SemanticKernel.Service.CopilotChat.Storage;
using SemanticKernel.Service.Options;

namespace SemanticKernel.Service.CopilotChat.Extensions;

/// <summary>
/// Extension methods for registering Copilot Chat components to Semantic Kernel.
/// </summary>
public static class CopilotChatSemanticKernelExtensions
{
    /// <summary>
    /// Add Planner services
    /// </summary>
    public static IServiceCollection AddCopilotChatPlannerServices(this IServiceCollection services)
    {
        IOptions<PlannerOptions>? plannerOptions = services.BuildServiceProvider().GetService<IOptions<PlannerOptions>>();
        services.AddScoped<CopilotChatPlanner>(sp => new CopilotChatPlanner(Kernel.Builder
            .WithLogger(sp.GetRequiredService<ILogger<IKernel>>())
<<<<<<< HEAD
            .WithConfiguration(
                new KernelConfig().AddPlannerBackend(
                    sp.GetRequiredService<IOptions<AIServiceOptions>>().Value)
            ) // TODO verify planner has AI service configured
            .Build(),
            plannerOptions?.Value));
=======
            .WithPlannerBackend(sp.GetRequiredService<IOptions<AIServiceOptions>>().Value)// TODO verify planner has AI service configured
            .Build()));
>>>>>>> 326d3176

        // Register Planner skills (AI plugins) here.
        // TODO: Move planner skill registration from ChatController to here.

        return services;
    }

    /// <summary>
    /// Register the Copilot chat skills with the kernel.
    /// </summary>
    public static IKernel RegisterCopilotChatSkills(this IKernel kernel, IServiceProvider sp)
    {
        // Chat skill
        kernel.ImportSkill(new ChatSkill(
                kernel: kernel,
                chatMessageRepository: sp.GetRequiredService<ChatMessageRepository>(),
                chatSessionRepository: sp.GetRequiredService<ChatSessionRepository>(),
                promptOptions: sp.GetRequiredService<IOptions<PromptsOptions>>(),
                documentImportOptions: sp.GetRequiredService<IOptions<DocumentMemoryOptions>>(),
                planner: sp.GetRequiredService<CopilotChatPlanner>(),
                logger: sp.GetRequiredService<ILogger<ChatSkill>>()),
            nameof(ChatSkill));

        return kernel;
    }

    /// <summary>
    /// Add the completion backend to the kernel config for the planner.
    /// </summary>
    private static KernelBuilder WithPlannerBackend(this KernelBuilder kernelBuilder, AIServiceOptions options)
    {
        return options.Type switch
        {
            AIServiceOptions.AIServiceType.AzureOpenAI => kernelBuilder.WithAzureChatCompletionService(options.Models.Planner, options.Endpoint, options.Key),
            AIServiceOptions.AIServiceType.OpenAI => kernelBuilder.WithOpenAIChatCompletionService(options.Models.Planner, options.Key),
            _ => throw new ArgumentException($"Invalid {nameof(options.Type)} value in '{AIServiceOptions.PropertyName}' settings."),
        };
    }
}<|MERGE_RESOLUTION|>--- conflicted
+++ resolved
@@ -25,17 +25,8 @@
         IOptions<PlannerOptions>? plannerOptions = services.BuildServiceProvider().GetService<IOptions<PlannerOptions>>();
         services.AddScoped<CopilotChatPlanner>(sp => new CopilotChatPlanner(Kernel.Builder
             .WithLogger(sp.GetRequiredService<ILogger<IKernel>>())
-<<<<<<< HEAD
-            .WithConfiguration(
-                new KernelConfig().AddPlannerBackend(
-                    sp.GetRequiredService<IOptions<AIServiceOptions>>().Value)
-            ) // TODO verify planner has AI service configured
-            .Build(),
-            plannerOptions?.Value));
-=======
             .WithPlannerBackend(sp.GetRequiredService<IOptions<AIServiceOptions>>().Value)// TODO verify planner has AI service configured
-            .Build()));
->>>>>>> 326d3176
+            .Build(), plannerOptions?.Value));
 
         // Register Planner skills (AI plugins) here.
         // TODO: Move planner skill registration from ChatController to here.
