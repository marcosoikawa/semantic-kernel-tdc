/*
Copyright (c) Microsoft. All rights reserved.
Licensed under the MIT license. See LICENSE file in the project root for full license information.

Bicep template for deploying Semantic Kernel to Azure as a web app service with an existing Azure OpenAI account.
*/

@description('Name for the deployment - Must consist of alphanumeric characters or \'-\'')
<<<<<<< HEAD
param name string = 'sk'
=======
param name string = 'semkernel'
>>>>>>> a3af1caa

@description('SKU for the Azure App Service plan')
@allowed([ 'F1', 'D1', 'B1', 'S1', 'S2', 'S3', 'P1V3', 'P2V3', 'I1V2', 'I2V2' ])
param appServiceSku string = 'B1'

@description('Location of package to deploy as the web service')
#disable-next-line no-hardcoded-env-urls // This is an arbitrary package URI
param packageUri string = 'https://skaasdeploy.blob.core.windows.net/api/semantickernelapi.zip'

@description('Model to use for chat completions')
param completionModel string = 'gpt-35-turbo'

@description('Model to use for text embeddings')
param embeddingModel string = 'text-embedding-ada-002'

@description('Completion model the task planner should use')
param plannerModel string = 'gpt-35-turbo'

@description('Azure OpenAI endpoint to use')
param endpoint string

@secure()
@description('Azure OpenAI API key')
param apiKey string

@description('Semantic Kernel server API key - Generated GUID by default\nProvide empty string to disable API key auth')
<<<<<<< HEAD
param skServerApiKey string = newGuid()
=======
param semanticKernelApiKey string = newGuid()
>>>>>>> a3af1caa

@description('Whether to deploy Cosmos DB for chat storage')
param deployCosmosDB bool = true

@description('Whether to deploy Qdrant (in a container) for memory storage')
param deployQdrant bool = true

@description('Whether to deploy Azure Speech Services to be able to input chat text by voice')
param deploySpeechServices bool = true


module semanticKernel 'main.bicep' = {
  name: 'SemanticKernel'
  params: {
    name: name
    appServiceSku: appServiceSku
    packageUri: packageUri
    aiService: 'AzureOpenAI'
    completionModel: completionModel
    embeddingModel: embeddingModel
    plannerModel: plannerModel
    endpoint: endpoint
    apiKey: apiKey
    semanticKernelApiKey: semanticKernelApiKey
    deployCosmosDB: deployCosmosDB
    deployQdrant: deployQdrant
    deploySpeechServices: deploySpeechServices
    deployNewAzureOpenAI: false
  }
}


output endpoint string = semanticKernel.outputs.deployedUrl<|MERGE_RESOLUTION|>--- conflicted
+++ resolved
@@ -6,11 +6,7 @@
 */
 
 @description('Name for the deployment - Must consist of alphanumeric characters or \'-\'')
-<<<<<<< HEAD
-param name string = 'sk'
-=======
 param name string = 'semkernel'
->>>>>>> a3af1caa
 
 @description('SKU for the Azure App Service plan')
 @allowed([ 'F1', 'D1', 'B1', 'S1', 'S2', 'S3', 'P1V3', 'P2V3', 'I1V2', 'I2V2' ])
@@ -37,11 +33,7 @@
 param apiKey string
 
 @description('Semantic Kernel server API key - Generated GUID by default\nProvide empty string to disable API key auth')
-<<<<<<< HEAD
-param skServerApiKey string = newGuid()
-=======
 param semanticKernelApiKey string = newGuid()
->>>>>>> a3af1caa
 
 @description('Whether to deploy Cosmos DB for chat storage')
 param deployCosmosDB bool = true
