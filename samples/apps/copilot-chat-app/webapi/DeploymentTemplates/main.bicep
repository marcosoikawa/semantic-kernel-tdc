/*
Copyright (c) Microsoft. All rights reserved.
Licensed under the MIT license. See LICENSE file in the project root for full license information.

Bicep template for deploying Semantic Kernel to Azure as a web app service.
*/

@description('Name for the deployment - Must consist of alphanumeric characters or \'-\'')
param name string = 'sk'

@description('SKU for the Azure App Service plan')
param appServiceSku string = 'B1'

@description('Location of package to deploy as the web service')
#disable-next-line no-hardcoded-env-urls // This is an arbitrary package URI
param packageUri string = 'https://skaasdeploy.blob.core.windows.net/api/semantic-kernel.zip'

@description('Underlying AI service')
@allowed([
  'AzureOpenAI'
  'OpenAI'
])
param aiService string = 'AzureOpenAI'

@description('Model to use for chat completions')
param completionModel string = 'gpt-35-turbo'

@description('Model to use for text embeddings')
param embeddingModel string = 'text-embedding-ada-002'

@description('Completion model the task planner should use')
param plannerModel string = 'gpt-35-turbo'

@description('Azure OpenAI endpoint to use (ignored when AI service is not AzureOpenAI)')
param endpoint string = ''

@secure()
@description('Azure OpenAI or OpenAI API key')
param apiKey string = ''

@description('Semantic Kernel server API key - Generated GUID by default\nProvide empty string to disable API key auth')
param skServerApiKey string = newGuid()

@description('Whether to deploy a new Azure OpenAI instance')
param deployNewAzureOpenAI bool = true

@description('Whether to deploy Cosmos DB for chat storage')
param deployCosmosDB bool = true

@description('Whether to deploy Qdrant (in a container) for memory storage')
param deployQdrant bool = true

@description('Whether to deploy Azure Speech Services to be able to input chat text by voice')
param deploySpeechServices bool = true


@description('Region for the resources')
#disable-next-line no-loc-expr-outside-params // We force the location to be the same as the resource group's for a simpler,
var location = resourceGroup().location       // more intelligible deployment experience at the cost of some flexibility

@description('Hash of the resource group ID')
var rgIdHash = uniqueString(resourceGroup().id)

@description('Name for the deployment - Made unique')
var uniqueName = '${name}-${rgIdHash}'

@description('Name of the Azure Storage file share to create')
var storageFileShareName = 'aciqdrantshare'


resource openAI 'Microsoft.CognitiveServices/accounts@2022-12-01' = if(deployNewAzureOpenAI) {
  name: 'ai-${uniqueName}'
  location: location
  kind: 'OpenAI'
  sku: {
    name: 'S0'
  }
  properties: {
    customSubDomainName: toLower(uniqueName)
  }
}

resource openAI_completionModel 'Microsoft.CognitiveServices/accounts/deployments@2022-12-01' = if(deployNewAzureOpenAI) {
  parent: openAI
  name: completionModel
  properties: {
    model: {
      format: 'OpenAI'
      name: completionModel
    }
    scaleSettings: {
      scaleType: 'Standard'
    }
  }
}

resource openAI_embeddingModel 'Microsoft.CognitiveServices/accounts/deployments@2022-12-01' = if(deployNewAzureOpenAI) {
  parent: openAI
  name: embeddingModel
  properties: {
    model: {
      format: 'OpenAI'
      name: embeddingModel
    }
    scaleSettings: {
      scaleType: 'Standard'
    }
  }
  dependsOn: [             // This "dependency" is to create models sequentially because the resource
    openAI_completionModel // provider does not support parallel creation of models properly.
  ]
}

resource appServicePlan 'Microsoft.Web/serverfarms@2022-03-01' = {
  name: 'asp-${uniqueName}'
  location: location
  sku: {
    name: appServiceSku
  }
}

<<<<<<< HEAD
resource appServiceWeb 'Microsoft.Web/sites@2022-03-01' = {
=======
resource appServiceWeb 'Microsoft.Web/sites@2022-09-01' = {
>>>>>>> fc0f0ac9
  name: 'app-${uniqueName}-skweb'
  location: location
  tags: {
    skweb: '1'
  }
  properties: {
    serverFarmId: appServicePlan.id
    httpsOnly: true
  }
  dependsOn: [
    logAnalyticsWorkspace
  ]
}

resource appServiceWebConfig 'Microsoft.Web/sites/config@2022-09-01' = {
  parent: appServiceWeb
  name: 'web'
  properties: {
    alwaysOn: true
<<<<<<< HEAD
=======
    cors: {
      allowedOrigins: [
        'http://localhost:3000'
      ]
      supportCredentials: true
    }
>>>>>>> fc0f0ac9
    detailedErrorLoggingEnabled: true
    minTlsVersion: '1.2'
    netFrameworkVersion: 'v6.0'
    use32BitWorkerProcess: false
    appSettings: [
      {
        name: 'AIService:Type'
        value: aiService
      }
      {
        name: 'AIService:Endpoint'
        value: deployNewAzureOpenAI ? openAI.properties.endpoint : endpoint
      }
      {
        name: 'AIService:Key'
        value: deployNewAzureOpenAI ? openAI.listKeys().key1 : apiKey
      }
      {
        name: 'AIService:Models:Completion'
        value: completionModel
      }
      {
        name: 'AIService:Models:Embedding'
        value: embeddingModel
      }
      {
        name: 'AIService:Models:Planner'
        value: plannerModel
      }
      {
        name: 'Authorization:Type'
        value: empty(skServerApiKey) ? 'None' : 'ApiKey'
      }
      {
        name: 'Authorization:ApiKey'
        value: skServerApiKey
      }
      {
        name: 'ChatStore:Type'
        value: deployCosmosDB ? 'cosmos' : 'volatile'
      }
      {
        name: 'ChatStore:Cosmos:Database'
        value: 'CopilotChat'
      }
      {
        name: 'ChatStore:Cosmos:ChatSessionsContainer'
        value: 'chatsessions'
      }
      {
        name: 'ChatStore:Cosmos:ChatMessagesContainer'
        value: 'chatmessages'
      }
      {
        name: 'ChatStore:Cosmos:ConnectionString'
        value: deployCosmosDB ? cosmosAccount.listConnectionStrings().connectionStrings[0].connectionString : ''
      }
      {
        name: 'MemoriesStore:Type'
        value: deployQdrant ? 'Qdrant' : 'Volatile'
      }
      {
        name: 'MemoriesStore:Qdrant:Host'
<<<<<<< HEAD
        value: deployQdrant ? 'https://${containerApp.properties.configuration.ingress.fqdn}' : ''
=======
        value: deployQdrant ? 'http://${aci.properties.ipAddress.fqdn}' : ''
>>>>>>> fc0f0ac9
      }
      {
        name: 'AzureSpeech:Region'
        value: location
      }
      {
        name: 'AzureSpeech:Key'
        value: deploySpeechServices ? speechAccount.listKeys().key1 : ''
      }
      {
<<<<<<< HEAD
=======
        name: 'AllowedOrigins'
        value: '[*]' // Defer list of allowed origins to the Azure service app's CORS configuration
      }
      {
>>>>>>> fc0f0ac9
        name: 'Kestrel:Endpoints:Https:Url'
        value: 'https://localhost:443'
      }
      {
        name: 'Logging:LogLevel:Default'
        value: 'Warning'
      }
      {
        name: 'Logging:LogLevel:SemanticKernel.Service'
        value: 'Warning'
      }
      {
        name: 'Logging:LogLevel:Microsoft.SemanticKernel'
        value: 'Warning'
      }
      {
        name: 'Logging:LogLevel:Microsoft.AspNetCore.Hosting'
        value: 'Warning'
      }
      {
        name: 'Logging:LogLevel:Microsoft.Hosting.Lifetimel'
        value: 'Warning'
      }
      {
        name: 'ApplicationInsights:ConnectionString'
        value: appInsights.properties.ConnectionString
      }
      {
        name: 'APPLICATIONINSIGHTS_CONNECTION_STRING'
        value: appInsights.properties.ConnectionString
      }
      {
        name: 'ApplicationInsightsAgent_EXTENSION_VERSION'
        value: '~2'
      }
    ]
  }
}

resource appServiceWebDeploy 'Microsoft.Web/sites/extensions@2021-03-01' = {
  name: 'MSDeploy'
  kind: 'string'
  parent: appServiceWeb
  properties: {
    packageUri: packageUri
  }
}

resource appInsights 'Microsoft.Insights/components@2020-02-02' = {
  name: 'appi-${uniqueName}'
  location: location
  kind: 'string'
  tags: {
    displayName: 'AppInsight'
  }
  properties: {
    Application_Type: 'web'
    WorkspaceResourceId: logAnalyticsWorkspace.id
  }
}

resource appInsightExtension 'Microsoft.Web/sites/siteextensions@2020-06-01' = {
  parent: appServiceWeb
  name: 'Microsoft.ApplicationInsights.AzureWebSites'
  dependsOn: [
    appInsights
  ]
}

resource logAnalyticsWorkspace 'Microsoft.OperationalInsights/workspaces@2020-08-01' = {
  name: 'la-${uniqueName}'
  location: location
  tags: {
    displayName: 'Log Analytics'
  }
  properties: {
    sku: {
      name: 'PerGB2018'
    }
    retentionInDays: 90
    features: {
      searchVersion: 1
      legacy: 0
      enableLogAccessUsingOnlyResourcePermissions: true
    }
  }
}

resource storage 'Microsoft.Storage/storageAccounts@2022-09-01' = if (deployQdrant) {
  name: 'st${rgIdHash}' // Not using full unique name to avoid hitting 24 char limit
  location: location
  kind: 'StorageV2'
  sku: {
    name: 'Standard_LRS'
  }
  properties: {
    supportsHttpsTrafficOnly: true
    allowBlobPublicAccess: false
  }
  resource fileservices 'fileServices' = {
    name: 'default'
    resource share 'shares' = {
      name: storageFileShareName
    }
  }
}

resource environment 'Microsoft.App/managedEnvironments@2022-03-01' = if (deployQdrant) {
  name: 'cae-${uniqueName}'
  location: location
  properties: {
    appLogsConfiguration: {
      destination: 'log-analytics'
      logAnalyticsConfiguration: {
        customerId: logAnalyticsWorkspace.properties.customerId
        sharedKey: logAnalyticsWorkspace.listKeys().primarySharedKey
      }
    }
  }
}

resource azurefilestorage 'Microsoft.App/managedEnvironments/storages@2022-10-01' = {
  parent: environment
  name: 'azure-file-storage'
  properties: {
    azureFile: {
      accountName: deployQdrant ? storage.name : 'notdeployed'
      accountKey: deployQdrant ? storage.listKeys().keys[0].value : ''
      shareName: storageFileShareName
      accessMode: 'ReadWrite'
    }
  }
}

resource containerApp 'Microsoft.App/containerApps@2022-03-01' = if (deployQdrant) {
  name: 'app-${rgIdHash}-qdrant' // Not using full unique name to avoid hitting 32 char limit
  location: location
  properties:{
    managedEnvironmentId: environment.id
    configuration: {
      ingress: {
        allowInsecure: false
        transport: 'http'
        targetPort: 6333
        external: true
        ipSecurityRestrictions: [
          {
            name: 'SemanticKernel'
#disable-next-line BCP053 // Bicep doesn't yet know this is a valid property
            ipAddressRange: appServiceWeb.properties.inboundIpAddress
            action: 'Allow'
          }
        ]
      }
    }
    template: {
      containers: [
        {
          image: 'qdrant/qdrant:latest'
          name: 'qdrant-container'
          resources: {
            cpu: 2
            memory: '4.0Gi'
          }
          volumeMounts: [
            {
              mountPath: '/qdrant/storage'
              volumeName: 'azure-files-volume'
            }
          ]
        }
      ]
      scale: {
        minReplicas: 1
        maxReplicas: 1
      }
      volumes: [
        {
          name: 'azure-files-volume'
          storageName: 'azure-file-storage'
          storageType: 'AzureFile'
        }
      ]
    }
  }
  dependsOn: [
    azurefilestorage
  ]
}

resource cosmosAccount 'Microsoft.DocumentDB/databaseAccounts@2022-05-15' = if (deployCosmosDB) {
  name: toLower('cosmos-${uniqueName}')
  location: location
  kind: 'GlobalDocumentDB'
  properties: {
    consistencyPolicy: { defaultConsistencyLevel: 'Session' }
    locations: [ {
      locationName: location
      failoverPriority: 0
      isZoneRedundant: false
      }
    ]
    databaseAccountOfferType: 'Standard'
  }
}

resource cosmosDatabase 'Microsoft.DocumentDB/databaseAccounts/sqlDatabases@2022-05-15' = if (deployCosmosDB) {
  parent: cosmosAccount
  name: 'CopilotChat'
  properties: {
    resource: {
      id: 'CopilotChat'
    }
  }
}

resource messageContainer 'Microsoft.DocumentDB/databaseAccounts/sqlDatabases/containers@2023-03-15' = if (deployCosmosDB) {
  parent: cosmosDatabase
  name: 'chatmessages'
  properties: {
    resource: {
      id: 'chatmessages'
      indexingPolicy: {
        indexingMode: 'consistent'
        automatic: true
        includedPaths: [
          {
            path: '/*'
          }
        ]
        excludedPaths: [
          {
            path: '/"_etag"/?'
          }
        ]
      }
      partitionKey: {
        paths: [
          '/id'
        ]
        kind: 'Hash'
        version: 2
      }
    }
  }
}

resource sessionContainer 'Microsoft.DocumentDB/databaseAccounts/sqlDatabases/containers@2023-03-15' = if (deployCosmosDB) {
  parent: cosmosDatabase
  name: 'chatsessions'
  properties: {
    resource: {
      id: 'chatsessions'
      indexingPolicy: {
        indexingMode: 'consistent'
        automatic: true
        includedPaths: [
          {
            path: '/*'
          }
        ]
        excludedPaths: [
          {
            path: '/"_etag"/?'
          }
        ]
      }
      partitionKey: {
        paths: [
          '/id'
        ]
        kind: 'Hash'
        version: 2
      }
    }
  }
}

resource speechAccount 'Microsoft.CognitiveServices/accounts@2022-12-01' = if (deploySpeechServices) {
  name: 'cog-${uniqueName}'
  location: location
  sku: {
    name: 'S0'
  }
  kind: 'SpeechServices'
  identity: {
    type: 'None'
  }
  properties: {
    customSubDomainName: 'cog-${uniqueName}'
    networkAcls: {
      defaultAction: 'Allow'
    }
    publicNetworkAccess: 'Enabled'
  }
}


output deployedUrl string = appServiceWeb.properties.defaultHostName<|MERGE_RESOLUTION|>--- conflicted
+++ resolved
@@ -119,11 +119,7 @@
   }
 }
 
-<<<<<<< HEAD
-resource appServiceWeb 'Microsoft.Web/sites@2022-03-01' = {
-=======
 resource appServiceWeb 'Microsoft.Web/sites@2022-09-01' = {
->>>>>>> fc0f0ac9
   name: 'app-${uniqueName}-skweb'
   location: location
   tags: {
@@ -143,15 +139,12 @@
   name: 'web'
   properties: {
     alwaysOn: true
-<<<<<<< HEAD
-=======
     cors: {
       allowedOrigins: [
         'http://localhost:3000'
       ]
       supportCredentials: true
     }
->>>>>>> fc0f0ac9
     detailedErrorLoggingEnabled: true
     minTlsVersion: '1.2'
     netFrameworkVersion: 'v6.0'
@@ -215,11 +208,7 @@
       }
       {
         name: 'MemoriesStore:Qdrant:Host'
-<<<<<<< HEAD
-        value: deployQdrant ? 'https://${containerApp.properties.configuration.ingress.fqdn}' : ''
-=======
         value: deployQdrant ? 'http://${aci.properties.ipAddress.fqdn}' : ''
->>>>>>> fc0f0ac9
       }
       {
         name: 'AzureSpeech:Region'
@@ -230,13 +219,10 @@
         value: deploySpeechServices ? speechAccount.listKeys().key1 : ''
       }
       {
-<<<<<<< HEAD
-=======
         name: 'AllowedOrigins'
         value: '[*]' // Defer list of allowed origins to the Azure service app's CORS configuration
       }
       {
->>>>>>> fc0f0ac9
         name: 'Kestrel:Endpoints:Https:Url'
         value: 'https://localhost:443'
       }
