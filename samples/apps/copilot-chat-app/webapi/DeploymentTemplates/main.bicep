--- conflicted
+++ resolved
@@ -134,122 +134,6 @@
   properties: {
     serverFarmId: appServicePlan.id
     httpsOnly: true
-<<<<<<< HEAD
-    siteConfig: {
-      alwaysOn: true
-      detailedErrorLoggingEnabled: true
-      minTlsVersion: '1.2'
-      netFrameworkVersion: 'v6.0'
-      use32BitWorkerProcess: false
-      appSettings: [
-        {
-          name: 'AIService:Type'
-          value: aiService
-        }
-        {
-          name: 'AIService:Endpoint'
-          value: deployNewAzureOpenAI ? openAI.properties.endpoint : endpoint
-        }
-        {
-          name: 'AIService:Key'
-          value: deployNewAzureOpenAI ? openAI.listKeys().key1 : apiKey
-        }
-        {
-          name: 'AIService:Models:Completion'
-          value: completionModel
-        }
-        {
-          name: 'AIService:Models:Embedding'
-          value: embeddingModel
-        }
-        {
-          name: 'AIService:Models:Planner'
-          value: plannerModel
-        }
-        {
-          name: 'Authorization:Type'
-          value: empty(semanticKernelApiKey) ? 'None' : 'ApiKey'
-        }
-        {
-          name: 'Authorization:ApiKey'
-          value: semanticKernelApiKey
-        }
-        {
-          name: 'ChatStore:Type'
-          value: deployCosmosDB ? 'cosmos' : 'volatile'
-        }
-        {
-          name: 'ChatStore:Cosmos:Database'
-          value: 'CopilotChat'
-        }
-        {
-          name: 'ChatStore:Cosmos:ChatSessionsContainer'
-          value: 'chatsessions'
-        }
-        {
-          name: 'ChatStore:Cosmos:ChatMessagesContainer'
-          value: 'chatmessages'
-        }
-        {
-          name: 'ChatStore:Cosmos:ConnectionString'
-          value: deployCosmosDB ? cosmosAccount.listConnectionStrings().connectionStrings[0].connectionString : ''
-        }
-        {
-          name: 'MemoriesStore:Type'
-          value: deployQdrant ? 'Qdrant' : 'Volatile'
-        }
-        {
-          name: 'MemoriesStore:Qdrant:Host'
-          value: deployQdrant ? 'http://${aci.properties.ipAddress.fqdn}' : ''
-        }
-        {
-          name: 'AzureSpeech:Region'
-          value: location
-        }
-        {
-          name: 'AzureSpeech:Key'
-          value: deploySpeechServices ? speechAccount.listKeys().key1 : ''
-        }
-        {
-          name: 'Kestrel:Endpoints:Https:Url'
-          value: 'https://localhost:443'
-        }
-        {
-          name: 'Logging:LogLevel:Default'
-          value: 'Warning'
-        }
-        {
-          name: 'Logging:LogLevel:SemanticKernel.Service'
-          value: 'Warning'
-        }
-        {
-          name: 'Logging:LogLevel:Microsoft.SemanticKernel'
-          value: 'Warning'
-        }
-        {
-          name: 'Logging:LogLevel:Microsoft.AspNetCore.Hosting'
-          value: 'Warning'
-        }
-        {
-          name: 'Logging:LogLevel:Microsoft.Hosting.Lifetimel'
-          value: 'Warning'
-        }
-        {
-          name: 'ApplicationInsights:ConnectionString'
-          value: appInsights.properties.ConnectionString
-        }
-        {
-          name: 'APPLICATIONINSIGHTS_CONNECTION_STRING'
-          value: appInsights.properties.ConnectionString
-        }
-        {
-          name: 'ApplicationInsightsAgent_EXTENSION_VERSION'
-          value: '~2'
-        }
-      ]
-    }
-=======
->>>>>>> fc0f0ac9
   }
   dependsOn: [
     logAnalyticsWorkspace
@@ -298,11 +182,11 @@
       }
       {
         name: 'Authorization:Type'
-        value: empty(skServerApiKey) ? 'None' : 'ApiKey'
+        value: empty(semanticKernelApiKey) ? 'None' : 'ApiKey'
       }
       {
         name: 'Authorization:ApiKey'
-        value: skServerApiKey
+        value: semanticKernelApiKey
       }
       {
         name: 'ChatStore:Type'
