--- conflicted
+++ resolved
@@ -4,13 +4,8 @@
   "metadata": {
     "_generator": {
       "name": "bicep",
-<<<<<<< HEAD
       "version": "0.15.31.15270",
-      "templateHash": "16693702172671365342"
-=======
-      "version": "0.17.1.54307",
-      "templateHash": "1230966690770360850"
->>>>>>> fc0f0ac9
+      "templateHash": "9735786839376477539"
     }
   },
   "parameters": {
@@ -18,7 +13,7 @@
       "type": "string",
       "defaultValue": "semkernel",
       "metadata": {
-        "description": "Name for the deployment"
+        "description": "Name for the deployment - Must consist of alphanumeric characters or '-'"
       }
     },
     "appServiceSku": {
@@ -79,7 +74,7 @@
       "type": "string",
       "defaultValue": "[newGuid()]",
       "metadata": {
-        "description": "Semantic Kernel server API key - Provide empty string to disable API key auth"
+        "description": "Semantic Kernel server API key - Generated GUID by default\nProvide empty string to disable API key auth"
       }
     },
     "deployCosmosDB": {
@@ -164,13 +159,8 @@
           "metadata": {
             "_generator": {
               "name": "bicep",
-<<<<<<< HEAD
               "version": "0.15.31.15270",
-              "templateHash": "9082980970787954195"
-=======
-              "version": "0.17.1.54307",
-              "templateHash": "431931786258827567"
->>>>>>> fc0f0ac9
+              "templateHash": "8624783622076748465"
             }
           },
           "parameters": {
@@ -178,7 +168,7 @@
               "type": "string",
               "defaultValue": "semkernel",
               "metadata": {
-                "description": "Name for the deployment"
+                "description": "Name for the deployment - Must consist of alphanumeric characters or '-'"
               }
             },
             "appServiceSku": {
@@ -257,7 +247,7 @@
               "type": "string",
               "defaultValue": "[newGuid()]",
               "metadata": {
-                "description": "Semantic Kernel server API key - Provide empty string to disable API key auth"
+                "description": "Semantic Kernel server API key - Generated GUID by default\nProvide empty string to disable API key auth"
               }
             },
             "deployNewAzureOpenAI": {
@@ -385,122 +375,6 @@
               },
               "properties": {
                 "serverFarmId": "[resourceId('Microsoft.Web/serverfarms', format('asp-{0}', variables('uniqueName')))]",
-<<<<<<< HEAD
-                "httpsOnly": true,
-                "siteConfig": {
-                  "alwaysOn": true,
-                  "detailedErrorLoggingEnabled": true,
-                  "minTlsVersion": "1.2",
-                  "netFrameworkVersion": "v6.0",
-                  "use32BitWorkerProcess": false,
-                  "appSettings": [
-                    {
-                      "name": "AIService:Type",
-                      "value": "[parameters('aiService')]"
-                    },
-                    {
-                      "name": "AIService:Endpoint",
-                      "value": "[if(parameters('deployNewAzureOpenAI'), reference(resourceId('Microsoft.CognitiveServices/accounts', format('ai-{0}', variables('uniqueName'))), '2022-12-01').endpoint, parameters('endpoint'))]"
-                    },
-                    {
-                      "name": "AIService:Key",
-                      "value": "[if(parameters('deployNewAzureOpenAI'), listKeys(resourceId('Microsoft.CognitiveServices/accounts', format('ai-{0}', variables('uniqueName'))), '2022-12-01').key1, parameters('apiKey'))]"
-                    },
-                    {
-                      "name": "AIService:Models:Completion",
-                      "value": "[parameters('completionModel')]"
-                    },
-                    {
-                      "name": "AIService:Models:Embedding",
-                      "value": "[parameters('embeddingModel')]"
-                    },
-                    {
-                      "name": "AIService:Models:Planner",
-                      "value": "[parameters('plannerModel')]"
-                    },
-                    {
-                      "name": "Authorization:Type",
-                      "value": "[if(empty(parameters('semanticKernelApiKey')), 'None', 'ApiKey')]"
-                    },
-                    {
-                      "name": "Authorization:ApiKey",
-                      "value": "[parameters('semanticKernelApiKey')]"
-                    },
-                    {
-                      "name": "ChatStore:Type",
-                      "value": "[if(parameters('deployCosmosDB'), 'cosmos', 'volatile')]"
-                    },
-                    {
-                      "name": "ChatStore:Cosmos:Database",
-                      "value": "CopilotChat"
-                    },
-                    {
-                      "name": "ChatStore:Cosmos:ChatSessionsContainer",
-                      "value": "chatsessions"
-                    },
-                    {
-                      "name": "ChatStore:Cosmos:ChatMessagesContainer",
-                      "value": "chatmessages"
-                    },
-                    {
-                      "name": "ChatStore:Cosmos:ConnectionString",
-                      "value": "[if(parameters('deployCosmosDB'), listConnectionStrings(resourceId('Microsoft.DocumentDB/databaseAccounts', toLower(format('cosmos-{0}', variables('uniqueName')))), '2022-05-15').connectionStrings[0].connectionString, '')]"
-                    },
-                    {
-                      "name": "MemoriesStore:Type",
-                      "value": "[if(parameters('deployQdrant'), 'Qdrant', 'Volatile')]"
-                    },
-                    {
-                      "name": "MemoriesStore:Qdrant:Host",
-                      "value": "[if(parameters('deployQdrant'), format('http://{0}', reference(resourceId('Microsoft.ContainerInstance/containerGroups', format('ci-{0}', variables('uniqueName'))), '2022-10-01-preview').ipAddress.fqdn), '')]"
-                    },
-                    {
-                      "name": "AzureSpeech:Region",
-                      "value": "[variables('location')]"
-                    },
-                    {
-                      "name": "AzureSpeech:Key",
-                      "value": "[if(parameters('deploySpeechServices'), listKeys(resourceId('Microsoft.CognitiveServices/accounts', format('cog-{0}', variables('uniqueName'))), '2022-12-01').key1, '')]"
-                    },
-                    {
-                      "name": "Kestrel:Endpoints:Https:Url",
-                      "value": "https://localhost:443"
-                    },
-                    {
-                      "name": "Logging:LogLevel:Default",
-                      "value": "Warning"
-                    },
-                    {
-                      "name": "Logging:LogLevel:SemanticKernel.Service",
-                      "value": "Warning"
-                    },
-                    {
-                      "name": "Logging:LogLevel:Microsoft.SemanticKernel",
-                      "value": "Warning"
-                    },
-                    {
-                      "name": "Logging:LogLevel:Microsoft.AspNetCore.Hosting",
-                      "value": "Warning"
-                    },
-                    {
-                      "name": "Logging:LogLevel:Microsoft.Hosting.Lifetimel",
-                      "value": "Warning"
-                    },
-                    {
-                      "name": "ApplicationInsights:ConnectionString",
-                      "value": "[reference(resourceId('Microsoft.Insights/components', format('appi-{0}', variables('uniqueName'))), '2020-02-02').ConnectionString]"
-                    },
-                    {
-                      "name": "APPLICATIONINSIGHTS_CONNECTION_STRING",
-                      "value": "[reference(resourceId('Microsoft.Insights/components', format('appi-{0}', variables('uniqueName'))), '2020-02-02').ConnectionString]"
-                    },
-                    {
-                      "name": "ApplicationInsightsAgent_EXTENSION_VERSION",
-                      "value": "~2"
-                    }
-                  ]
-                }
-=======
                 "httpsOnly": true
               },
               "dependsOn": [
@@ -551,11 +425,11 @@
                   },
                   {
                     "name": "Authorization:Type",
-                    "value": "[if(empty(parameters('skServerApiKey')), 'None', 'ApiKey')]"
+                    "value": "[if(empty(parameters('semanticKernelApiKey')), 'None', 'ApiKey')]"
                   },
                   {
                     "name": "Authorization:ApiKey",
-                    "value": "[parameters('skServerApiKey')]"
+                    "value": "[parameters('semanticKernelApiKey')]"
                   },
                   {
                     "name": "ChatStore:Type",
@@ -634,7 +508,6 @@
                     "value": "~2"
                   }
                 ]
->>>>>>> fc0f0ac9
               },
               "dependsOn": [
                 "[resourceId('Microsoft.ContainerInstance/containerGroups', format('ci-{0}', variables('uniqueName')))]",
