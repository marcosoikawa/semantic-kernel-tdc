{
  //
  // # CopilotChat Application Settings
  // 
  // # Quickstart
  //  - Update the "Completion" and "Embedding" sections below to use your own AI services.
  // 
  // # Secrets
  // Consider populating secrets, such as "Key" and "ConnectionString" properties, from dotnet's user-secrets when running locally.
  // https://learn.microsoft.com/en-us/aspnet/core/security/app-secrets?view=aspnetcore-7.0&tabs=windows#secret-manager       
  // Values in user secrets and (optionally) Key Vault take precedence over those in this file.
  //

  // The port on which the web API will listen for requests.
  "ServicePort": "40443",

  // Optional directory from which to load semantic skills (e.g., "./SemanticSkills").
  "SemanticSkillsDirectory": "",

  // Optional URI of the Key Vault for secrets (e.g., "https://contoso.vault.azure.net/").
  "KeyVaultUri": "",

  "Completion": {
    //
    // Completions are used for generating AI responses from the user's input.
    //
    // To use Azure OpenAI as the AI completion service:
    //  - Set AIService to "AzureOpenAI"
    //  - Set DeploymentOrModelId to the name of the deployment to use (e.g., "gpt-35-turbo", "gpt-4", etc.)
    //  - Set Endpoint to the endpoint of your Azure OpenAI instance (e.g., "https://contoso.openai.azure.com")
    //  - Set Key using dotnet's user secrets (see above) (i.e. dotnet user-secrets set "Completion:Key" "MY_AZURE_OPENAI_KEY")
    // 
    // To use OpenAI as the AI completion service:
    //  - Set AIService to "OpenAI"
    //  - Set DeploymentOrModelId to the name of the deployment to use (e.g., "gpt-3.5-turbo", "gpt-4", etc.)
    //  - Set Key using dotnet's user secrets (see above) (i.e. dotnet user-secrets set "Completion:Key" "MY_OPENAI")
    //
    "Label": "Completion",
    "AIService": "AzureOpenAI", 
    "DeploymentOrModelId": "gpt-35-turbo",
    "Endpoint": "" // ignored when AIService is "OpenAI"
    // "Key": ""
  },

<<<<<<< HEAD
  // Remove or comment out Embedding if no embedding backend is required (one is required only when using
  // embeddings to save "memories" or compare the semantic distance between "memories")
=======
>>>>>>> f08ae55d
  "Embedding": {
    //
    // Embeddings are used for semantically classifying memories.
    //
    // To use Azure OpenAI as the AI embedding service:
    //  - Set AIService" to "AzureOpenAI"
    //  - Set DeploymentOrModelId" to the name of the deployment to use (e.g., "text-embedding-ada-002")
    //  - Set Endpoint" to the endpoint of your Azure OpenAI instance (e.g., "https://contoso.openai.azure.com")
    //  - Set Key" using dotnet's user secrets (see above) (i.e. dotnet user-secrets set "Embedding:Key" "MY_AZURE_OPENAI_KEY")
    // 
    // To use OpenAI as the AI embedding service:
    //  - Set AIService to "OpenAI"
    //  - Set DeploymentOrModelId to the name of the deployment to use (e.g., "text-embedding-ada-002" )
    //  - Set Key using dotnet's user secrets (see above) (i.e. dotnet user-secrets set "Embedding:Key" "MY_OPENAI")
    //
    "Label": "Embeddings",
    "AIService": "AzureOpenAI",
    "DeploymentOrModelId": "text-embedding-ada-002",
    "Endpoint": "" // ignored when AIService is "OpenAI"
    // "Key": ""
  },

  "AzureSpeech": {
    //
    // - Set the Region to the region of your Azure Speech resource (e.g., "westus").
    // - Set the Key using dotnet's user secrets (see above) (i.e. dotnet user-secrets set "AzureSpeech:Key" "MY_AZURE_SPEECH_KEY")
    // 
    "Label": "AzureSpeech",
    "Region": ""
    // "Key":
  },

  "ChatStore": {
    //
    // Chat stores are used for storing chat sessions and messages.
    // - Supported Types are "volatile", "filesystem", or "cosmos".
    //
    "Type": "volatile", 
    "Filesystem": {
      "FilePath": "./data/chatstore.json"
    },
    "Cosmos": {
      "Database": "CopilotChat",
      "ChatSessionsContainer": "chatsessions",
      "ChatMessagesContainer": "chatmessages"
      // "ConnectionString": // dotnet user-secrets set "ChatStore:Cosmos:ConnectionString" "MY_COSMOS_CONNECTION_STRING"
    }
  },

  "MemoriesStore": {
    //
    // Memories stores are used for storing new memories and retrieving semantically similar memories.
    // - Supported Types are "volatile" or "qdrant".
    // - When using Qdrant, see ./README.md for local deployment instructions.
    //
    "Type": "volatile",
    "Qdrant": {
      "Host": "http://localhost", // Endpoint of the Qdrant server
      "Port": "6333", // Port of the Qdrant server
      "VectorSize": 1536 // Size of the vectors used by the Qdrant server
    }
  },
  
  //
  // CORS configuration
  //
  "AllowedHosts": "*",
  "AllowedOrigins": [
    "http://localhost:3000" // The frontend application
  ],

<<<<<<< HEAD
  // The schema information of the bot file that is supported by this app.
  "BotFileSchema": {
    "Name": "CopilotChat",
    "Verson": 1
  },

=======
  //
  // Logging configuration
  //
>>>>>>> f08ae55d
  "Logging": {
    "LogLevel": {
      "Default": "Warning",
      "Microsoft.AspNetCore.Hosting": "Information",
      "Microsoft.Hosting.Lifetime": "Information",
      "Microsoft.SemanticKernel": "Information"
    }
  }
}<|MERGE_RESOLUTION|>--- conflicted
+++ resolved
@@ -42,11 +42,6 @@
     // "Key": ""
   },
 
-<<<<<<< HEAD
-  // Remove or comment out Embedding if no embedding backend is required (one is required only when using
-  // embeddings to save "memories" or compare the semantic distance between "memories")
-=======
->>>>>>> f08ae55d
   "Embedding": {
     //
     // Embeddings are used for semantically classifying memories.
@@ -118,18 +113,15 @@
     "http://localhost:3000" // The frontend application
   ],
 
-<<<<<<< HEAD
   // The schema information of the bot file that is supported by this app.
   "BotFileSchema": {
     "Name": "CopilotChat",
     "Verson": 1
   },
 
-=======
   //
   // Logging configuration
   //
->>>>>>> f08ae55d
   "Logging": {
     "LogLevel": {
       "Default": "Warning",
