--- conflicted
+++ resolved
@@ -13,8 +13,6 @@
 [ApiController]
 public class SpeechTokenController : ControllerBase
 {
-<<<<<<< HEAD
-=======
     private sealed class TokenResult
     {
         public string? Token { get; set; }
@@ -22,7 +20,6 @@
     }
 
     private readonly IConfiguration _configuration;
->>>>>>> 156d09b2
     private readonly ILogger<SpeechTokenController> _logger;
     private readonly AzureSpeechOptions _config;
 
@@ -40,17 +37,10 @@
     [ProducesResponseType(StatusCodes.Status200OK)]
     public async Task<ActionResult<SpeechTokenResponse>> GetAsync()
     {
-<<<<<<< HEAD
         if (string.IsNullOrWhiteSpace(this._config.Region))
         {
             throw new InvalidOperationException($"Missing value for {AzureSpeechOptions.PropertyName}:{nameof(this._config.Region)}");
         }
-
-        string fetchTokenUri = $"https://{this._config.Region}.api.cognitive.microsoft.com/sts/v1.0/issueToken";
-        string token = await this.FetchTokenAsync(fetchTokenUri, this._config.Key).ConfigureAwait(false);
-        return new SpeechTokenResponse { Token = token, Region = this._config.Region };
-=======
-        AzureSpeechConfig azureSpeech = this._configuration.GetSection("AzureSpeech").Get<AzureSpeechConfig>();
 
         string fetchTokenUri = "https://" + azureSpeech.Region + ".api.cognitive.microsoft.com/sts/v1.0/issueToken";
         string subscriptionKey = azureSpeech.Key;
@@ -58,26 +48,14 @@
         TokenResult tokenResult = await this.FetchTokenAsync(fetchTokenUri, subscriptionKey);
         var isSuccess = tokenResult.ResponseCode != HttpStatusCode.NotFound;
         return new SpeechTokenResponse { Token = tokenResult.Token, Region = azureSpeech.Region, IsSuccess = isSuccess };
->>>>>>> 156d09b2
     }
 
     private async Task<TokenResult> FetchTokenAsync(string fetchUri, string subscriptionKey)
     {
         // TODO: get the HttpClient from the DI container
-<<<<<<< HEAD
         using var client = new HttpClient();
         client.DefaultRequestHeaders.Add("Ocp-Apim-Subscription-Key", subscriptionKey);
         UriBuilder uriBuilder = new(fetchUri);
-
-        var result = await client.PostAsync(uriBuilder.Uri, null);
-        result.EnsureSuccessStatusCode();
-        this._logger.LogDebug("Token Uri: {0}", uriBuilder.Uri.AbsoluteUri);
-        return await result.Content.ReadAsStringAsync();
-=======
-        using (var client = new HttpClient())
-        {
-            client.DefaultRequestHeaders.Add("Ocp-Apim-Subscription-Key", subscriptionKey);
-            UriBuilder uriBuilder = new UriBuilder(fetchUri);
 
             var result = await client.PostAsync(uriBuilder.Uri, null);
             if (result.IsSuccessStatusCode)
@@ -92,6 +70,5 @@
                 return new TokenResult { Token = "", ResponseCode = HttpStatusCode.NotFound };
             }
         }
->>>>>>> 156d09b2
     }
 }