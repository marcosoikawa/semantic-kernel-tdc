# Copilot Chat Sample Application
> This  sample is for educational purposes only and is not recommended for production deployments.

# About Copilot Chat
This sample allows you to build your own integrated large language model chat copilot.
This is an enriched intelligence app, with multiple dynamic components including 
command messages, user intent, and memories.

The chat prompt and response will evolve as the conversation between the user and the application proceeds. 
This chat experience is orchestrated with Semantic Kernel and a Copilot Chat skill containing numerous
functions that work together to construct each response.

![UI Sample](images/UI-Sample.png)

# Configure your environment
Before you get started, make sure you have the following requirements in place:
- [.NET 6.0 SDK](https://dotnet.microsoft.com/en-us/download/dotnet/6.0)
- [Node.js](https://nodejs.org/en/download)
- [Yarn](https://classic.yarnpkg.com/lang/en/docs/install)
- [Visual Studio Code](https://code.visualstudio.com/Download) **(Optional)** 
- [Azure OpenAI](https://aka.ms/oai/access) resource or an account with [OpenAI](https://platform.openai.com).

# Start the WebApi Backend Server
The sample uses two applications, a front-end web UI, and a back-end API server.
First, let’s set up and verify the back-end API server is running.

1. Generate and trust a localhost developer certificate. Open a terminal and run:
   - For Windows and Mac run `dotnet dev-certs https --trust` and select `Yes` when asked if you want to install this certificate.
   - For Linux run `dotnet dev-certs https`
   > **Note:** It is recommended you close all instances of your web browser after installing the developer certificates.

1. Navigate to `samples/apps/copilot-chat-app/webapi` and open `appsettings.json`
   - Update the `Completion` and `Embedding` configuration sections:
     - Update `AIService` to the AI service you will be using (i.e., `AzureOpenAI` or `OpenAI`).
     - If your are using Azure OpenAI, update `Endpoint` to your Azure OpenAI resource Endpoint address (e.g.,  
       `http://contoso.openai.azure.com`).
        > If you are using OpenAI, this property will be ignored.
     - Set your Azure OpenAI key by opening a terminal in the webapi project directory and using `dotnet user-secrets`
       ```bash
       cd semantic-kernel/samples/apps/copilot-chat-app/webapi
       dotnet user-secrets set "Completion:Key" "MY_AZUREOPENAI_OR_OPENAI_KEY"
       dotnet user-secrets set "Embedding:Key" "MY_AZUREOPENAI_OR_OPENAI_KEY"
       ```
     - Update `DeploymentOrModelID` to the Azure OpenAI deployment or OpenAI models you want to use. 
       - For `Completion`, CopilotChat is optimized for Chat completion models, such as gpt-3.5-turbo and gpt-4
         > **Important:** gpt-3.5-turbo is normally labelled as "`gpt-35-turbo`" (no period) in Azure OpenAI and "`gpt-3.5-turbo`" (with a period) in OpenAI.
       - For `Embedding`, `text-embedding-ada-002` is sufficient and cost-effect for generating embeddings.
   
   - **(Optional)** To enable speech-to-text for chat input, update the `AzureSpeech` configuration section:
     > If you have not already, you will need to [create an Azure Speech resource](https://ms.portal.azure.com/#create/Microsoft.CognitiveServicesSpeechServices) 
       (see [./webapi/appsettings.json](webapi/appsettings.json) for more details).
     - Update `Region` to whichever region is appropriate for your speech sdk instance.
     - Set your Azure speech key by opening a terminal in the webapi project directory and setting
       a dotnet user-secrets value for `AzureSpeech:Key`
       ```bash
       dotnet user-secrets set "AzureSpeech:Key" "MY_AZURE_SPEECH_KEY" 
       ```
     - In the .env file that you create below, set REACT_APP_ENABLE_SPEECH to true.  
       ```REACT_APP_ENABLE_SPEECH=true```

1. Build and run the back-end API server
    1. Open a terminal and navigate to `samples/apps/copilot-chat-app/webapi`
    
    1. Run `dotnet build` to build the project.
    
    1. Run `dotnet run` to start the server.
    
    1. Verify the back-end server is responding, open a web browser and navigate to `https://localhost:40443/probe`
       > The first time accessing the probe you may get a warning saying that there is a problem with website's certificate. 
         Select the option to accept/continue - this is expected when running a service on `localhost`
         It is important to do this, as your browser may need to accept the certificate before allowing the frontend to communicate with the backend.

      > You may also need to acknowledge the Windows Defender Firewall, and allow the app to communicate over private or public networks as appropriate.
 
1. Build and start the front-end application
   1. You will also need an Azure Active Directory (AAD) application registration. 
      > For more details on creating an application registration, go [here](https://learn.microsoft.com/en-us/azure/active-directory/develop/quickstart-register-app).
      - Select `Single-page application (SPA)` as platform type, and set the Web redirect URI to `https://localhost:3000`
      - Select `Accounts in any organizational directory and personal Microsoft Accounts` as supported account types for this sample.
      - Make a note of the `Application (client) ID` from the Azure Portal, we will use of it later.

   1. Open a terminal and navigate to `samples/apps/copilot-chat-app/webapp` Copy `env.example` into a new 
      file `.env` and update the `REACT_APP_AAD_CLIENT_ID` with the AAD application (Client) ID created above.
      To enable speech-to-text for chat input, set REACT_APP_ENABLE_SPEECH to true
      For example:
      ```bash
      REACT_APP_BACKEND_URI=https://localhost:40443/
      REACT_APP_AAD_CLIENT_ID=00000000-0000-0000-0000-000000000000
      REACT_APP_ENABLE_SPEECH=false
      ```
   
   1. To build and run the front-end application
      ```bash
      yarn install
      yarn start
      ```
   
   1. With the back end and front end running, your web browser should automatically launch and navigate to `http://localhost:3000`
      > The first time running the front-end application may take a minute or so to start.
   
   1. Sign in with a Microsoft personal account or a "Work or School" account. 
   
   1. Consent permission for the application to read your profile information (i.e., your name).
    
    If you you experience any errors or issues, consult the troubleshooting section below.

1. Have fun! 
   > **Note:** Each chat interaction will call Azure OpenAI/OpenAI which will use tokens that you may be billed for.

## Troubleshooting
### 1. Localhost SSL certificate errors
![](images/Cert-Issue.png)

If you are stopped at an error message similar to the one above, your browser may be blocking the front-end access 
to the back end while waiting for your permission to connect. To resolve this, try the following:

1. Confirm the backend service is running by opening a web browser, and navigating to `https://localhost:40443/probe`
   - You should see a confirmation message: `Semantic Kernel service is up and running`
1. If your browser asks you to acknowledge the risks of visiting an insecurewebsite, you must acknowledge the 
   message before the front end will be allowed to connect to the back-end server. 
   - Acknowledge, continue, and navigate until you see the message Semantic Kernel service is up and running
1. Navigate to `https://localhost:3000` or refresh the page to use the Copilot Chat application.

### 2. Configuration issues after updating your repo/fork.
As of [PR #470](https://github.com/microsoft/semantic-kernel/pull/470), we have updated some of the top-level
configuration keys. Most notably, 
  - `CompletionConfig` is now `Completion` 
  - `EmbeddingConfig` is now `Embedding`
  
You may also need to update the keys used for any secrets set with `dotnet user-secrets set` 

### 3. Issues using text completion models, such as `text-davinci-003`
As of [PR #499](https://github.com/microsoft/semantic-kernel/pull/499), CopilotChat now focuses support on chat completion models, such as `gpt-3.5-*` and `gpt-4-*`
See [OpenAI's model compatiblity](https://platform.openai.com/docs/models/model-endpoint-compatibility) for
the complete list of current models supporting chat completions.

## Additional resources

<<<<<<< HEAD
1. [Import Document Application](./importdocument/README.md): Ingest a document to the memory store.
=======
1. [Import Document Application](./importdocument/README.md): Ingest a document to memory.
>>>>>>> 9cab982a
<|MERGE_RESOLUTION|>--- conflicted
+++ resolved
@@ -136,8 +136,4 @@
 
 ## Additional resources
 
-<<<<<<< HEAD
-1. [Import Document Application](./importdocument/README.md): Ingest a document to the memory store.
-=======
-1. [Import Document Application](./importdocument/README.md): Ingest a document to memory.
->>>>>>> 9cab982a
+1. [Import Document Application](./importdocument/README.md): Ingest a document to memory.