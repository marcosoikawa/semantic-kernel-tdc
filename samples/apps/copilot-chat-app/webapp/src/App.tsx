// Copyright (c) Microsoft. All rights reserved.

import { AuthenticatedTemplate, UnauthenticatedTemplate, useIsAuthenticated, useMsal } from '@azure/msal-react';
import { Subtitle1, makeStyles, shorthands, tokens } from '@fluentui/react-components';

import * as React from 'react';
import { FC, useEffect } from 'react';
import { UserSettings } from './components/header/UserSettings';
import { PluginGallery } from './components/open-api-plugins/PluginGallery';
import BackendProbe from './components/views/BackendProbe';
import { ChatView } from './components/views/ChatView';
import Loading from './components/views/Loading';
import { Login } from './components/views/Login';
import { useChat } from './libs/useChat';
import { useAppDispatch } from './redux/app/hooks';
import { setLoggedInUserId } from './redux/features/conversations/conversationsSlice';

export const useClasses = makeStyles({
    container: {
        display: 'flex',
        flexDirection: 'column',
        height: '100vh',
        width: '100%',
        ...shorthands.overflow('hidden'),
    },
    header: {
        alignItems: 'center',
        backgroundColor: tokens.colorBrandForeground2,
        color: tokens.colorNeutralForegroundOnBrand,
        display: 'flex',
        '& h1': {
            paddingLeft: tokens.spacingHorizontalXL,
            display: 'flex',
        },
        height: '48px',
        justifyContent: 'space-between',
        width: '100%',
    },
    persona: {
        marginRight: tokens.spacingHorizontalXXL,
    },
    cornerItems: {
        display: 'flex',
        ...shorthands.gap(tokens.spacingHorizontalS),
    },
});

enum AppState {
    ProbeForBackend,
    LoadingChats,
    Chat,
    SigningOut,
}

const App: FC = () => {
    const classes = useClasses();

    const [appState, setAppState] = React.useState(AppState.ProbeForBackend);
    const dispatch = useAppDispatch();

    const { instance, inProgress } = useMsal();
    const account = instance.getActiveAccount();
    const isAuthenticated = useIsAuthenticated();

    const chat = useChat();

    useEffect(() => {
        if (isAuthenticated && account) {
            dispatch(setLoggedInUserId(account.homeAccountId));

            if (appState === AppState.LoadingChats) {
                // Load all chats from memory
                void chat.loadChats().then((succeeded) => {
                    if (succeeded) {
                        setAppState(AppState.Chat);
                    }
                });
            }
        }
        // eslint-disable-next-line react-hooks/exhaustive-deps
    }, [instance, inProgress, isAuthenticated, appState]);

<<<<<<< HEAD
=======
    const onDismissAlert = (index: number) => {
        dispatch(removeAlert(index));
    };
>>>>>>> aea07897

    // TODO: handle error case of missing account information
    return (
        <div>
            <UnauthenticatedTemplate>
                <div className={classes.container}>
                    <div className={classes.header}>
                        <Subtitle1 as="h1">Copilot Chat</Subtitle1>
                    </div>
                    {appState === AppState.SigningOut && <Loading text="Signing you out..." />}
                    {appState !== AppState.SigningOut && <Login />}
                </div>
            </UnauthenticatedTemplate>
            <AuthenticatedTemplate>
                <div className={classes.container}>
                    <div className={classes.header}>
                        <Subtitle1 as="h1">Copilot Chat</Subtitle1>
                        <div className={classes.cornerItems}>
                            <PluginGallery />
                            <UserSettings
                                setLoadingState={() => {
                                    setAppState(AppState.SigningOut);
                                }}
                            />
                        </div>
                    </div>
<<<<<<< HEAD
=======
                    {alerts.map(({ type, message }, index) => {
                        return (
                            <Alert
                                intent={type}
                                action={{
                                    icon: (
                                        <Dismiss16Regular
                                            aria-label="dismiss message"
                                            onClick={() => {
                                                onDismissAlert(index);
                                            }}
                                            color="black"
                                        />
                                    ),
                                }}
                                key={`${index}-${type}`}
                            >
                                {message}
                            </Alert>
                        );
                    })}
>>>>>>> aea07897
                    {appState === AppState.ProbeForBackend && (
                        <BackendProbe
                            uri={process.env.REACT_APP_BACKEND_URI as string}
                            onBackendFound={() => {
                                setAppState(AppState.LoadingChats);
                            }}
                        />
                    )}
                    {appState === AppState.LoadingChats && <Loading text="Loading Chats..." />}
                    {appState === AppState.Chat && <ChatView />}
                </div>
            </AuthenticatedTemplate>
        </div>
    );
};

export default App;<|MERGE_RESOLUTION|>--- conflicted
+++ resolved
@@ -80,13 +80,6 @@
         // eslint-disable-next-line react-hooks/exhaustive-deps
     }, [instance, inProgress, isAuthenticated, appState]);
 
-<<<<<<< HEAD
-=======
-    const onDismissAlert = (index: number) => {
-        dispatch(removeAlert(index));
-    };
->>>>>>> aea07897
-
     // TODO: handle error case of missing account information
     return (
         <div>
@@ -112,30 +105,6 @@
                             />
                         </div>
                     </div>
-<<<<<<< HEAD
-=======
-                    {alerts.map(({ type, message }, index) => {
-                        return (
-                            <Alert
-                                intent={type}
-                                action={{
-                                    icon: (
-                                        <Dismiss16Regular
-                                            aria-label="dismiss message"
-                                            onClick={() => {
-                                                onDismissAlert(index);
-                                            }}
-                                            color="black"
-                                        />
-                                    ),
-                                }}
-                                key={`${index}-${type}`}
-                            >
-                                {message}
-                            </Alert>
-                        );
-                    })}
->>>>>>> aea07897
                     {appState === AppState.ProbeForBackend && (
                         <BackendProbe
                             uri={process.env.REACT_APP_BACKEND_URI as string}
