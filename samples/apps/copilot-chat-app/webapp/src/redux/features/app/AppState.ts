--- conflicted
+++ resolved
@@ -3,8 +3,7 @@
 import { AlertType } from '../../../libs/models/AlertType';
 
 export interface AppState {
-<<<<<<< HEAD
-    alerts?: Alerts;
+    alerts: Alert[];
     activeUserInfo?: ActiveUserInfo;
 }
 
@@ -12,9 +11,6 @@
     id: string;
     email: string;
     username: string;
-=======
-    alerts: Alert[];
->>>>>>> cd5120fa
 }
 
 export interface Alert {
