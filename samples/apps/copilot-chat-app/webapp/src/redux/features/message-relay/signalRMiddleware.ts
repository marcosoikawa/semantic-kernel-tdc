// Copyright (c) Microsoft. All rights reserved.

import * as signalR from '@microsoft/signalr';
import { AlertType } from '../../../libs/models/AlertType';
import { IChatUser } from '../../../libs/models/ChatUser';
import { PlanState } from '../../../libs/models/Plan';
import { IAskResult } from '../../../libs/semantic-kernel/model/AskResult';
import { addAlert } from '../app/appSlice';
import { ChatState } from '../conversations/ChatState';
import { AuthorRoles, ChatMessageType, IChatMessage } from './../../../libs/models/ChatMessage';
import { getSelectedChatID } from './../../app/store';

// These have to match the callback names used in the backend
const enum SignalRCallbackMethods {
    ReceiveMessage = 'ReceiveMessage',
    ReceiveResponse = 'ReceiveResponse',
    UserJoined = 'UserJoined',
    ReceiveUserTypingState = 'ReceiveUserTypingState',
    ReceiveBotTypingState = 'ReceiveBotTypingState',
    GlobalDocumentUploaded = 'GlobalDocumentUploaded',
    ChatDocumentUploaded = 'ChatDocumentUploaded',
    ChatEdited = 'ChatEdited',
}

// Set up a SignalR connection to the messageRelayHub on the server
const setupSignalRConnectionToChatHub = () => {
    const connectionHubUrl = new URL('/messageRelayHub', process.env.REACT_APP_BACKEND_URI as string);
    const signalRConnectionOptions = {
        skipNegotiation: true,
        transport: signalR.HttpTransportType.WebSockets,
        logger: signalR.LogLevel.Warning,
    };

    // Create the connection instance
    // withAutomaticReconnect will automatically try to reconnect and generate a new socket connection if needed
    const hubConnection = new signalR.HubConnectionBuilder()
        .withUrl(connectionHubUrl.toString(), signalRConnectionOptions)
        .withAutomaticReconnect()
        .withHubProtocol(new signalR.JsonHubProtocol())
        .configureLogging(signalR.LogLevel.Information)
        .build();

    // Note: to keep the connection open the serverTimeout should be
    // larger than the KeepAlive value that is set on the server
    // keepAliveIntervalInMilliseconds default is 15000 and we are using default
    // serverTimeoutInMilliseconds default is 30000 and we are using 60000 set below
    hubConnection.serverTimeoutInMilliseconds = 60000;

    return hubConnection;
};

const hubConnection = setupSignalRConnectionToChatHub();

const registerCommonSignalConnectionEvents = async (store: any) => {
    // Re-establish the connection if connection dropped
    hubConnection.onclose(error => {
        if (hubConnection.state === signalR.HubConnectionState.Disconnected) {
            const errorMessage = 'Connection closed due to error. Try refreshing this page to restart the connection';
            store.dispatch(addAlert({ message: errorMessage, type: AlertType.Error }));
            console.log(errorMessage, error);
        }
    });

    hubConnection.onreconnecting(error => {
        if (hubConnection.state === signalR.HubConnectionState.Reconnecting) {
            const errorMessage = 'Connection lost due to error. Reconnecting...';
            store.dispatch(addAlert({ message: errorMessage, type: AlertType.Info }));
            console.log(errorMessage, error);
        }
    });

    hubConnection.onreconnected((connectionId = '') => {
        if (hubConnection.state === signalR.HubConnectionState.Connected) {
            const message = 'Connection reestablished.';
            store.dispatch(addAlert({ message, type: AlertType.Success }));
            console.log(message + ` Connected with connectionId ${connectionId}`);
        }
    });
};

export const startSignalRConnection = async (store: any) => {
    registerCommonSignalConnectionEvents(store).then(async () => {
        await hubConnection.start();
        console.assert(hubConnection.state === signalR.HubConnectionState.Connected);
        console.log('SignalR connection established');
    }).catch((err) => {
        console.assert(hubConnection.state === signalR.HubConnectionState.Disconnected);
        console.error('SignalR Connection Error: ', err);
        setTimeout(() => {
            startSignalRConnection(store).catch(() => {});
        }, 5000);
    });
};

export const signalRMiddleware = (store: any) => {
    return (next: any) => async (action: any) => {
        // Call the next dispatch method in the middleware chain before performing any async logic
        const result = next(action);

        // The following actions will be captured by the SignalR middleware and broadcasted to all clients.
        switch (action.type) {
            case 'conversations/updateConversationFromUser':
                hubConnection
                    .invoke('SendMessageAsync', getSelectedChatID(), action.payload.message)
                    .catch((err) => store.dispatch(addAlert({ message: err, type: AlertType.Error })));
                break;
            case 'conversations/updateUserIsTyping':
                hubConnection
                    .invoke(
                        'SendUserTypingStateAsync',
                        getSelectedChatID(),
                        action.payload.userId,
                        action.payload.isTyping,
                    )
                    .catch((err) => store.dispatch(addAlert({ message: err, type: AlertType.Error })));
                break;
            case 'conversations/setConversations':
                Promise.all(
                    Object.keys(action.payload).map(async (id) => {
                        await hubConnection.invoke('AddClientToGroupAsync', id);
                    }),
                ).catch((err) => store.dispatch(addAlert({ message: err, type: AlertType.Error })));
                break;
            case 'conversations/addConversation':
                hubConnection
                    .invoke('AddClientToGroupAsync', action.payload.id)
                    .catch((err) => store.dispatch(addAlert({ message: err, type: AlertType.Error })));
                break;
        }

        return result;
    };
};

export const registerSignalREvents = async (store: any) => {
    hubConnection.on(SignalRCallbackMethods.ReceiveMessage, (message: IChatMessage, chatId: string) => {
        store.dispatch({ type: 'conversations/updateConversationFromServer', payload: { message, chatId } });
    });

    hubConnection.on(SignalRCallbackMethods.ReceiveResponse, (askResult: IAskResult, chatId: string) => {
        const loggedInUserId: string = store.getState().conversations.loggedInUserId;
        const originalMessageUserId: string | undefined = askResult.variables.find((v) => v.key === 'userId')?.value;
        const isPlanForLoggedInUser = loggedInUserId === originalMessageUserId;
        const messageType =
            Number(askResult.variables.find((v) => v.key === 'messageType')?.value) ?? ChatMessageType.Message;

<<<<<<< HEAD
        const message: IChatMessage = {
            type: (askResult.variables.find((v) => v.key === 'messageType')?.value ??
                ChatMessageType.Message) as ChatMessageType,
=======
        const message = {
            type: messageType,
>>>>>>> 71120b20
            timestamp: new Date().getTime(),
            userName: 'bot',
            userId: 'bot',
            content: askResult.value,
            prompt: askResult.variables.find((v) => v.key === 'prompt')?.value,
            authorRole: AuthorRoles.Bot,
            id: askResult.variables.find((v) => v.key === 'messageId')?.value,
            state:
<<<<<<< HEAD
                isPlan(askResult.value) && isPlanForLoggedInUser ? PlanState.PlanApprovalRequired : PlanState.Disabled,
        };
=======
                messageType === ChatMessageType.Plan && isPlanForLoggedInUser
                    ? PlanState.PlanApprovalRequired
                    : PlanState.Disabled,
        } as IChatMessage;
>>>>>>> 71120b20

        store.dispatch({ type: 'conversations/updateConversationFromServer', payload: { message, chatId } });
    });

    hubConnection.on(SignalRCallbackMethods.UserJoined, (chatId: string, userId: string) => {
        const user: IChatUser = {
            id: userId,
            online: false,
            fullName: '',
            emailAddress: '',
            isTyping: false,
            photo: '',
        };
        store.dispatch({ type: 'conversations/addUserToConversation', payload: { user, chatId } });
    });

    hubConnection.on(
        SignalRCallbackMethods.ReceiveUserTypingState,
        (chatId: string, userId: string, isTyping: boolean) => {
            store.dispatch({
                type: 'conversations/updateUserIsTypingFromServer',
                payload: { chatId, userId, isTyping },
            });
        },
    );

    hubConnection.on(SignalRCallbackMethods.ReceiveBotTypingState, (chatId: string, isTyping: boolean) => {
        store.dispatch({ type: 'conversations/updateBotIsTypingFromServer', payload: { chatId, isTyping } });
    });

    hubConnection.on(SignalRCallbackMethods.GlobalDocumentUploaded, (fileName: string, userName: string) => {
        store.dispatch(addAlert({ message: `${userName} uploaded ${fileName} to all chats`, type: AlertType.Info }));
    });

    hubConnection.on(SignalRCallbackMethods.ChatDocumentUploaded, (message: IChatMessage, chatId: string) => {
        store.dispatch({ type: 'conversations/updateConversationFromServer', payload: { message, chatId } });
    });

    hubConnection.on(SignalRCallbackMethods.ChatEdited, (chat: ChatState) => {
        const { id, title } = chat;
        if (!(id in store.getState().conversations.conversations)) {
            store.dispatch(
                addAlert({
                    message: `Chat ${id} not found in store. Chat edited signal from server is not processed.`,
                    type: AlertType.Error,
                }),
            );
        }
        store.dispatch({ type: 'conversations/editConversationTitle', payload: { id, newTitle: title } });
    });
};<|MERGE_RESOLUTION|>--- conflicted
+++ resolved
@@ -53,7 +53,7 @@
 
 const registerCommonSignalConnectionEvents = async (store: any) => {
     // Re-establish the connection if connection dropped
-    hubConnection.onclose(error => {
+    hubConnection.onclose((error) => {
         if (hubConnection.state === signalR.HubConnectionState.Disconnected) {
             const errorMessage = 'Connection closed due to error. Try refreshing this page to restart the connection';
             store.dispatch(addAlert({ message: errorMessage, type: AlertType.Error }));
@@ -61,7 +61,7 @@
         }
     });
 
-    hubConnection.onreconnecting(error => {
+    hubConnection.onreconnecting((error) => {
         if (hubConnection.state === signalR.HubConnectionState.Reconnecting) {
             const errorMessage = 'Connection lost due to error. Reconnecting...';
             store.dispatch(addAlert({ message: errorMessage, type: AlertType.Info }));
@@ -79,17 +79,19 @@
 };
 
 export const startSignalRConnection = async (store: any) => {
-    registerCommonSignalConnectionEvents(store).then(async () => {
-        await hubConnection.start();
-        console.assert(hubConnection.state === signalR.HubConnectionState.Connected);
-        console.log('SignalR connection established');
-    }).catch((err) => {
-        console.assert(hubConnection.state === signalR.HubConnectionState.Disconnected);
-        console.error('SignalR Connection Error: ', err);
-        setTimeout(() => {
-            startSignalRConnection(store).catch(() => {});
-        }, 5000);
-    });
+    registerCommonSignalConnectionEvents(store)
+        .then(async () => {
+            await hubConnection.start();
+            console.assert(hubConnection.state === signalR.HubConnectionState.Connected);
+            console.log('SignalR connection established');
+        })
+        .catch((err) => {
+            console.assert(hubConnection.state === signalR.HubConnectionState.Disconnected);
+            console.error('SignalR Connection Error: ', err);
+            setTimeout(() => {
+                startSignalRConnection(store).catch(() => {});
+            }, 5000);
+        });
 };
 
 export const signalRMiddleware = (store: any) => {
@@ -144,14 +146,8 @@
         const messageType =
             Number(askResult.variables.find((v) => v.key === 'messageType')?.value) ?? ChatMessageType.Message;
 
-<<<<<<< HEAD
-        const message: IChatMessage = {
-            type: (askResult.variables.find((v) => v.key === 'messageType')?.value ??
-                ChatMessageType.Message) as ChatMessageType,
-=======
         const message = {
             type: messageType,
->>>>>>> 71120b20
             timestamp: new Date().getTime(),
             userName: 'bot',
             userId: 'bot',
@@ -160,15 +156,10 @@
             authorRole: AuthorRoles.Bot,
             id: askResult.variables.find((v) => v.key === 'messageId')?.value,
             state:
-<<<<<<< HEAD
-                isPlan(askResult.value) && isPlanForLoggedInUser ? PlanState.PlanApprovalRequired : PlanState.Disabled,
-        };
-=======
                 messageType === ChatMessageType.Plan && isPlanForLoggedInUser
                     ? PlanState.PlanApprovalRequired
                     : PlanState.Disabled,
         } as IChatMessage;
->>>>>>> 71120b20
 
         store.dispatch({ type: 'conversations/updateConversationFromServer', payload: { message, chatId } });
     });
