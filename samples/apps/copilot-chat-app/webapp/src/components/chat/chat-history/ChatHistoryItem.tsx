--- conflicted
+++ resolved
@@ -72,11 +72,7 @@
     const { conversations, selectedId } = useAppSelector((state: RootState) => state.conversations);
     const { activeUserInfo } = useAppSelector((state: RootState) => state.app);
 
-<<<<<<< HEAD
     const isMe = message.authorRole === AuthorRoles.User && message.userId === activeUserInfo?.id;
-=======
-    const isMe = message.authorRole === AuthorRoles.User && message.userId === account?.homeAccountId;
->>>>>>> cd5120fa
     const isBot = message.authorRole === AuthorRoles.Bot;
     const user = chat.getChatUserById(message.userName, selectedId, conversations[selectedId].users);
     const fullName = user?.fullName ?? message.userName;
