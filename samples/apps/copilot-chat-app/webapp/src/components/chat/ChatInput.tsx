--- conflicted
+++ resolved
@@ -188,13 +188,9 @@
                             setValue((chatInput as HTMLTextAreaElement).value);
                         }
                         // User is considered typing if the input is in focus
-<<<<<<< HEAD
-                        dispatch(updateUserIsTyping({ userId: activeUserInfo?.id, chatId: selectedId, isTyping: true }));
-=======
                         dispatch(
-                            updateUserIsTyping({ userId: account?.homeAccountId, chatId: selectedId, isTyping: true }),
+                            updateUserIsTyping({ userId: activeUserInfo?.id, chatId: selectedId, isTyping: true }),
                         );
->>>>>>> cd5120fa
                     }}
                     onChange={(_event, data) => {
                         if (isDraggingOver) {
@@ -212,13 +208,9 @@
                     }}
                     onBlur={() => {
                         // User is considered not typing if the input is not  in focus
-<<<<<<< HEAD
-                        dispatch(updateUserIsTyping({ userId: activeUserInfo?.id, chatId: selectedId, isTyping: false }));
-=======
                         dispatch(
-                            updateUserIsTyping({ userId: account?.homeAccountId, chatId: selectedId, isTyping: false }),
+                            updateUserIsTyping({ userId: activeUserInfo?.id, chatId: selectedId, isTyping: false }),
                         );
->>>>>>> cd5120fa
                     }}
                 />
             </div>
