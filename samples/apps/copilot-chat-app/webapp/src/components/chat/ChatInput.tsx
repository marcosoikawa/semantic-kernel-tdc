--- conflicted
+++ resolved
@@ -70,14 +70,10 @@
     const [recognizer, setRecognizer] = React.useState<speechSdk.SpeechRecognizer>();
     const [isListening, setIsListening] = React.useState(false);
     const speechService = useSKSpeechService(process.env.REACT_APP_BACKEND_URI as string);
-<<<<<<< HEAD
-        
-=======
     const [documentImporting, SetDocumentImporting] = React.useState(false);
     const documentImportService = useDocumentImportService(process.env.REACT_APP_BACKEND_URI as string);
     const documentFileRef = useRef<HTMLInputElement | null>(null);
 
->>>>>>> aabbfc72
     React.useEffect(() => {
         if (recognizer) return;
         void (async () => {
