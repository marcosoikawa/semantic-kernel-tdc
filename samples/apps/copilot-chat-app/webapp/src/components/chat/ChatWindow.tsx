// Copyright (c) Microsoft. All rights reserved.

import { useMsal } from '@azure/msal-react';
import {
    AvatarGroupItem,
    AvatarGroupPopover,
    Button,
    Input,
    InputOnChangeData,
    Label,
    makeStyles,
    mergeClasses,
    Persona,
    Popover,
    PopoverSurface,
    PopoverTrigger,
    SelectTabEventHandler,
    shorthands,
    Tab,
    TabList,
    TabValue,
    tokens,
    Tooltip,
} from '@fluentui/react-components';
import { Edit24Filled, EditRegular, Dismiss16Regular } from '@fluentui/react-icons';
import React, { useEffect, useState } from 'react';
import { AuthHelper } from '../../libs/auth/AuthHelper';
import { AlertType } from '../../libs/models/AlertType';
import { ChatService } from '../../libs/services/ChatService';
import { useAppDispatch, useAppSelector } from '../../redux/app/hooks';
import { RootState } from '../../redux/app/store';
import { addAlert } from '../../redux/features/app/appSlice';
import { removeAlert } from '../../redux/features/app/appSlice';
import { editConversationTitle } from '../../redux/features/conversations/conversationsSlice';
import { ChatResourceList } from './ChatResourceList';
import { ChatRoom } from './ChatRoom';
import { ShareBotMenu } from './ShareBotMenu';
import { Alert } from '@fluentui/react-components/unstable';

const useClasses = makeStyles({
    root: {
        display: 'flex',
        flexDirection: 'column',
        width: '100%',
        backgroundColor: '#F5F5F5',
        boxShadow: 'rgb(0 0 0 / 25%) 0 0.2rem 0.4rem -0.075rem',
    },
    header: {
        ...shorthands.borderBottom('1px', 'solid', 'rgb(0 0 0 / 10%)'),
        ...shorthands.padding(tokens.spacingVerticalS, tokens.spacingHorizontalM),
        backgroundColor: tokens.colorNeutralBackground4,
        display: 'flex',
        flexDirection: 'row',
        boxSizing: 'border-box',
        width: '100%',
        justifyContent: 'space-between',
    },
    title: {
        ...shorthands.gap(tokens.spacingHorizontalM),
        alignItems: 'center',
        display: 'flex',
        flexDirection: 'row',
    },
    controls: {
        display: 'flex',
    },
    popoverHeader: {
        ...shorthands.margin('0'),
        paddingBottom: tokens.spacingVerticalXXS,
        fontStyle: 'normal',
        fontWeight: '600',
    },
    popover: {
        display: 'flex',
        flexDirection: 'column',
        alignItems: 'flex-start',
        justifyContent: 'center',
        ...shorthands.padding(tokens.spacingVerticalXXL),
        ...shorthands.gap(tokens.spacingVerticalMNudge),
        width: '398px',
    },
    input: {
        width: '100%',
    },
    alert: {
        ...shorthands.borderRadius(0),
    },
    infoAlert: {
        fontWeight: tokens.fontWeightRegular,
        color: tokens.colorNeutralForeground1,
        backgroundColor: tokens.colorNeutralBackground6,
        ...shorthands.borderRadius(0),
        fontSize: tokens.fontSizeBase200,
        lineHeight: tokens.lineHeightBase200,
        ...shorthands.borderBottom(tokens.strokeWidthThin, 'solid', tokens.colorNeutralStroke1),
    }
});

export const ChatWindow: React.FC = () => {
    const classes = useClasses();
    const dispatch = useAppDispatch();
    const { conversations, selectedId } = useAppSelector((state: RootState) => state.conversations);
    const chatName = conversations[selectedId].title;
    const [title = '', setTitle] = useState<string | undefined>(selectedId);
    const [isEditing, setIsEditing] = useState<boolean>(false);
    const { instance, inProgress } = useMsal();
    const { alerts } = useAppSelector((state: RootState) => state.app);

    const chatService = new ChatService(process.env.REACT_APP_BACKEND_URI as string);

    const onSave = async () => {
        if (chatName !== title) {
<<<<<<< HEAD
            try {
                await chatService.editChatAsync(
                    conversations[selectedId].id,
                    title!,
                    await AuthHelper.getSKaaSAccessToken(instance, inProgress),
                );

                dispatch(editConversationTitle({ id: selectedId ?? '', newTitle: title ?? '' }));
            } catch (e: any) {
                const errorMessage = `Unable to retrieve chat to change title. Details: ${e.message ?? e}`;
                dispatch(addAlert({ message: errorMessage, type: AlertType.Error }));
            }
=======
            await chatService.editChatAsync(
                conversations[selectedId].id,
                title,
                await AuthHelper.getSKaaSAccessToken(instance, inProgress),
            );

            dispatch(editConversationTitle({ id: selectedId, newTitle: title }));
>>>>>>> aea07897
        }
        setIsEditing(!isEditing);
    };

    const [selectedTab, setSelectedTab] = React.useState<TabValue>('chat');
    const onTabSelect: SelectTabEventHandler = (_event, data) => {
        setSelectedTab(data.value);
    };

    const onClose = () => {
        setTitle(chatName);
        setIsEditing(!isEditing);
    };

    const onTitleChange = (_ev: React.ChangeEvent<HTMLInputElement>, data: InputOnChangeData) => {
        setTitle(data.value);
    };

    const handleKeyDown: React.KeyboardEventHandler<HTMLElement> = (event) => {
        if (event.key === 'Enter') {
            onSave().catch((e: any) => {
                const errorMessage = `Unable to retrieve chat to change title. Details: ${
                    e instanceof Error ? e.message : String(e)
                }`;
                dispatch(addAlert({ message: errorMessage, type: AlertType.Error }));
            });
        }
    };

    useEffect(() => {
        setTitle(chatName);
        setIsEditing(false);
        // eslint-disable-next-line react-hooks/exhaustive-deps
    }, [selectedId]);

    const onDismissAlert = (key: string) => {
        dispatch(removeAlert(key));
    };

    return (
        <div className={classes.root}>
            {alerts &&
                Object.keys(alerts).map((key) => {
                    const alert = alerts[key];
                    return (
                        <Alert
                            intent={alert.type}
                            action={{
                                icon: (
                                    <Dismiss16Regular
                                        aria-label="dismiss message"
                                        onClick={() => onDismissAlert(key)}
                                        color="black"
                                    />
                                ),
                            }}
                            key={key}
                            className={mergeClasses(classes.alert, classes.infoAlert)}
                        >
                            {alert.message}
                        </Alert>
                    );
                })}
            <div className={classes.header}>
                <div className={classes.title}>
                    <Persona
                        key={'Semantic Kernel Bot'}
                        size="medium"
                        avatar={{ image: { src: conversations[selectedId].botProfilePicture } }}
                        presence={{ status: 'available' }}
                    />
                    <Label size="large" weight="semibold">
                        {chatName}
                    </Label>
                    <Popover open={isEditing}>
                        <PopoverTrigger disableButtonEnhancement>
                            <Tooltip content={'Edit conversation name'} relationship="label">
                                <Button
                                    icon={isEditing ? <Edit24Filled /> : <EditRegular />}
                                    appearance="transparent"
                                    onClick={onClose}
                                    disabled={!title}
                                    aria-label="Edit conversation name"
                                />
                            </Tooltip>
                        </PopoverTrigger>
                        <PopoverSurface className={classes.popover}>
                            <h3 className={classes.popoverHeader}>Bot name</h3>
                            <Input
                                value={title}
                                onChange={onTitleChange}
                                id={title}
                                className={classes.input}
                                onKeyDown={handleKeyDown}
                            />
                        </PopoverSurface>
                    </Popover>
                    <TabList selectedValue={selectedTab} onTabSelect={onTabSelect}>
                        <Tab id="chat" value="chat">
                            Chat
                        </Tab>
                        <Tab id="files" value="files">
                            Files
                        </Tab>
                    </TabList>
                </div>
                <div className={classes.controls}>
                    <AvatarGroupPopover>
                        {conversations[selectedId].users.map((user) => (
                            <AvatarGroupItem name={user.id} key={user.id} />
                        ))}
                    </AvatarGroupPopover>
                    <ShareBotMenu chatId={selectedId} chatTitle={title} />
                </div>
            </div>
            {selectedTab === 'chat' && <ChatRoom />}
            {selectedTab === 'files' && <ChatResourceList chatId={selectedId} />}
        </div>
    );
};<|MERGE_RESOLUTION|>--- conflicted
+++ resolved
@@ -22,20 +22,19 @@
     tokens,
     Tooltip,
 } from '@fluentui/react-components';
-import { Edit24Filled, EditRegular, Dismiss16Regular } from '@fluentui/react-icons';
+import { Alert } from '@fluentui/react-components/unstable';
+import { Dismiss16Regular, Edit24Filled, EditRegular } from '@fluentui/react-icons';
 import React, { useEffect, useState } from 'react';
 import { AuthHelper } from '../../libs/auth/AuthHelper';
 import { AlertType } from '../../libs/models/AlertType';
 import { ChatService } from '../../libs/services/ChatService';
 import { useAppDispatch, useAppSelector } from '../../redux/app/hooks';
 import { RootState } from '../../redux/app/store';
-import { addAlert } from '../../redux/features/app/appSlice';
-import { removeAlert } from '../../redux/features/app/appSlice';
+import { addAlert, removeAlert } from '../../redux/features/app/appSlice';
 import { editConversationTitle } from '../../redux/features/conversations/conversationsSlice';
 import { ChatResourceList } from './ChatResourceList';
 import { ChatRoom } from './ChatRoom';
 import { ShareBotMenu } from './ShareBotMenu';
-import { Alert } from '@fluentui/react-components/unstable';
 
 const useClasses = makeStyles({
     root: {
@@ -93,7 +92,7 @@
         fontSize: tokens.fontSizeBase200,
         lineHeight: tokens.lineHeightBase200,
         ...shorthands.borderBottom(tokens.strokeWidthThin, 'solid', tokens.colorNeutralStroke1),
-    }
+    },
 });
 
 export const ChatWindow: React.FC = () => {
@@ -110,20 +109,6 @@
 
     const onSave = async () => {
         if (chatName !== title) {
-<<<<<<< HEAD
-            try {
-                await chatService.editChatAsync(
-                    conversations[selectedId].id,
-                    title!,
-                    await AuthHelper.getSKaaSAccessToken(instance, inProgress),
-                );
-
-                dispatch(editConversationTitle({ id: selectedId ?? '', newTitle: title ?? '' }));
-            } catch (e: any) {
-                const errorMessage = `Unable to retrieve chat to change title. Details: ${e.message ?? e}`;
-                dispatch(addAlert({ message: errorMessage, type: AlertType.Error }));
-            }
-=======
             await chatService.editChatAsync(
                 conversations[selectedId].id,
                 title,
@@ -131,7 +116,6 @@
             );
 
             dispatch(editConversationTitle({ id: selectedId, newTitle: title }));
->>>>>>> aea07897
         }
         setIsEditing(!isEditing);
     };
@@ -139,6 +123,10 @@
     const [selectedTab, setSelectedTab] = React.useState<TabValue>('chat');
     const onTabSelect: SelectTabEventHandler = (_event, data) => {
         setSelectedTab(data.value);
+    };
+
+    const onDismissAlert = (index: number) => {
+        dispatch(removeAlert(index));
     };
 
     const onClose = () => {
@@ -167,34 +155,30 @@
         // eslint-disable-next-line react-hooks/exhaustive-deps
     }, [selectedId]);
 
-    const onDismissAlert = (key: string) => {
-        dispatch(removeAlert(key));
-    };
-
     return (
         <div className={classes.root}>
-            {alerts &&
-                Object.keys(alerts).map((key) => {
-                    const alert = alerts[key];
-                    return (
-                        <Alert
-                            intent={alert.type}
-                            action={{
-                                icon: (
-                                    <Dismiss16Regular
-                                        aria-label="dismiss message"
-                                        onClick={() => onDismissAlert(key)}
-                                        color="black"
-                                    />
-                                ),
-                            }}
-                            key={key}
-                            className={mergeClasses(classes.alert, classes.infoAlert)}
-                        >
-                            {alert.message}
-                        </Alert>
-                    );
-                })}
+            {alerts.map(({ type, message }, index) => {
+                return (
+                    <Alert
+                        intent={type}
+                        action={{
+                            icon: (
+                                <Dismiss16Regular
+                                    aria-label="dismiss message"
+                                    onClick={() => {
+                                        onDismissAlert(index);
+                                    }}
+                                    color="black"
+                                />
+                            ),
+                        }}
+                        key={`${index}-${type}`}
+                        className={mergeClasses(classes.alert, classes.infoAlert)}
+                    >
+                        {message}
+                    </Alert>
+                );
+            })}
             <div className={classes.header}>
                 <div className={classes.title}>
                     <Persona
