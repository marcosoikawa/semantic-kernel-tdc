// Copyright (c) Microsoft. All rights reserved.

<<<<<<< HEAD
import { AuthHeaderTags } from '../../redux/features/plugins/PluginsState';
=======
import { BaseService } from '../services/BaseService';
>>>>>>> 1a656367
import { IAsk } from './model/Ask';
import { IAskResult } from './model/AskResult';

export class SemanticKernel extends BaseService {
    public invokeAsync = async (
        ask: IAsk,
        skillName: string,
        functionName: string,
        accessToken: string,
        enabledPlugins?: {
            headerTag: AuthHeaderTags;
            authData: string;
        }[],
    ): Promise<IAskResult> => {
        const result = await this.getResponseAsync<IAskResult>(
            {
                commandPath: `skills/${skillName}/functions/${functionName}/invoke`,
                method: 'POST',
                body: ask,
            },
            accessToken,
            enabledPlugins,
        );
        return result;
    };
<<<<<<< HEAD

    private readonly getResponseAsync = async <T>(
        request: ServiceRequest,
        accessToken: string,
        enabledPlugins?: {
            headerTag: AuthHeaderTags;
            authData: string;
        }[],
    ): Promise<T> => {
        const { commandPath, method, body } = request;
        const headers = new Headers({
            Authorization: `Bearer ${accessToken}`,
            'Content-Type': 'application/json',
        });

        if (enabledPlugins && enabledPlugins.length > 0) {
            enabledPlugins.map((plugin) => {
                headers.append(`x-sk-copilot-${plugin.headerTag}-auth`, plugin.authData);
            });
        }

        try {
            const requestUrl = new URL(commandPath, this.serviceUrl);
            const response = await fetch(requestUrl, {
                method: method ?? 'GET',
                body: JSON.stringify(body),
                headers: headers,
            });

            if (!response.ok) {
                throw Object.assign(new Error(response.statusText + ' => ' + (await response.text())));
            }

            return (await response.json()) as T;
        } catch (e) {
            var additional_error_msg = '';
            if (e instanceof TypeError) {
                // fetch() will reject with a TypeError when a network error is encountered.
                additional_error_msg =
                    '\n\nPlease check that your backend is running and that it is accessible by the app';
            }
            throw Object.assign(new Error(e + additional_error_msg));
        }
    };
=======
>>>>>>> 1a656367
}<|MERGE_RESOLUTION|>--- conflicted
+++ resolved
@@ -1,10 +1,7 @@
 // Copyright (c) Microsoft. All rights reserved.
 
-<<<<<<< HEAD
 import { AuthHeaderTags } from '../../redux/features/plugins/PluginsState';
-=======
 import { BaseService } from '../services/BaseService';
->>>>>>> 1a656367
 import { IAsk } from './model/Ask';
 import { IAskResult } from './model/AskResult';
 
@@ -30,51 +27,4 @@
         );
         return result;
     };
-<<<<<<< HEAD
-
-    private readonly getResponseAsync = async <T>(
-        request: ServiceRequest,
-        accessToken: string,
-        enabledPlugins?: {
-            headerTag: AuthHeaderTags;
-            authData: string;
-        }[],
-    ): Promise<T> => {
-        const { commandPath, method, body } = request;
-        const headers = new Headers({
-            Authorization: `Bearer ${accessToken}`,
-            'Content-Type': 'application/json',
-        });
-
-        if (enabledPlugins && enabledPlugins.length > 0) {
-            enabledPlugins.map((plugin) => {
-                headers.append(`x-sk-copilot-${plugin.headerTag}-auth`, plugin.authData);
-            });
-        }
-
-        try {
-            const requestUrl = new URL(commandPath, this.serviceUrl);
-            const response = await fetch(requestUrl, {
-                method: method ?? 'GET',
-                body: JSON.stringify(body),
-                headers: headers,
-            });
-
-            if (!response.ok) {
-                throw Object.assign(new Error(response.statusText + ' => ' + (await response.text())));
-            }
-
-            return (await response.json()) as T;
-        } catch (e) {
-            var additional_error_msg = '';
-            if (e instanceof TypeError) {
-                // fetch() will reject with a TypeError when a network error is encountered.
-                additional_error_msg =
-                    '\n\nPlease check that your backend is running and that it is accessible by the app';
-            }
-            throw Object.assign(new Error(e + additional_error_msg));
-        }
-    };
-=======
->>>>>>> 1a656367
 }