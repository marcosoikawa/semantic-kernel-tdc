import { useAccount, useMsal } from '@azure/msal-react';
import { Constants } from '../Constants';
import { useAppDispatch, useAppSelector } from '../redux/app/hooks';
import { RootState } from '../redux/app/store';
import { addAlert } from '../redux/features/app/appSlice';
import { ChatState } from '../redux/features/conversations/ChatState';
import { Conversations } from '../redux/features/conversations/ConversationsState';
import {
    addConversation,
    incrementBotProfilePictureIndex,
    setConversations,
    setSelectedConversation,
    updateConversation,
} from '../redux/features/conversations/conversationsSlice';
import { AuthHelper } from './auth/AuthHelper';
import { AlertType } from './models/AlertType';
import { AuthorRoles, ChatMessage } from './models/ChatMessage';
import { ChatUser } from './models/ChatUser';
import { IAsk } from './semantic-kernel/model/Ask';
import { IAskResult, Variables } from './semantic-kernel/model/AskResult';
import { useSemanticKernel } from './semantic-kernel/useSemanticKernel';
// import { useConnectors } from './connectors/useConnectors'; // ConnectorTokenExample

export const useChat = () => {
    const dispatch = useAppDispatch();
    const { instance, accounts } = useMsal();
    const account = useAccount(accounts[0] || {});
    const sk = useSemanticKernel(process.env.REACT_APP_BACKEND_URI as string);
    const { botProfilePictureIndex } = useAppSelector((state: RootState) => state.conversations);
    
    // const connectors = useConnectors(); // ConnectorTokenExample

    const botProfilePictures: string[] = [
        '/assets/bot-icon-1.png',
        '/assets/bot-icon-2.png',
        '/assets/bot-icon-3.png',
        '/assets/bot-icon-4.png',
        '/assets/bot-icon-5.png',
    ];

    const loggedInUser: ChatUser = {
        id: account?.homeAccountId || '',
        fullName: account?.name || '',
        emailAddress: account?.username || '',
        photo: undefined, // TODO: Make call to Graph /me endpoint to load photo
        online: true,
        lastTypingTimestamp: 0,
    };

    const getAudienceMemberForId = (id: string, chatId: string, audience: ChatUser[]) => {
        if (id === `${chatId}-bot` || id.toLocaleLowerCase() === 'bot') return Constants.bot.profile;
        return audience.find((member) => member.id === id);
    };

    const getVariableValue = (variables: Variables, key: string): string | undefined => {
        for (const idx in variables) {
            if (variables[idx].key === key) {
                return variables[idx].value;
            }
        }
        // End of array, did not find expected variable.
        throw new Error(`Could not find valid ${key} variable in context.`);
    };

    const createChat = async () => {
        const chatTitle = `SK Chatbot @ ${new Date().toLocaleString()}`;
        try {
            var ask: IAsk = {
                input: chatTitle,
                variables: [
                    { key: 'userId', value: account!.homeAccountId! },
                    { key: 'userName', value: account!.name! },
                ],
            };

            await sk.invokeAsync(
                ask,
                'ChatHistorySkill',
                'CreateChat',
                await AuthHelper.getSKaaSAccessToken(instance)).then(async (result: IAskResult) => {
                const newChatId = result.value;
                const initialBotMessage = getVariableValue(result.variables, 'initialBotMessage');

                const newChat: ChatState = {
                    id: newChatId,
                    title: chatTitle,
                    messages: [JSON.parse(initialBotMessage!)],
                    audience: [loggedInUser],
                    botTypingTimestamp: 0,
                    botProfilePicture: botProfilePictures.at(botProfilePictureIndex) ?? '/assets/bot-icon-1.png',
                };

                dispatch(incrementBotProfilePictureIndex());
                dispatch(addConversation(newChat));
                dispatch(setSelectedConversation(newChatId));

                return newChatId;
            });
        } catch (e: any) {
            const errorMessage = `Unable to create new chat. Details: ${e.message ?? e}`;
            dispatch(addAlert({ message: errorMessage, type: AlertType.Error }));
        }
    };

    const getResponse = async (value: string, chatId: string) => {
        const ask = {
            input: value,
            variables: [
                {
                    key: 'userId',
                    value: account?.homeAccountId!
                },
                {
                    key: 'userName',
                    value: account?.name!
                },
                {
                    key: 'chatId',
                    value: chatId
                }
            ]
        };
        try {
            var result = await sk.invokeAsync(ask, 'ChatSkill', 'Chat', await AuthHelper.getSKaaSAccessToken(instance));
            // var result = await connectors.invokeSkillWithGraphToken(ask, {ConnectorSkill}, {ConnectorFunction}); // ConnectorTokenExample

            const messageResult = {
                timestamp: new Date().getTime(),
                userName: 'bot',
                userId: 'bot',
                content: result.value,
                authorRole: AuthorRoles.Bot,
            };
            dispatch(updateConversation({ message: messageResult, chatId: chatId }));
        } catch (e: any) {
            const errorMessage = `Unable to generate bot response. Details: ${e.message ?? e}`;
            dispatch(addAlert({ message: errorMessage, type: AlertType.Error }));
        }
    };

<<<<<<< HEAD
    const exportBot = async () => {
        try {
            var result = await sk.exportBotAsync();
            console.log(result);
        } catch (e: any) {
            const errorMessage = `Unable to export the bot. Details: ${e.message ?? e}`;
=======
    const loadChats = async () => {
        try {
            const ask = { input: account!.homeAccountId! };
            var result = await sk.invokeAsync(
                ask,
                'ChatHistorySkill',
                'GetAllChats',
                await AuthHelper.getSKaaSAccessToken(instance)
            );

            const chats = JSON.parse(result.value);
            if (Object.keys(chats).length > 0) {
                const conversations: Conversations = {};
                for (const index in chats) {
                    const chat = chats[index];
                    const loadMessagesAsk = {
                        input: chat.id,
                        variables: [
                            { key: 'startIdx', value: '0' },
                            { key: 'count', value: '100' },
                        ],
                    };
                    const messageResult = await sk.invokeAsync(
                        loadMessagesAsk,
                        'ChatHistorySkill',
                        'GetAllChatMessages',
                        await AuthHelper.getSKaaSAccessToken(instance)
                    );

                    const messages = JSON.parse(messageResult.value);

                    // Messages are returned with most recent message at index 0 and oldest messge at the last index,
                    // so we need to reverse the order for render
                    const orderedMessages: ChatMessage[] = [];
                    Object.keys(messages)
                        .reverse()
                        .map((key) => {
                            const chatMessage = messages[key];
                            orderedMessages.push(chatMessage);
                            return null;
                        });

                    conversations[chat.id] = {
                        id: chat.id,
                        title: chat.title,
                        audience: [loggedInUser],
                        messages: orderedMessages,
                        botTypingTimestamp: 0,
                        botProfilePicture: botProfilePictures[botProfilePictureIndex],
                    };
                    dispatch(incrementBotProfilePictureIndex());
                }

                dispatch(setConversations(conversations));
                dispatch(setSelectedConversation(chats[0].id));
            } else {
                // No chats exist, create first chat window
                await createChat();
            }
        } catch (e: any) {
            const errorMessage = `Unable to load chats. Details: ${e.message ?? e}`;
>>>>>>> bc2d7d76
            dispatch(addAlert({ message: errorMessage, type: AlertType.Error }));
        }
    };

    return {
        getAudienceMemberForId,
        createChat,
        loadChats,
        getResponse,
        exportBot,
    };
};<|MERGE_RESOLUTION|>--- conflicted
+++ resolved
@@ -27,7 +27,7 @@
     const account = useAccount(accounts[0] || {});
     const sk = useSemanticKernel(process.env.REACT_APP_BACKEND_URI as string);
     const { botProfilePictureIndex } = useAppSelector((state: RootState) => state.conversations);
-    
+
     // const connectors = useConnectors(); // ConnectorTokenExample
 
     const botProfilePictures: string[] = [
@@ -73,29 +73,27 @@
                 ],
             };
 
-            await sk.invokeAsync(
-                ask,
-                'ChatHistorySkill',
-                'CreateChat',
-                await AuthHelper.getSKaaSAccessToken(instance)).then(async (result: IAskResult) => {
-                const newChatId = result.value;
-                const initialBotMessage = getVariableValue(result.variables, 'initialBotMessage');
-
-                const newChat: ChatState = {
-                    id: newChatId,
-                    title: chatTitle,
-                    messages: [JSON.parse(initialBotMessage!)],
-                    audience: [loggedInUser],
-                    botTypingTimestamp: 0,
-                    botProfilePicture: botProfilePictures.at(botProfilePictureIndex) ?? '/assets/bot-icon-1.png',
-                };
-
-                dispatch(incrementBotProfilePictureIndex());
-                dispatch(addConversation(newChat));
-                dispatch(setSelectedConversation(newChatId));
-
-                return newChatId;
-            });
+            await sk
+                .invokeAsync(ask, 'ChatHistorySkill', 'CreateChat', await AuthHelper.getSKaaSAccessToken(instance))
+                .then(async (result: IAskResult) => {
+                    const newChatId = result.value;
+                    const initialBotMessage = getVariableValue(result.variables, 'initialBotMessage');
+
+                    const newChat: ChatState = {
+                        id: newChatId,
+                        title: chatTitle,
+                        messages: [JSON.parse(initialBotMessage!)],
+                        audience: [loggedInUser],
+                        botTypingTimestamp: 0,
+                        botProfilePicture: botProfilePictures.at(botProfilePictureIndex) ?? '/assets/bot-icon-1.png',
+                    };
+
+                    dispatch(incrementBotProfilePictureIndex());
+                    dispatch(addConversation(newChat));
+                    dispatch(setSelectedConversation(newChatId));
+
+                    return newChatId;
+                });
         } catch (e: any) {
             const errorMessage = `Unable to create new chat. Details: ${e.message ?? e}`;
             dispatch(addAlert({ message: errorMessage, type: AlertType.Error }));
@@ -108,17 +106,17 @@
             variables: [
                 {
                     key: 'userId',
-                    value: account?.homeAccountId!
+                    value: account?.homeAccountId!,
                 },
                 {
                     key: 'userName',
-                    value: account?.name!
+                    value: account?.name!,
                 },
                 {
                     key: 'chatId',
-                    value: chatId
-                }
-            ]
+                    value: chatId,
+                },
+            ],
         };
         try {
             var result = await sk.invokeAsync(ask, 'ChatSkill', 'Chat', await AuthHelper.getSKaaSAccessToken(instance));
@@ -138,14 +136,6 @@
         }
     };
 
-<<<<<<< HEAD
-    const exportBot = async () => {
-        try {
-            var result = await sk.exportBotAsync();
-            console.log(result);
-        } catch (e: any) {
-            const errorMessage = `Unable to export the bot. Details: ${e.message ?? e}`;
-=======
     const loadChats = async () => {
         try {
             const ask = { input: account!.homeAccountId! };
@@ -153,7 +143,7 @@
                 ask,
                 'ChatHistorySkill',
                 'GetAllChats',
-                await AuthHelper.getSKaaSAccessToken(instance)
+                await AuthHelper.getSKaaSAccessToken(instance),
             );
 
             const chats = JSON.parse(result.value);
@@ -172,7 +162,7 @@
                         loadMessagesAsk,
                         'ChatHistorySkill',
                         'GetAllChatMessages',
-                        await AuthHelper.getSKaaSAccessToken(instance)
+                        await AuthHelper.getSKaaSAccessToken(instance),
                     );
 
                     const messages = JSON.parse(messageResult.value);
@@ -207,7 +197,16 @@
             }
         } catch (e: any) {
             const errorMessage = `Unable to load chats. Details: ${e.message ?? e}`;
->>>>>>> bc2d7d76
+            dispatch(addAlert({ message: errorMessage, type: AlertType.Error }));
+        }
+    };
+
+    const exportBot = async () => {
+        try {
+            var result = await sk.exportBotAsync();
+            console.log(result);
+        } catch (e: any) {
+            const errorMessage = `Unable to export the bot. Details: ${e.message ?? e}`;
             dispatch(addAlert({ message: errorMessage, type: AlertType.Error }));
         }
     };
