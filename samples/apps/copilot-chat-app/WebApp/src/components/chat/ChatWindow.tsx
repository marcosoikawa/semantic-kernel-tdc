--- conflicted
+++ resolved
@@ -14,14 +14,11 @@
 } from '@fluentui/react-components';
 import { ArrowDownloadRegular, EditRegular, Save24Regular } from '@fluentui/react-icons';
 import React, { useEffect, useState } from 'react';
-<<<<<<< HEAD
-import { useChat } from '../../libs/useChat';
-=======
 import { AuthHelper } from '../../libs/auth/AuthHelper';
 import { AlertType } from '../../libs/models/AlertType';
 import { IAsk } from '../../libs/semantic-kernel/model/Ask';
 import { useSemanticKernel } from '../../libs/semantic-kernel/useSemanticKernel';
->>>>>>> bc2d7d76
+import { useChat } from '../../libs/useChat';
 import { useAppDispatch, useAppSelector } from '../../redux/app/hooks';
 import { RootState } from '../../redux/app/store';
 import { addAlert } from '../../redux/features/app/appSlice';
@@ -91,30 +88,23 @@
     const chatName = conversations[selectedId].title;
     const [title, setTitle] = useState<string | undefined>(selectedId ?? undefined);
     const [isEditing, setIsEditing] = useState<boolean>(false);
-<<<<<<< HEAD
     const chat = useChat();
+    const { instance } = useMsal();
 
-    const onEdit = () => {
-=======
-    const { instance } = useMsal();
-    
     const onEdit = async () => {
->>>>>>> bc2d7d76
         if (isEditing) {
             if (chatName !== title) {
                 try {
                     var ask: IAsk = {
                         input: conversations[selectedId].id!,
-                        variables: [
-                            { key: 'title', value: title! },
-                        ],
+                        variables: [{ key: 'title', value: title! }],
                     };
 
                     await sk.invokeAsync(
                         ask,
                         'ChatHistorySkill',
                         'EditChat',
-                        await AuthHelper.getSKaaSAccessToken(instance)
+                        await AuthHelper.getSKaaSAccessToken(instance),
                     );
                     dispatch(editConversationTitle({ id: selectedId ?? '', newTitle: title ?? '' }));
                 } catch (e: any) {
