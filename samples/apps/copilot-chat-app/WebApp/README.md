--- conflicted
+++ resolved
@@ -24,24 +24,14 @@
 
 ## Running the sample
 
-<<<<<<< HEAD
-1. Ensure the CopilotChatApi is running at `https://localhost:40443/`. See [CopilotChatApi README](../webapi/README.md) for instructions.
-2. Create an `.env` file to this folder root with the following variables and fill in with your information, where
-   `REACT_APP_CHAT_CLIENT_ID=` is the GUID copied from the **Application (client) ID** from your app registration in the Azure Portal and
-=======
 1. Ensure the SKWebApi is running at `https://localhost:40443/`. See [SKWebApi README](../SKWebApi/README.md) for instructions.
 2. Create an `.env` file to this folder root with the following variables and fill in with your information, where
    `REACT_APP_AAD_CLIENT_ID=` is the GUID copied from the **Application (client) ID** from your app registration in the Azure Portal and
->>>>>>> 8ac4e6ff
    `REACT_APP_BACKEND_URI=` is the URI where your backend is running.
 
    ```
    REACT_APP_BACKEND_URI=https://localhost:40443/
-<<<<<<< HEAD
-   REACT_APP_CHAT_CLIENT_ID=
-=======
    REACT_APP_AAD_CLIENT_ID=
->>>>>>> 8ac4e6ff
    ```
 
 3. **Run** the following command `yarn install` (if you have never run the app before) and/or `yarn start` from the command line.
