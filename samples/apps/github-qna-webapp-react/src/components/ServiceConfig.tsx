// Copyright (c) Microsoft. All rights reserved.

import { Body1, Button, Input, Label, Spinner, Tab, TabList, Title3 } from '@fluentui/react-components';
import { FC, useCallback, useEffect, useState } from 'react';
import { useSemanticKernel } from '../hooks/useSemanticKernel';
import { IBackendConfig, IKeyConfig } from '../model/KeyConfig';
import ModelConfig, { ModelType } from './setup/ModelConfig';

interface IData {
    onConfigComplete: (backendConfig: IBackendConfig) => void;
    modelType: ModelType;
    backendConfig?: IBackendConfig;
    completionConfig?: IBackendConfig; // Required to validate key in embeddings configuration
}

const ServiceConfig: FC<IData> = ({
    onConfigComplete,
    modelType,
    backendConfig = {} as IBackendConfig,
    completionConfig,
}) => {
    const [isOpenAI, setIsOpenAI] = useState<boolean>(
        backendConfig?.backend !== undefined
            ? backendConfig.backend === 1
            : completionConfig?.backend !== undefined
            ? completionConfig.backend === 1
            : true,
    );
    const [completionOrEmbeddingConfig, setCompletionOrEmbeddingConfig] = useState<IBackendConfig>(backendConfig);
    const [isBusy, setIsBusy] = useState<boolean>(false);
    const sk = useSemanticKernel(process.env.REACT_APP_FUNCTION_URI as string);

    const [key, setKey] = useState<string>('');
    const [deploymentOrModelId, setDeploymentOrModelId] = useState<string>('');

    const [azureOpenAiEndpoint, setAzureOpenAiEndpoint] = useState<string>(
        backendConfig?.endpoint ?? (process.env.REACT_APP_AZURE_OPEN_AI_ENDPOINT as string),
    );

    const saveKey = async () => {
        setIsBusy(true);

        //POST a simple ask to validate the key
        const ask = { value: 'clippy', inputs: [{ key: 'style', value: 'Bill & Ted' }] };

        const keyConfig: IKeyConfig = {
            completionConfig: modelType === ModelType.Completion ? completionOrEmbeddingConfig : completionConfig,
            embeddingConfig: modelType === ModelType.Embeddings ? completionOrEmbeddingConfig : undefined,
        };

        try {
            var result = await sk.invokeAsync(keyConfig, ask, 'funskill', 'joke');
            console.log(result);
            onConfigComplete(completionOrEmbeddingConfig);
        } catch (e) {
            alert('Something went wrong.\n\nDetails:\n' + e);
        }

        setIsBusy(false);
    };

    const setDefaults = useCallback((isOpenAi: boolean) => {
        const defaultKey: string = isOpenAi
            ? (process.env.REACT_APP_OPEN_AI_KEY as string)
            : (process.env.REACT_APP_AZURE_OPEN_AI_KEY as string);

        const defaultId: string = isOpenAi
            ? // OpenAI
              modelType === ModelType.Completion
                ? (process.env.REACT_APP_OPEN_AI_COMPLETION_MODEL as string)
                : (process.env.REACT_APP_OPEN_AI_EMBEDDINGS_MODEL as string)
            : // Azure OpenAI
            modelType === ModelType.Completion
            ? (process.env.REACT_APP_AZURE_OPEN_AI_COMPLETION_DEPLOYMENT as string)
            : (process.env.REACT_APP_AZURE_OPEN_AI_EMBEDDING_DEPLOYMENT as string);

        if ((backendConfig?.backend === 1 && isOpenAi) || (backendConfig?.backend === 0 && !isOpenAi)) {
            setKey(backendConfig.key);
            setDeploymentOrModelId(backendConfig.deploymentOrModelId);
        } else {
            setKey(defaultKey ?? '');
            setDeploymentOrModelId(defaultId ?? '');
        }
    }, []);

    useEffect(() => {
        setDefaults(isOpenAI);
    }, [setDefaults, isOpenAI]);

    useEffect(() => {
        console.log(completionOrEmbeddingConfig);
    }, [completionOrEmbeddingConfig]);

    useEffect(() => {
        setCompletionOrEmbeddingConfig({
            backend: isOpenAI ? 1 : 0,
            endpoint: isOpenAI ? '' : azureOpenAiEndpoint,
            key: key,
            deploymentOrModelId: deploymentOrModelId,
            label: deploymentOrModelId,
        });
    }, [azureOpenAiEndpoint, deploymentOrModelId, key]);

    return (
        <>
            <Title3>Enter in your OpenAI or Azure OpenAI Service Key</Title3>
            <Body1>
                Start by entering in your OpenAI key, either from{' '}
                <a href="https://beta.openai.com/account/api-keys" target="_blank" rel="noreferrer">
                    OpenAI
                </a>{' '}
                or{' '}
                <a href="https://oai.azure.com/portal" target="_blank" rel="noreferrer">
                    Azure OpenAI Service
                </a>
            </Body1>

            <TabList
                defaultSelectedValue={isOpenAI ? 'oai' : 'aoai'}
                onTabSelect={(t, v) => {
                    setIsOpenAI(v.value === 'oai');
                }}
            >
                <Tab value="oai">OpenAI</Tab>
                <Tab value="aoai">Azure OpenAI</Tab>
            </TabList>

<<<<<<< HEAD
            {
                isOpenAI ?
                    <>
                        <Label htmlFor='openaikey'>OpenAI Key</Label>
                        <Input id='openaikey'
                            type='password'
                            value={openAiKey}
                            onChange={(e, d) => {
                                setOpenAiKey(d.value);
                                setKeyConfig({
                                    ...keyConfig,
                                    completionConfig: {
                                        ...keyConfig.completionConfig, key: d.value
                                    },
                                    embeddingConfig: {
                                        ...keyConfig.embeddingConfig, key: d.value
                                    }
                                })
                            }}
                            placeholder='Enter your OpenAI key here' />
                        <Label htmlFor='oaicompletionmodel'>Completion Model</Label>
                        <Input id='oaicompletionmodel'
                            value={openAiCompletionModel}
                            onChange={(e, d) => {
                                setOpenAiCompletionModel(d.value);
                                setKeyConfig({
                                    ...keyConfig,
                                    completionConfig: {
                                        ...keyConfig.completionConfig,
                                        deploymentOrModelId: d.value,
                                        label: d.value
                                    }
                                })
                            }} placeholder='Enter the model id here, ie: text-davinci-003' />
                        <Label htmlFor='oaiembeddingsmodel'>Embeddings Model</Label>
                        <Input id='oaiembeddingsmodel'
                            value={openAiEmbeddingsModel}
                            onChange={(e, d) => {
                                setOpenAiEmbeddingsModel(d.value);
                                setKeyConfig({
                                    ...keyConfig, embeddingConfig: {
                                        ...keyConfig.embeddingConfig,
                                        deploymentOrModelId: d.value,
                                        label: d.value
                                    }
                                })
                            }} placeholder='Enter the embeddings model id here, ie: text-embedding-ada-002' />
                    </> :
                    <>
                        <Label htmlFor='azureopenaikey'>Azure OpenAI Key</Label>
                        <Input id='azureopenaikey'
                            type='password'
                            value={azureOpenAiKey}
                            onChange={(e, d) => {
                                setAzureOpenAiKey(d.value);
                                setKeyConfig({
                                    ...keyConfig,
                                    completionConfig: {
                                        ...keyConfig.completionConfig,
                                        key: d.value
                                    },
                                    embeddingConfig: {
                                        ...keyConfig.embeddingConfig,
                                        key: d.value
                                    }
                                })
                            }}
                            placeholder='Enter your Azure OpenAI key here' />
                        <Label htmlFor='aoaicompletionmodel'>Completion Model</Label>
                        <Input id='aoaicompletiondeployment'
                            value={azureOpenAiCompletionDeployment}
                            onChange={(e, d) => {
                                setAzureOpenAiCompletionDeployment(d.value);
                                setKeyConfig({
                                    ...keyConfig,
                                    completionConfig: {
                                        ...keyConfig.completionConfig,
                                        deploymentOrModelId: d.value,
                                        label: d.value
                                    }
                                })
                            }} placeholder='Enter your deployment id here, ie: my-deployment' />
                        <Label htmlFor='aoaiembeddingmodel'>Embedding Model</Label>
                        <Input id='aoaiebeddingdeployment'
                            value={azureOpenAiEmbeddingDeployment}
                            onChange={(e, d) => {
                                setAzureOpenAiEmbeddingDeployment(d.value);
                                setKeyConfig({
                                    ...keyConfig,
                                    embeddingConfig: {
                                        ...keyConfig.embeddingConfig,
                                        deploymentOrModelId: d.value,
                                        label: d.value
                                    }
                                })
                            }} placeholder='Enter the embeddings model id here, ie: text-embedding-ada-002' />
                        <Label htmlFor='aoaiendpoint'>Endpoint</Label>
                        <Input id='aoaiendpoint'
                            value={azureOpenAiEndpoint}
                            onChange={(e, d) => {
                                setAzureOpenAiEndpoint(d.value);
                                setKeyConfig({
                                    ...keyConfig,
                                    completionConfig: {
                                        ...keyConfig.completionConfig,
                                        endpoint: d.value
                                    },
                                    embeddingConfig: {
                                        ...keyConfig.embeddingConfig,
                                        endpoint: d.value
                                    }
                                })
                            }} placeholder='Enter the endpoint here, ie: https://my-resource.openai.azure.com' />
                    </>
            }

            <Button style={{ width: 70, height: 32 }} disabled={isBusy} appearance="primary" onClick={saveKey}>Save</Button>
=======
            {isOpenAI ? (
                <>
                    <Label htmlFor="openaikey">OpenAI Key</Label>
                    <Input
                        id="openaikey"
                        type="password"
                        value={key}
                        onChange={(_e, d) => {
                            setKey(d.value);
                            setCompletionOrEmbeddingConfig({
                                ...completionOrEmbeddingConfig,
                                key: d.value,
                            });
                        }}
                        placeholder="Enter your OpenAI key here"
                    />
                    <ModelConfig
                        isOpenAI={true}
                        modelType={modelType}
                        backendConfig={completionOrEmbeddingConfig}
                        setBackendConfig={setCompletionOrEmbeddingConfig}
                        setModel={setDeploymentOrModelId}
                        defaultModel={deploymentOrModelId}
                    />
                </>
            ) : (
                <>
                    <Label htmlFor="azureopenaikey">Azure OpenAI Key</Label>
                    <Input
                        id="azureopenaikey"
                        type="password"
                        value={key}
                        onChange={(_e, d) => {
                            setKey(d.value);
                            setCompletionOrEmbeddingConfig({
                                ...completionOrEmbeddingConfig,
                                key: d.value,
                            });
                        }}
                        placeholder="Enter your Azure OpenAI key here"
                    />
                    <Label htmlFor="aoaiendpoint">Endpoint</Label>
                    <Input
                        id="aoaiendpoint"
                        value={azureOpenAiEndpoint}
                        onChange={(e, d) => {
                            setAzureOpenAiEndpoint(d.value);
                            setCompletionOrEmbeddingConfig({
                                ...completionOrEmbeddingConfig,
                                endpoint: d.value,
                            });
                        }}
                        placeholder="Enter the endpoint here, ie: https://my-resource.openai.azure.com"
                    />
                    <ModelConfig
                        isOpenAI={false}
                        modelType={modelType}
                        backendConfig={completionOrEmbeddingConfig}
                        setBackendConfig={setCompletionOrEmbeddingConfig}
                        setModel={setDeploymentOrModelId}
                        defaultModel={deploymentOrModelId}
                    />
                </>
            )}

            <Button
                style={{ width: 70, height: 32, marginTop: 10 }}
                disabled={isBusy}
                appearance="primary"
                onClick={saveKey}
            >
                Save
            </Button>
>>>>>>> 0d4897b6
            {isBusy ? <Spinner /> : null}
        </>
    );
};

export default ServiceConfig;<|MERGE_RESOLUTION|>--- conflicted
+++ resolved
@@ -125,125 +125,6 @@
                 <Tab value="aoai">Azure OpenAI</Tab>
             </TabList>
 
-<<<<<<< HEAD
-            {
-                isOpenAI ?
-                    <>
-                        <Label htmlFor='openaikey'>OpenAI Key</Label>
-                        <Input id='openaikey'
-                            type='password'
-                            value={openAiKey}
-                            onChange={(e, d) => {
-                                setOpenAiKey(d.value);
-                                setKeyConfig({
-                                    ...keyConfig,
-                                    completionConfig: {
-                                        ...keyConfig.completionConfig, key: d.value
-                                    },
-                                    embeddingConfig: {
-                                        ...keyConfig.embeddingConfig, key: d.value
-                                    }
-                                })
-                            }}
-                            placeholder='Enter your OpenAI key here' />
-                        <Label htmlFor='oaicompletionmodel'>Completion Model</Label>
-                        <Input id='oaicompletionmodel'
-                            value={openAiCompletionModel}
-                            onChange={(e, d) => {
-                                setOpenAiCompletionModel(d.value);
-                                setKeyConfig({
-                                    ...keyConfig,
-                                    completionConfig: {
-                                        ...keyConfig.completionConfig,
-                                        deploymentOrModelId: d.value,
-                                        label: d.value
-                                    }
-                                })
-                            }} placeholder='Enter the model id here, ie: text-davinci-003' />
-                        <Label htmlFor='oaiembeddingsmodel'>Embeddings Model</Label>
-                        <Input id='oaiembeddingsmodel'
-                            value={openAiEmbeddingsModel}
-                            onChange={(e, d) => {
-                                setOpenAiEmbeddingsModel(d.value);
-                                setKeyConfig({
-                                    ...keyConfig, embeddingConfig: {
-                                        ...keyConfig.embeddingConfig,
-                                        deploymentOrModelId: d.value,
-                                        label: d.value
-                                    }
-                                })
-                            }} placeholder='Enter the embeddings model id here, ie: text-embedding-ada-002' />
-                    </> :
-                    <>
-                        <Label htmlFor='azureopenaikey'>Azure OpenAI Key</Label>
-                        <Input id='azureopenaikey'
-                            type='password'
-                            value={azureOpenAiKey}
-                            onChange={(e, d) => {
-                                setAzureOpenAiKey(d.value);
-                                setKeyConfig({
-                                    ...keyConfig,
-                                    completionConfig: {
-                                        ...keyConfig.completionConfig,
-                                        key: d.value
-                                    },
-                                    embeddingConfig: {
-                                        ...keyConfig.embeddingConfig,
-                                        key: d.value
-                                    }
-                                })
-                            }}
-                            placeholder='Enter your Azure OpenAI key here' />
-                        <Label htmlFor='aoaicompletionmodel'>Completion Model</Label>
-                        <Input id='aoaicompletiondeployment'
-                            value={azureOpenAiCompletionDeployment}
-                            onChange={(e, d) => {
-                                setAzureOpenAiCompletionDeployment(d.value);
-                                setKeyConfig({
-                                    ...keyConfig,
-                                    completionConfig: {
-                                        ...keyConfig.completionConfig,
-                                        deploymentOrModelId: d.value,
-                                        label: d.value
-                                    }
-                                })
-                            }} placeholder='Enter your deployment id here, ie: my-deployment' />
-                        <Label htmlFor='aoaiembeddingmodel'>Embedding Model</Label>
-                        <Input id='aoaiebeddingdeployment'
-                            value={azureOpenAiEmbeddingDeployment}
-                            onChange={(e, d) => {
-                                setAzureOpenAiEmbeddingDeployment(d.value);
-                                setKeyConfig({
-                                    ...keyConfig,
-                                    embeddingConfig: {
-                                        ...keyConfig.embeddingConfig,
-                                        deploymentOrModelId: d.value,
-                                        label: d.value
-                                    }
-                                })
-                            }} placeholder='Enter the embeddings model id here, ie: text-embedding-ada-002' />
-                        <Label htmlFor='aoaiendpoint'>Endpoint</Label>
-                        <Input id='aoaiendpoint'
-                            value={azureOpenAiEndpoint}
-                            onChange={(e, d) => {
-                                setAzureOpenAiEndpoint(d.value);
-                                setKeyConfig({
-                                    ...keyConfig,
-                                    completionConfig: {
-                                        ...keyConfig.completionConfig,
-                                        endpoint: d.value
-                                    },
-                                    embeddingConfig: {
-                                        ...keyConfig.embeddingConfig,
-                                        endpoint: d.value
-                                    }
-                                })
-                            }} placeholder='Enter the endpoint here, ie: https://my-resource.openai.azure.com' />
-                    </>
-            }
-
-            <Button style={{ width: 70, height: 32 }} disabled={isBusy} appearance="primary" onClick={saveKey}>Save</Button>
-=======
             {isOpenAI ? (
                 <>
                     <Label htmlFor="openaikey">OpenAI Key</Label>
@@ -317,7 +198,6 @@
             >
                 Save
             </Button>
->>>>>>> 0d4897b6
             {isBusy ? <Spinner /> : null}
         </>
     );
