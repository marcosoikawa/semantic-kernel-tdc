--- conflicted
+++ resolved
@@ -99,23 +99,13 @@
     "\n",
     "kernel = sk.Kernel()\n",
     "\n",
-<<<<<<< HEAD
-    "useAzureOpenAI = True\n",
-    "model = \"text-davinci-002\"\n",
-    "service_id = model\n",
-=======
     "useAzureOpenAI = False\n",
->>>>>>> 626da41b
     "\n",
     "# Configure AI backend used by the kernel\n",
     "if useAzureOpenAI:\n",
     "    deployment, api_key, endpoint = sk.azure_openai_settings_from_dot_env()\n",
     "    kernel.config.add_text_backend(\n",
-<<<<<<< HEAD
-    "       service_id, sk_oai.AzureTextCompletion(deployment, endpoint, api_key)\n",
-=======
     "       \"dv\", AzureTextCompletion(\"text-davinci-003\", api_key, endpoint)\n",
->>>>>>> 626da41b
     "    )\n",
     "else:\n",
     "    api_key, org_id = sk.openai_settings_from_dot_env()\n",
@@ -189,11 +179,7 @@
    "name": "python",
    "nbconvert_exporter": "python",
    "pygments_lexer": "ipython3",
-<<<<<<< HEAD
-   "version": "3.11.1"
-=======
    "version": "3.11.3"
->>>>>>> 626da41b
   }
  },
  "nbformat": 4,
