{
 "cells": [
  {
   "cell_type": "markdown",
   "id": "99a80181",
   "metadata": {},
   "source": [
    "# ⚠️ PLANNER NOT YET IMPLEMENTED IN PYTHON\n",
    "\n",
    "# Introduction to the Planner\n",
    "\n",
    "The Planner is one of the fundamental concepts of the Semantic Kernel. It makes use of the collection of skills that have been registered to the kernel and using AI, will formulate a plan to execute a given ask.\n",
    "\n",
    "Read more about it [here](https://aka.ms/sk/concepts/planner)"
   ]
  },
  {
   "cell_type": "code",
   "execution_count": null,
   "id": "04e5cf15",
   "metadata": {},
   "outputs": [],
   "source": [
    "!python -m pip install ../../../python"
   ]
  },
  {
   "cell_type": "code",
   "execution_count": null,
   "id": "11e59885",
   "metadata": {},
   "outputs": [],
   "source": [
    "import semantic_kernel as sk\n",
    "from semantic_kernel.ai.open_ai import AzureTextCompletion, OpenAITextCompletion\n",
    "\n",
    "kernel = sk.Kernel()\n",
    "\n",
    "useAzureOpenAI = False\n",
    "\n",
    "# Configure AI backend used by the kernel\n",
    "if useAzureOpenAI:\n",
<<<<<<< HEAD
    "    deployment, api_key, endpoint = sk.azure_openai_settings_from_dot_env()\n",
    "    kernel.config.add_text_backend(\n",
    "       service_id, sk_oai.AzureTextCompletion(deployment, endpoint, api_key)\n",
    "    )\n",
=======
    "    api_key, endpoint = sk.azure_openai_settings_from_dot_env()\n",
    "    kernel.config.add_text_backend(\"dv\", AzureTextCompletion(\"text-davinci-003\", api_key, endpoint))\n",
>>>>>>> 626da41b
    "else:\n",
    "    api_key, org_id = sk.openai_settings_from_dot_env()\n",
    "    kernel.config.add_text_backend(\"dv\", OpenAITextCompletion(\"text-davinci-003\", api_key, org_id))"
   ]
  },
  {
   "cell_type": "markdown",
   "id": "9c885ced",
   "metadata": {},
   "source": [
    "### Setting Up the Planner\n",
    "The planner is located in the Semantic Kernel's CoreSkills and requires Orchestration"
   ]
  },
  {
   "cell_type": "code",
   "execution_count": null,
   "id": "948d50fa",
   "metadata": {},
   "outputs": [],
   "source": [
    "# TODO: implement in Python"
   ]
  },
  {
   "cell_type": "markdown",
   "id": "147587de",
   "metadata": {},
   "source": [
    "You can see that the Planner took my ask and converted it into an XML-based plan detailing\n",
    "how the AI would go about solving this task, making use of the skills that the Kernel has available to it."
   ]
  },
  {
   "cell_type": "markdown",
   "id": "a5d86739",
   "metadata": {},
   "source": [
    "### Providing skills to the planner\n",
    "The planner needs to know what skills are available to it. Here we'll give it access to the `SummarizeSkill` and `WriterSkill` we have defined on disk."
   ]
  },
  {
   "cell_type": "code",
   "execution_count": null,
   "id": "ca0e7604",
   "metadata": {},
   "outputs": [],
   "source": [
    "# TODO: implement in Python"
   ]
  },
  {
   "cell_type": "markdown",
   "id": "deff5675",
   "metadata": {},
   "source": [
    "Define your ASK. What do you want the Kernel to do?"
   ]
  },
  {
   "cell_type": "code",
   "execution_count": null,
   "id": "0d537981",
   "metadata": {},
   "outputs": [],
   "source": [
    "# TODO: implement in Python"
   ]
  },
  {
   "cell_type": "markdown",
   "id": "1318dc72",
   "metadata": {},
   "source": [
    "As you can see in the above plan, the AI has determined which functions to call \n",
    "in order to fulfill the user ask. The output of each step of the plan gets set as `setContextVariable` which makes it available as `input` to the next skill. "
   ]
  },
  {
   "cell_type": "markdown",
   "id": "a64c88a7",
   "metadata": {},
   "source": [
    "Let's also define an inline skill and have it be available to the Planner.\n",
    "Be sure to give it a function name and skill name."
   ]
  },
  {
   "cell_type": "code",
   "execution_count": null,
   "id": "e973007f",
   "metadata": {},
   "outputs": [],
   "source": [
    "# TODO: implement in Python"
   ]
  },
  {
   "cell_type": "markdown",
   "id": "305743f5",
   "metadata": {},
   "source": [
    "Let's update our ask using this new skill."
   ]
  },
  {
   "cell_type": "code",
   "execution_count": null,
   "id": "bfd23ac4",
   "metadata": {},
   "outputs": [],
   "source": [
    "# TODO: implement in Python"
   ]
  },
  {
   "cell_type": "markdown",
   "id": "f5e6ac56",
   "metadata": {},
   "source": [
    "### Executing the plan\n",
    "\n",
    "Now that we have a plan, let's try to execute it! The Planner has a skill called `ExecutePlan`."
   ]
  },
  {
   "cell_type": "code",
   "execution_count": null,
   "id": "cf30b5da",
   "metadata": {},
   "outputs": [],
   "source": [
    "# TODO: implement in Python"
   ]
  }
 ],
 "metadata": {
  "kernelspec": {
   "display_name": "Python 3 (ipykernel)",
   "language": "python",
   "name": "python3"
  },
  "language_info": {
   "codemirror_mode": {
    "name": "ipython",
    "version": 3
   },
   "file_extension": ".py",
   "mimetype": "text/x-python",
   "name": "python",
   "nbconvert_exporter": "python",
   "pygments_lexer": "ipython3",
   "version": "3.10.10"
  }
 },
 "nbformat": 4,
 "nbformat_minor": 5
}<|MERGE_RESOLUTION|>--- conflicted
+++ resolved
@@ -40,15 +40,8 @@
     "\n",
     "# Configure AI backend used by the kernel\n",
     "if useAzureOpenAI:\n",
-<<<<<<< HEAD
-    "    deployment, api_key, endpoint = sk.azure_openai_settings_from_dot_env()\n",
-    "    kernel.config.add_text_backend(\n",
-    "       service_id, sk_oai.AzureTextCompletion(deployment, endpoint, api_key)\n",
-    "    )\n",
-=======
     "    api_key, endpoint = sk.azure_openai_settings_from_dot_env()\n",
     "    kernel.config.add_text_backend(\"dv\", AzureTextCompletion(\"text-davinci-003\", api_key, endpoint))\n",
->>>>>>> 626da41b
     "else:\n",
     "    api_key, org_id = sk.openai_settings_from_dot_env()\n",
     "    kernel.config.add_text_backend(\"dv\", OpenAITextCompletion(\"text-davinci-003\", api_key, org_id))"
