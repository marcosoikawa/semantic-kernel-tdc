﻿// Copyright (c) Microsoft. All rights reserved.

using System;
using System.Threading.Tasks;

public static class Program
{
    // ReSharper disable once InconsistentNaming
    public static async Task Main()
    {
        Example01_NativeFunctions.Run();
        Console.WriteLine("== DONE ==");

        await Example02_Pipeline.RunAsync();
        Console.WriteLine("== DONE ==");

        await Example03_Variables.RunAsync();
        Console.WriteLine("== DONE ==");

        await Example04_CombineLLMPromptsAndNativeCode.RunAsync();
        Console.WriteLine("== DONE ==");

        await Example05_InlineFunctionDefinition.RunAsync();
        Console.WriteLine("== DONE ==");

        await Example06_TemplateLanguage.RunAsync();
        Console.WriteLine("== DONE ==");

        await Example07_BingAndGoogleSkills.RunAsync();
        Console.WriteLine("== DONE ==");

        await Example08_RetryHandler.RunAsync();
        Console.WriteLine("== DONE ==");

        await Example09_FunctionTypes.RunAsync();
        Console.WriteLine("== DONE ==");

        Example10_DescribeAllSkillsAndFunctions.Run();
        Console.WriteLine("== DONE ==");

        await Example11_WebSearchQueries.RunAsync();
        Console.WriteLine("== DONE ==");

        await Example12_SequentialPlanner.RunAsync();
        Console.WriteLine("== DONE ==");

        await Example13_ConversationSummarySkill.RunAsync();
        Console.WriteLine("== DONE ==");

        await Example14_SemanticMemory.RunAsync();
        Console.WriteLine("== DONE ==");

        await Example15_MemorySkill.RunAsync();
        Console.WriteLine("== DONE ==");

        await Example16_CustomLLM.RunAsync();
        Console.WriteLine("== DONE ==");

        await Example17_ChatGPT.RunAsync();
        Console.WriteLine("== DONE ==");

        await Example18_DallE.RunAsync();
        Console.WriteLine("== DONE ==");

        await Example19_Qdrant.RunAsync();
        Console.WriteLine("== DONE ==");

        await Example20_HuggingFace.RunAsync();
        Console.WriteLine("== DONE ==");

        await Example21_ChatGptPlugins.RunAsync();
        Console.WriteLine("== DONE ==");

        await Example22_OpenApiSkill_AzureKeyVault.RunAsync();
        Console.WriteLine("== DONE ==");

        await Example23_OpenApiSkill_GitHub.RunAsync();
        Console.WriteLine("== DONE ==");

        await Example24_OpenApiSkill_Jira.RunAsync();
        Console.WriteLine("== DONE ==");

        await Example25_ReadOnlyMemoryStore.RunAsync();
        Console.WriteLine("== DONE ==");

        await Example26_AADAuth.RunAsync();
        Console.WriteLine("== DONE ==");

        await Example27_SemanticFunctionsUsingChatGPT.RunAsync();
        Console.WriteLine("== DONE ==");

        await Example28_ActionPlanner.RunAsync();
        Console.WriteLine("== DONE ==");

        Example29_Tokenizer.Run();
        Console.WriteLine("== DONE ==");

        await Example30_ChatWithPrompts.RunAsync();
        Console.WriteLine("== DONE ==");

        await Example31_CustomPlanner.RunAsync();
        Console.WriteLine("== DONE ==");

        await Example32_StreamingCompletion.RunAsync();
        Console.WriteLine("== DONE ==");

        await Example33_StreamingChat.RunAsync();
        Console.WriteLine("== DONE ==");

        await Example34_CustomChatModel.RunAsync();
        Console.WriteLine("== DONE ==");

        await Example35_GrpcSkills.RunAsync();
        Console.WriteLine("== DONE ==");

        await Example36_MultiCompletion.RunAsync();
        Console.WriteLine("== DONE ==");

        await Example37_MultiStreamingCompletion.RunAsync();
        Console.WriteLine("== DONE ==");

        await Example38_Pinecone.RunAsync();
        Console.WriteLine("== DONE ==");

<<<<<<< HEAD
        await Example39_DIContainer.RunAsync();
=======
        await Example39_Postgres.RunAsync();
>>>>>>> c88d42e5
        Console.WriteLine("== DONE ==");
    }
}<|MERGE_RESOLUTION|>--- conflicted
+++ resolved
@@ -122,11 +122,10 @@
         await Example38_Pinecone.RunAsync();
         Console.WriteLine("== DONE ==");
 
-<<<<<<< HEAD
-        await Example39_DIContainer.RunAsync();
-=======
         await Example39_Postgres.RunAsync();
->>>>>>> c88d42e5
+        Console.WriteLine("== DONE ==");
+
+        await Example40_DIContainer.RunAsync();
         Console.WriteLine("== DONE ==");
     }
 }