﻿// Copyright (c) Microsoft. All rights reserved.

using System;
using System.Threading.Tasks;

public static class Program
{
    // ReSharper disable once InconsistentNaming
    public static async Task Main()
    {
        Example01_NativeFunctions.Run();
        Console.WriteLine("== DONE ==");

        await Example02_Pipeline.RunAsync();
        Console.WriteLine("== DONE ==");

        await Example03_Variables.RunAsync();
        Console.WriteLine("== DONE ==");

        await Example04_CombineLLMPromptsAndNativeCode.RunAsync();
        Console.WriteLine("== DONE ==");

        await Example05_InlineFunctionDefinition.RunAsync();
        Console.WriteLine("== DONE ==");

        await Example06_TemplateLanguage.RunAsync();
        Console.WriteLine("== DONE ==");

        await Example07_BingAndGoogleSkills.RunAsync();
        Console.WriteLine("== DONE ==");

        await Example08_RetryHandler.RunAsync();
        Console.WriteLine("== DONE ==");

        await Example09_FunctionTypes.RunAsync();
        Console.WriteLine("== DONE ==");

        Example10_DescribeAllSkillsAndFunctions.Run();
        Console.WriteLine("== DONE ==");

        await Example11_WebSearchQueries.RunAsync();
        Console.WriteLine("== DONE ==");

        await Example12_SequentialPlanner.RunAsync();
        Console.WriteLine("== DONE ==");

        await Example13_ConversationSummarySkill.RunAsync();
        Console.WriteLine("== DONE ==");

        await Example14_SemanticMemory.RunAsync();
        Console.WriteLine("== DONE ==");

        await Example15_MemorySkill.RunAsync();
        Console.WriteLine("== DONE ==");

        await Example16_CustomLLM.RunAsync();
        Console.WriteLine("== DONE ==");

        await Example17_ChatGPT.RunAsync();
        Console.WriteLine("== DONE ==");

        await Example18_DallE.RunAsync();
        Console.WriteLine("== DONE ==");

        await Example19_Qdrant.RunAsync();
        Console.WriteLine("== DONE ==");

        await Example20_HuggingFace.RunAsync();
        Console.WriteLine("== DONE ==");

        await Example21_ChatGptPlugins.RunAsync();
        Console.WriteLine("== DONE ==");

        await Example22_OpenApiSkill_AzureKeyVault.RunAsync();
        Console.WriteLine("== DONE ==");

        await Example23_OpenApiSkill_GitHub.RunAsync();
        Console.WriteLine("== DONE ==");

        await Example24_OpenApiSkill_Jira.RunAsync();
        Console.WriteLine("== DONE ==");

        await Example25_ReadOnlyMemoryStore.RunAsync();
        Console.WriteLine("== DONE ==");

        await Example26_AADAuth.RunAsync();
        Console.WriteLine("== DONE ==");

        await Example27_SemanticFunctionsUsingChatGPT.RunAsync();
        Console.WriteLine("== DONE ==");

        await Example28_ActionPlanner.RunAsync();
        Console.WriteLine("== DONE ==");

        Example29_Tokenizer.Run();
        Console.WriteLine("== DONE ==");

        await Example30_ChatWithPrompts.RunAsync();
        Console.WriteLine("== DONE ==");

        await Example31_CustomPlanner.RunAsync();
        Console.WriteLine("== DONE ==");

        await Example32_StreamingCompletion.RunAsync();
        Console.WriteLine("== DONE ==");

        await Example33_StreamingChat.RunAsync();
        Console.WriteLine("== DONE ==");

        await Example34_CustomChatModel.RunAsync();
        Console.WriteLine("== DONE ==");

        await Example35_GrpcSkills.RunAsync();
        Console.WriteLine("== DONE ==");

        await Example36_MultiCompletion.RunAsync();
        Console.WriteLine("== DONE ==");

        await Example37_MultiStreamingCompletion.RunAsync();
        Console.WriteLine("== DONE ==");

        await Example38_Pinecone.RunAsync();
        Console.WriteLine("== DONE ==");

        await Example39_Postgres.RunAsync();

        await Example40_DIContainer.RunAsync();
        Console.WriteLine("== DONE ==");

<<<<<<< HEAD
        await Example41_GetModelResult.RunAsync();
=======
        Example41_HttpClientUsage.Run();
>>>>>>> 50cdbbff
        Console.WriteLine("== DONE ==");
    }
}<|MERGE_RESOLUTION|>--- conflicted
+++ resolved
@@ -127,11 +127,10 @@
         await Example40_DIContainer.RunAsync();
         Console.WriteLine("== DONE ==");
 
-<<<<<<< HEAD
-        await Example41_GetModelResult.RunAsync();
-=======
         Example41_HttpClientUsage.Run();
->>>>>>> 50cdbbff
+        Console.WriteLine("== DONE ==");
+
+        await Example42_GetModelResult.RunAsync();
         Console.WriteLine("== DONE ==");
     }
 }