--- conflicted
+++ resolved
@@ -113,9 +113,6 @@
         await Example35_GrpcSkills.RunAsync();
         Console.WriteLine("== DONE ==");
 
-<<<<<<< HEAD
-        await Example36_DIContainer.RunAsync();
-=======
         await Example36_MultiCompletion.RunAsync();
         Console.WriteLine("== DONE ==");
 
@@ -123,7 +120,9 @@
         Console.WriteLine("== DONE ==");
 
         await Example38_Pinecone.RunAsync();
->>>>>>> 07d8101b
+        Console.WriteLine("== DONE ==");
+
+        await Example39_DIContainer.RunAsync();
         Console.WriteLine("== DONE ==");
     }
 }