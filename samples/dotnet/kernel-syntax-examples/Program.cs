﻿// Copyright (c) Microsoft. All rights reserved.

using System;
using System.Threading.Tasks;

public static class Program
{
    // ReSharper disable once InconsistentNaming
    public static async Task Main()
    {
        Example01_NativeFunctions.Run();
        Console.WriteLine("== DONE ==");

        await Example02_Pipeline.RunAsync();
        Console.WriteLine("== DONE ==");

        await Example03_Variables.RunAsync();
        Console.WriteLine("== DONE ==");

        await Example04_CombineLLMPromptsAndNativeCode.RunAsync();
        Console.WriteLine("== DONE ==");

        await Example05_InlineFunctionDefinition.RunAsync();
        Console.WriteLine("== DONE ==");

        await Example06_TemplateLanguage.RunAsync();
        Console.WriteLine("== DONE ==");

        await Example07_BingAndGoogleSkills.RunAsync();
        Console.WriteLine("== DONE ==");

        await Example08_RetryHandler.RunAsync();
        Console.WriteLine("== DONE ==");

        await Example09_FunctionTypes.RunAsync();
        Console.WriteLine("== DONE ==");

        Example10_DescribeAllSkillsAndFunctions.Run();
        Console.WriteLine("== DONE ==");

        await Example11_WebSearchQueries.RunAsync();
        Console.WriteLine("== DONE ==");

        await Example12_SequentialPlanner.RunAsync();
        Console.WriteLine("== DONE ==");

        await Example13_ConversationSummarySkill.RunAsync();
        Console.WriteLine("== DONE ==");

        await Example14_SemanticMemory.RunAsync();
        Console.WriteLine("== DONE ==");

        await Example15_MemorySkill.RunAsync();
        Console.WriteLine("== DONE ==");

        await Example16_CustomLLM.RunAsync();
        Console.WriteLine("== DONE ==");

        await Example17_ChatGPT.RunAsync();
        Console.WriteLine("== DONE ==");

        await Example18_DallE.RunAsync();
        Console.WriteLine("== DONE ==");

        await Example19_Qdrant.RunAsync();
        Console.WriteLine("== DONE ==");

        await Example20_HuggingFace.RunAsync();
        Console.WriteLine("== DONE ==");

        await Example21_ChatGptPlugins.RunAsync();
        Console.WriteLine("== DONE ==");

        await Example22_OpenApiSkill_AzureKeyVault.RunAsync();
        Console.WriteLine("== DONE ==");

        await Example23_OpenApiSkill_GitHub.RunAsync();
        Console.WriteLine("== DONE ==");

        await Example24_OpenApiSkill_Jira.RunAsync();
        Console.WriteLine("== DONE ==");

        await Example25_ReadOnlyMemoryStore.RunAsync();
        Console.WriteLine("== DONE ==");

        await Example26_AADAuth.RunAsync();
        Console.WriteLine("== DONE ==");

        await Example27_SemanticFunctionsUsingChatGPT.RunAsync();
        Console.WriteLine("== DONE ==");

        await Example28_ActionPlanner.RunAsync();
        Console.WriteLine("== DONE ==");

        Example29_Tokenizer.Run();
        Console.WriteLine("== DONE ==");

        await Example30_ChatWithPrompts.RunAsync();
        Console.WriteLine("== DONE ==");

        await Example31_CustomPlanner.RunAsync();
        Console.WriteLine("== DONE ==");

        await Example32_StreamingCompletion.RunAsync();
        Console.WriteLine("== DONE ==");

        await Example33_StreamingChat.RunAsync();
        Console.WriteLine("== DONE ==");

        await Example34_CustomChatModel.RunAsync();
        Console.WriteLine("== DONE ==");

        await Example35_GrpcSkills.RunAsync();
        Console.WriteLine("== DONE ==");

        await Example36_MultiCompletion.RunAsync();
        Console.WriteLine("== DONE ==");

        await Example37_MultiStreamingCompletion.RunAsync();
        Console.WriteLine("== DONE ==");

        await Example38_Pinecone.RunAsync();
        Console.WriteLine("== DONE ==");

        await Example39_Postgres.RunAsync();

        await Example40_DIContainer.RunAsync();
        Console.WriteLine("== DONE ==");

<<<<<<< HEAD
        await Example41_Weaviate.RunAsync();
=======
        Example41_HttpClientUsage.Run();
        Console.WriteLine("== DONE ==");

        Example42_KernelBuilder.Run();
>>>>>>> 9faa7e93
        Console.WriteLine("== DONE ==");
    }
}<|MERGE_RESOLUTION|>--- conflicted
+++ resolved
@@ -127,14 +127,13 @@
         await Example40_DIContainer.RunAsync();
         Console.WriteLine("== DONE ==");
 
-<<<<<<< HEAD
-        await Example41_Weaviate.RunAsync();
-=======
         Example41_HttpClientUsage.Run();
         Console.WriteLine("== DONE ==");
 
         Example42_KernelBuilder.Run();
->>>>>>> 9faa7e93
+        Console.WriteLine("== DONE ==");
+      
+        await Example41_Weaviate.RunAsync();
         Console.WriteLine("== DONE ==");
     }
 }