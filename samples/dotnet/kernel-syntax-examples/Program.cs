--- conflicted
+++ resolved
@@ -127,11 +127,10 @@
         await Example40_DIContainer.RunAsync();
         Console.WriteLine("== DONE ==");
 
-<<<<<<< HEAD
-        await Example41_Redis.RunAsync();
-=======
         Example41_HttpClientUsage.Run();
->>>>>>> 4fb6c6e4
+        Console.WriteLine("== DONE ==");
+
+        await Example42_Redis.RunAsync();
         Console.WriteLine("== DONE ==");
     }
 }