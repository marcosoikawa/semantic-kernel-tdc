﻿// Copyright (c) Microsoft. All rights reserved.

using System;
<<<<<<< HEAD
using System.Collections.Generic;
using System.Diagnostics;
using System.Net.Http;
using System.Net.Http.Headers;
=======
>>>>>>> aff1eaeb
using System.Threading.Tasks;
using Microsoft.SemanticKernel;
using Microsoft.SemanticKernel.Orchestration;
using Microsoft.SemanticKernel.Skills.OpenAPI.Extensions;
using Microsoft.SemanticKernel.Skills.OpenAPI.Skills;
using RepoUtils;

namespace KernelSyntaxExamples;
internal class Example16_OpenApiSkill
{
    public static async Task RunAsync()
    {
<<<<<<< HEAD
        await GetSecretFromAzureKeyVaultAsync();
=======
        await GetSecretFromAzureKeyValutAsync();

        await AddSecretToAzureKeyValutAsync();
>>>>>>> aff1eaeb
    }

    public static async Task GetSecretFromAzureKeyVaultAsync()
    {
<<<<<<< HEAD
        Console.WriteLine("======== Planning - Create and Execute Azure Plan ========");
        var kernel = InitializeKernelAndPlanner(out var planner);

        static Task authCallback(HttpRequestMessage request)
        {
            request.Headers.Authorization = new AuthenticationHeaderValue("Bearer", Env.Var("AZURE_KEYVAULT_TOKEN"));
            return Task.CompletedTask;
        }

        //Use OpenApi skill from folder
        //string folder = RepoFiles.SampleSkillsPath();
        //kernel.ImportOpenApiSkillFromDirectory(folder, "AzureKeyVaultSkill", authCallback);

        //Use OpenApi skill from Skills.OpenAPI package
        kernel.ImportOpenApiSkillFromResource(SkillResourceNames.AzureKeyVault, authCallback);

        var plan = await kernel.RunAsync("Load 'test-secret' from Azure KeyVault available at https://dev-tests.vault.azure.net using GetSecret function.", planner["CreatePlan"]);
=======
        var kernel = new KernelBuilder().WithLogger(ConsoleLogger.Log).Build();

        //Import
        var skill = kernel.ImportOpenApiSkillFromResource(SkillResourceNames.AzureKeyVault);

        //Add arguments
        var contextVariables = new ContextVariables();
        contextVariables.Set("server-url", "https://<keyvault-name>.vault.azure.net");
        contextVariables.Set("secret-name", "<secret-name>");
        contextVariables.Set("api-version", "7.0");
>>>>>>> aff1eaeb

        //Run
        var result = await kernel.RunAsync(contextVariables, skill["GetSecret"]);

        Console.WriteLine("GetSecret skill response: {0}", result);
    }

    public static async Task AddSecretToAzureKeyValutAsync()
    {
        var kernel = new KernelBuilder().WithLogger(ConsoleLogger.Log).Build();

        //Import
        var skill = kernel.ImportOpenApiSkillFromResource(SkillResourceNames.AzureKeyVault);

        //Add arguments
        var contextVariables = new ContextVariables();
        contextVariables.Set("server-url", "https://<keyvault-name>.vault.azure.net");
        contextVariables.Set("secret-name", "<secret-name>");
        contextVariables.Set("api-version", "7.0");
        contextVariables.Set("enabled", "true");
        contextVariables.Set("value", "<secret>");

        //Run
        var result = await kernel.RunAsync(contextVariables, skill["SetSecret"]);

        Console.WriteLine("SetSecret skill response: {0}", result);
    }
}<|MERGE_RESOLUTION|>--- conflicted
+++ resolved
@@ -1,13 +1,8 @@
 ﻿// Copyright (c) Microsoft. All rights reserved.
 
 using System;
-<<<<<<< HEAD
-using System.Collections.Generic;
-using System.Diagnostics;
 using System.Net.Http;
 using System.Net.Http.Headers;
-=======
->>>>>>> aff1eaeb
 using System.Threading.Tasks;
 using Microsoft.SemanticKernel;
 using Microsoft.SemanticKernel.Orchestration;
@@ -20,20 +15,14 @@
 {
     public static async Task RunAsync()
     {
-<<<<<<< HEAD
         await GetSecretFromAzureKeyVaultAsync();
-=======
-        await GetSecretFromAzureKeyValutAsync();
 
-        await AddSecretToAzureKeyValutAsync();
->>>>>>> aff1eaeb
+        await AddSecretToAzureKeyVaultAsync();
     }
 
     public static async Task GetSecretFromAzureKeyVaultAsync()
     {
-<<<<<<< HEAD
-        Console.WriteLine("======== Planning - Create and Execute Azure Plan ========");
-        var kernel = InitializeKernelAndPlanner(out var planner);
+        var kernel = new KernelBuilder().WithLogger(ConsoleLogger.Log).Build();
 
         static Task authCallback(HttpRequestMessage request)
         {
@@ -41,26 +30,14 @@
             return Task.CompletedTask;
         }
 
-        //Use OpenApi skill from folder
-        //string folder = RepoFiles.SampleSkillsPath();
-        //kernel.ImportOpenApiSkillFromDirectory(folder, "AzureKeyVaultSkill", authCallback);
-
-        //Use OpenApi skill from Skills.OpenAPI package
-        kernel.ImportOpenApiSkillFromResource(SkillResourceNames.AzureKeyVault, authCallback);
-
-        var plan = await kernel.RunAsync("Load 'test-secret' from Azure KeyVault available at https://dev-tests.vault.azure.net using GetSecret function.", planner["CreatePlan"]);
-=======
-        var kernel = new KernelBuilder().WithLogger(ConsoleLogger.Log).Build();
-
         //Import
-        var skill = kernel.ImportOpenApiSkillFromResource(SkillResourceNames.AzureKeyVault);
+        var skill = kernel.ImportOpenApiSkillFromResource(SkillResourceNames.AzureKeyVault, authCallback);
 
         //Add arguments
         var contextVariables = new ContextVariables();
         contextVariables.Set("server-url", "https://<keyvault-name>.vault.azure.net");
         contextVariables.Set("secret-name", "<secret-name>");
         contextVariables.Set("api-version", "7.0");
->>>>>>> aff1eaeb
 
         //Run
         var result = await kernel.RunAsync(contextVariables, skill["GetSecret"]);
@@ -68,7 +45,7 @@
         Console.WriteLine("GetSecret skill response: {0}", result);
     }
 
-    public static async Task AddSecretToAzureKeyValutAsync()
+    public static async Task AddSecretToAzureKeyVaultAsync()
     {
         var kernel = new KernelBuilder().WithLogger(ConsoleLogger.Log).Build();
 
