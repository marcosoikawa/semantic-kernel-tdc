--- conflicted
+++ resolved
@@ -26,11 +26,7 @@
                 = "Sample demonstrating how to create a chat skill interfacing with ChatGPT",
             ["https://github.com/microsoft/semantic-kernel/blob/main/dotnet/src/SemanticKernel/Memory/VolatileMemoryStore.cs"]
                 = "C# class that defines a volatile embedding store",
-<<<<<<< HEAD
-            ["https://github.com/microsoft/semantic-kernel/blob/main/samples/apps/api-azure-function/README.md"]
-=======
             ["https://github.com/microsoft/semantic-kernel/blob/main/samples/dotnet/KernelHttpServer/README.md"]
->>>>>>> c5105af1
                 = "README: How to set up a Semantic Kernel Service API using Azure Function Runtime v4",
             ["https://github.com/microsoft/semantic-kernel/blob/main/samples/apps/chat-summary-webapp-react/README.md"]
                 = "README: README associated with a sample chat summary react-based webapp",
