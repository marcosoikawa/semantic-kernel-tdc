# Experiments

The following capabilities are marked experimental in the .NET SDK. Once the APIs for these features are stable, the experimental attribute will be removed. In the meantime, these features are subject to change.

You can use the following diagnostic IDs to ignore warnings or errors for a particular experimental feature. For example, to ignore warnings for the embedding services, add `SKEXP0001` to your list of ignored warnings in your .NET project file as well as the ID for the embedding service you want to use. For example:

```xml
<PropertyGroup>
  <NoWarn>SKEXP0001,SKEXP0010</NoWarn>
</PropertyGroup>
```

## Experimental Feature Codes

| SKEXP​    | Experimental Features Category​​  |
| --------- | --------------------------------- |
| SKEXP0001 | Semantic Kernel core features     |
| SKEXP0010 | OpenAI and Azure OpenAI services  |
| SKEXP0020 | Memory connectors                 |
| SKEXP0040 | Function types                    |
| SKEXP0050 | Out-of-the-box plugins            |
| SKEXP0060 | Planners                          |
| SKEXP0070 | AI connectors                     |
| SKEXP0100 | Advanced Semantic Kernel features |

## Experimental Features Tracking

<<<<<<< HEAD
| SKEXP​    | Features​​                          | API docs​​ | Learn docs​​ | Samples​​ | Issues​​ | Implementations​ |
| --------- | ----------------------------------- | ---------- | ------------ | --------- | -------- | ---------------- |
| SKEXP0001 | Embedding services                  |            |              |           |          |                  |
| SKEXP0001 | Image services                      |            |              |           |          |                  |
| SKEXP0001 | Memory connectors                   |            |              |           |          |                  |
| SKEXP0001 | Kernel filters                      |            |              |           |          |                  |
| SKEXP0001 | Audio services                      |            |              |           |          |                  |
|           |                                     |            |              |           |          |                  |
| SKEXP0010 | Azure OpenAI with your data service |            |              |           |          |                  |
| SKEXP0010 | OpenAI embedding service            |            |              |           |          |                  |
| SKEXP0010 | OpenAI image service                |            |              |           |          |                  |
| SKEXP0010 | OpenAI parameters                   |            |              |           |          |                  |
| SKEXP0010 | OpenAI chat history extension       |            |              |           |          |                  |
| SKEXP0010 | OpenAI file service                 |            |              |           |          |                  |
|           |                                     |            |              |           |          |                  |
| SKEXP0020 | Hugging Face AI connector           |            |              |           |          |                  |
| SKEXP0020 | Azure AI Search memory connector    |            |              |           |          |                  |
| SKEXP0020 | Chroma memory connector             |            |              |           |          |                  |
| SKEXP0020 | DuckDB memory connector             |            |              |           |          |                  |
| SKEXP0020 | Kusto memory connector              |            |              |           |          |                  |
| SKEXP0020 | Milvus memory connector             |            |              |           |          |                  |
| SKEXP0020 | Qdrant memory connector             |            |              |           |          |                  |
| SKEXP0020 | Redis memory connector              |            |              |           |          |                  |
| SKEXP0020 | Sqlite memory connector             |            |              |           |          |                  |
| SKEXP0020 | Weaviate memory connector           |            |              |           |          |                  |
| SKEXP0020 | MongoDB memory connector            |            |              |           |          |                  |
| SKEXP0020 | Pinecone memory connector           |            |              |           |          |                  |
| SKEXP0020 | Postgres memory connector           |            |              |           |          |                  |
|           |                                     |            |              |           |          |                  |
| SKEXP0040 | GRPC functions                      |            |              |           |          |                  |
| SKEXP0040 | Markdown functions                  |            |              |           |          |                  |
| SKEXP0040 | OpenAPI functions                   |            |              |           |          |                  |
| SKEXP0040 | OpenAPI function extensions         |            |              |           |          |                  |
|           |                                     |            |              |           |          |                  |
| SKEXP0050 | Core plugins                        |            |              |           |          |                  |
| SKEXP0050 | Document plugins                    |            |              |           |          |                  |
| SKEXP0050 | Memory plugins                      |            |              |           |          |                  |
| SKEXP0050 | Microsoft 365 plugins               |            |              |           |          |                  |
| SKEXP0050 | Web plugins                         |            |              |           |          |                  |
| SKEXP0050 | Text chunker plugin                 |            |              |           |          |                  |
|           |                                     |            |              |           |          |                  |
| SKEXP0060 | Handlebars planner                  |            |              |           |          |                  |
| SKEXP0060 | OpenAI Stepwise planner             |            |              |           |          |                  |
|           |                                     |            |              |           |          |                  |
| SKEXP0070 | Ollama AI connector                 |            |              |           |          |                  |
| SKEXP0070 | Gemini AI connector                 |            |              |           |          |                  |
| SKEXP0070 | Mistral AI connector                |            |              |           |          |                  |
| SKEXP0070 | Assembly AI connector               |            |              |           |          |                  |
|           |                                     |            |              |           |          |                  |
| SKEXP0101 | Experiment with Assistants          |            |              |           |          |                  |
| SKEXP0101 | Experiment with Flow Orchestration  |            |              |           |          |                  |
=======
| SKEXP​ | Features​​ |
|-------|----------|
| SKEXP0001 | Embedding services |
| SKEXP0001 | Image services |
| SKEXP0001 | Memory connectors |
| SKEXP0001 | Kernel filters |
| SKEXP0001 | Audio services |
| | | | | | | |
| SKEXP0010 | Azure OpenAI with your data service |
| SKEXP0010 | OpenAI embedding service |
| SKEXP0010 | OpenAI image service |
| SKEXP0010 | OpenAI parameters |
| SKEXP0010 | OpenAI chat history extension |
| SKEXP0010 | OpenAI file service |
| | | | | | | |
| SKEXP0020 | Azure AI Search memory connector |
| SKEXP0020 | Chroma memory connector |
| SKEXP0020 | DuckDB memory connector |
| SKEXP0020 | Kusto memory connector |
| SKEXP0020 | Milvus memory connector |
| SKEXP0020 | Qdrant memory connector |
| SKEXP0020 | Redis memory connector |
| SKEXP0020 | Sqlite memory connector |
| SKEXP0020 | Weaviate memory connector |
| SKEXP0020 | MongoDB memory connector |
| SKEXP0020 | Pinecone memory connector |
| SKEXP0020 | Postgres memory connector |
| | | | | | | |
| SKEXP0040 | GRPC functions |
| SKEXP0040 | Markdown functions |
| SKEXP0040 | OpenAPI functions |
| SKEXP0040 | OpenAPI function extensions |
| SKEXP0040 | Prompty Format support |
| | | | | | | |
| SKEXP0050 | Core plugins |
| SKEXP0050 | Document plugins |
| SKEXP0050 | Memory plugins |
| SKEXP0050 | Microsoft 365 plugins |
| SKEXP0050 | Web plugins |
| SKEXP0050 | Text chunker plugin |
| | | | | | | |
| SKEXP0060 | Handlebars planner |
| SKEXP0060 | OpenAI Stepwise planner |
| | | | | | | |
| SKEXP0070 | Ollama AI connector |
| SKEXP0070 | Gemini AI connector |
| SKEXP0070 | Mistral AI connector |
| SKEXP0070 | ONNX AI connector |
| SKEXP0070 | Hugging Face AI connector |
| | | | | | | |
| SKEXP0101 | Experiment with Assistants |
| SKEXP0101 | Experiment with Flow Orchestration |
| | | | | | | |
| SKEXP0110 | Agent Framework |
>>>>>>> a9bebc04
<|MERGE_RESOLUTION|>--- conflicted
+++ resolved
@@ -6,79 +6,27 @@
 
 ```xml
 <PropertyGroup>
-  <NoWarn>SKEXP0001,SKEXP0010</NoWarn>
+  <NoWarn>$(NoWarn);SKEXP0001,SKEXP0010</NoWarn>
 </PropertyGroup>
 ```
 
 ## Experimental Feature Codes
 
-| SKEXP​    | Experimental Features Category​​  |
-| --------- | --------------------------------- |
-| SKEXP0001 | Semantic Kernel core features     |
-| SKEXP0010 | OpenAI and Azure OpenAI services  |
-| SKEXP0020 | Memory connectors                 |
-| SKEXP0040 | Function types                    |
-| SKEXP0050 | Out-of-the-box plugins            |
-| SKEXP0060 | Planners                          |
-| SKEXP0070 | AI connectors                     |
+| SKEXP | Experimental Features Category |
+|-------|--------------------------------|
+| SKEXP0001 | Semantic Kernel core features |
+| SKEXP0010 | OpenAI and Azure OpenAI services |
+| SKEXP0020 | Memory connectors |
+| SKEXP0040 | Function types |
+| SKEXP0050 | Out-of-the-box plugins |
+| SKEXP0060 | Planners |
+| SKEXP0070 | AI connectors |
 | SKEXP0100 | Advanced Semantic Kernel features |
+| SKEXP0110 | Semantic Kernel Agents |
 
 ## Experimental Features Tracking
 
-<<<<<<< HEAD
-| SKEXP​    | Features​​                          | API docs​​ | Learn docs​​ | Samples​​ | Issues​​ | Implementations​ |
-| --------- | ----------------------------------- | ---------- | ------------ | --------- | -------- | ---------------- |
-| SKEXP0001 | Embedding services                  |            |              |           |          |                  |
-| SKEXP0001 | Image services                      |            |              |           |          |                  |
-| SKEXP0001 | Memory connectors                   |            |              |           |          |                  |
-| SKEXP0001 | Kernel filters                      |            |              |           |          |                  |
-| SKEXP0001 | Audio services                      |            |              |           |          |                  |
-|           |                                     |            |              |           |          |                  |
-| SKEXP0010 | Azure OpenAI with your data service |            |              |           |          |                  |
-| SKEXP0010 | OpenAI embedding service            |            |              |           |          |                  |
-| SKEXP0010 | OpenAI image service                |            |              |           |          |                  |
-| SKEXP0010 | OpenAI parameters                   |            |              |           |          |                  |
-| SKEXP0010 | OpenAI chat history extension       |            |              |           |          |                  |
-| SKEXP0010 | OpenAI file service                 |            |              |           |          |                  |
-|           |                                     |            |              |           |          |                  |
-| SKEXP0020 | Hugging Face AI connector           |            |              |           |          |                  |
-| SKEXP0020 | Azure AI Search memory connector    |            |              |           |          |                  |
-| SKEXP0020 | Chroma memory connector             |            |              |           |          |                  |
-| SKEXP0020 | DuckDB memory connector             |            |              |           |          |                  |
-| SKEXP0020 | Kusto memory connector              |            |              |           |          |                  |
-| SKEXP0020 | Milvus memory connector             |            |              |           |          |                  |
-| SKEXP0020 | Qdrant memory connector             |            |              |           |          |                  |
-| SKEXP0020 | Redis memory connector              |            |              |           |          |                  |
-| SKEXP0020 | Sqlite memory connector             |            |              |           |          |                  |
-| SKEXP0020 | Weaviate memory connector           |            |              |           |          |                  |
-| SKEXP0020 | MongoDB memory connector            |            |              |           |          |                  |
-| SKEXP0020 | Pinecone memory connector           |            |              |           |          |                  |
-| SKEXP0020 | Postgres memory connector           |            |              |           |          |                  |
-|           |                                     |            |              |           |          |                  |
-| SKEXP0040 | GRPC functions                      |            |              |           |          |                  |
-| SKEXP0040 | Markdown functions                  |            |              |           |          |                  |
-| SKEXP0040 | OpenAPI functions                   |            |              |           |          |                  |
-| SKEXP0040 | OpenAPI function extensions         |            |              |           |          |                  |
-|           |                                     |            |              |           |          |                  |
-| SKEXP0050 | Core plugins                        |            |              |           |          |                  |
-| SKEXP0050 | Document plugins                    |            |              |           |          |                  |
-| SKEXP0050 | Memory plugins                      |            |              |           |          |                  |
-| SKEXP0050 | Microsoft 365 plugins               |            |              |           |          |                  |
-| SKEXP0050 | Web plugins                         |            |              |           |          |                  |
-| SKEXP0050 | Text chunker plugin                 |            |              |           |          |                  |
-|           |                                     |            |              |           |          |                  |
-| SKEXP0060 | Handlebars planner                  |            |              |           |          |                  |
-| SKEXP0060 | OpenAI Stepwise planner             |            |              |           |          |                  |
-|           |                                     |            |              |           |          |                  |
-| SKEXP0070 | Ollama AI connector                 |            |              |           |          |                  |
-| SKEXP0070 | Gemini AI connector                 |            |              |           |          |                  |
-| SKEXP0070 | Mistral AI connector                |            |              |           |          |                  |
-| SKEXP0070 | Assembly AI connector               |            |              |           |          |                  |
-|           |                                     |            |              |           |          |                  |
-| SKEXP0101 | Experiment with Assistants          |            |              |           |          |                  |
-| SKEXP0101 | Experiment with Flow Orchestration  |            |              |           |          |                  |
-=======
-| SKEXP​ | Features​​ |
+| SKEXP | Features |
 |-------|----------|
 | SKEXP0001 | Embedding services |
 | SKEXP0001 | Image services |
@@ -126,10 +74,10 @@
 | SKEXP0070 | Gemini AI connector |
 | SKEXP0070 | Mistral AI connector |
 | SKEXP0070 | ONNX AI connector |
+| SKEXP0070 | Assembly AI connector               |            |              |           |          |                  |
 | SKEXP0070 | Hugging Face AI connector |
 | | | | | | | |
 | SKEXP0101 | Experiment with Assistants |
 | SKEXP0101 | Experiment with Flow Orchestration |
 | | | | | | | |
-| SKEXP0110 | Agent Framework |
->>>>>>> a9bebc04
+| SKEXP0110 | Agent Framework |