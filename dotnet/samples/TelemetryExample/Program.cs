﻿// Copyright (c) Microsoft. All rights reserved.

using System;
using System.Diagnostics;
using System.IO;
using System.Threading;
using System.Threading.Tasks;
using Azure.Monitor.OpenTelemetry.Exporter;
<<<<<<< HEAD
using Microsoft.Extensions.Configuration;
=======
using Microsoft.Extensions.DependencyInjection;
>>>>>>> a9c958b0
using Microsoft.Extensions.Logging;
using Microsoft.SemanticKernel;
using Microsoft.SemanticKernel.Planning.Handlebars;
using OpenTelemetry;
using OpenTelemetry.Metrics;
using OpenTelemetry.Trace;

/// <summary>
/// Example of telemetry in Semantic Kernel using Application Insights within console application.
/// </summary>
public sealed class Program
{
    /// <summary>
    /// Log level to be used by <see cref="ILogger"/>.
    /// </summary>
    /// <remarks>
    /// <see cref="LogLevel.Information"/> is set by default. <para />
    /// <see cref="LogLevel.Trace"/> will enable logging with more detailed information, including sensitive data. Should not be used in production. <para />
    /// </remarks>
    private const LogLevel MinLogLevel = LogLevel.Information;

    /// <summary>
    /// Instance of <see cref="ActivitySource"/> for the application activities.
    /// </summary>
    private static readonly ActivitySource s_activitySource = new("Telemetry.Example");

    /// <summary>
    /// The main entry point for the application.
    /// </summary>
    /// <returns>A <see cref="Task"/> representing the asynchronous operation.</returns>
    public static async Task Main()
    {
        // Load configuration from environment variables or user secrets.
        LoadUserSecrets();

        var connectionString = TestConfiguration.ApplicationInsights.ConnectionString;

        using var traceProvider = Sdk.CreateTracerProviderBuilder()
            .AddSource("Microsoft.SemanticKernel*")
            .AddSource("Telemetry.Example")
            .AddAzureMonitorTraceExporter(options => options.ConnectionString = connectionString)
            .Build();

        using var meterProvider = Sdk.CreateMeterProviderBuilder()
            .AddMeter("Microsoft.SemanticKernel*")
            .AddAzureMonitorMetricExporter(options => options.ConnectionString = connectionString)
            .Build();

        using var loggerFactory = LoggerFactory.Create(builder =>
        {
            // Add OpenTelemetry as a logging provider
            builder.AddOpenTelemetry(options =>
            {
                options.AddAzureMonitorLogExporter(options => options.ConnectionString = connectionString);
                // Format log messages. This is default to false.
                options.IncludeFormattedMessage = true;
            });
            builder.SetMinimumLevel(MinLogLevel);
        });

        var kernel = GetKernel(loggerFactory);
        var planner = CreatePlanner();

        using var activity = s_activitySource.StartActivity("Main");

        Console.WriteLine("Operation/Trace ID:");
        Console.WriteLine(Activity.Current?.TraceId);

        var plan = await planner.CreatePlanAsync(kernel, "Write a poem about John Doe, then translate it into Italian.");

        Console.WriteLine("Original plan:");
        Console.WriteLine(plan.ToString());

        var result = await plan.InvokeAsync(kernel, new KernelArguments(), CancellationToken.None);

        Console.WriteLine("Result:");
        Console.WriteLine(result);
    }

    private static Kernel GetKernel(ILoggerFactory loggerFactory)
    {
        var folder = RepoFiles.SamplePluginsPath();

<<<<<<< HEAD
        var kernel = new KernelBuilder()
            .WithLoggerFactory(loggerFactory)
            .WithAzureOpenAIChatCompletion(
                TestConfiguration.AzureOpenAI.ChatDeploymentName,
                TestConfiguration.AzureOpenAI.ChatModelId,
                TestConfiguration.AzureOpenAI.Endpoint,
                TestConfiguration.AzureOpenAI.ApiKey)
            .Build();

        kernel.ImportPluginFromPromptDirectory(Path.Combine(folder, "WriterPlugin"));

        return kernel;
=======
        IKernelBuilder builder = Kernel.CreateBuilder();

        builder.Services.AddSingleton(loggerFactory);
        builder.AddAzureOpenAIChatCompletion(
            Env.Var("AzureOpenAI__ChatDeploymentName"),
            Env.Var("AzureOpenAI__ChatModelId"),
            Env.Var("AzureOpenAI__Endpoint"),
            Env.Var("AzureOpenAI__ApiKey"));

        builder.Plugins.AddFromObject(webSearchEnginePlugin, "WebSearch");
        builder.Plugins.AddFromType<LanguageCalculatorPlugin>("advancedCalculator");
        builder.Plugins.AddFromType<TimePlugin>();
        builder.Plugins.AddFromPromptDirectory(Path.Combine(folder, "SummarizePlugin"));
        builder.Plugins.AddFromPromptDirectory(Path.Combine(folder, "WriterPlugin"));

        return builder.Build();
>>>>>>> a9c958b0
    }

    private static HandlebarsPlanner CreatePlanner(int maxTokens = 1024)
    {
        var plannerConfig = new HandlebarsPlannerConfig { MaxTokens = maxTokens };
        return new HandlebarsPlanner(plannerConfig);
    }

    private static void LoadUserSecrets()
    {
        IConfigurationRoot configRoot = new ConfigurationBuilder()
            .AddEnvironmentVariables()
            .AddUserSecrets<Program>()
            .Build();
        TestConfiguration.Initialize(configRoot);
    }
}<|MERGE_RESOLUTION|>--- conflicted
+++ resolved
@@ -6,11 +6,8 @@
 using System.Threading;
 using System.Threading.Tasks;
 using Azure.Monitor.OpenTelemetry.Exporter;
-<<<<<<< HEAD
 using Microsoft.Extensions.Configuration;
-=======
 using Microsoft.Extensions.DependencyInjection;
->>>>>>> a9c958b0
 using Microsoft.Extensions.Logging;
 using Microsoft.SemanticKernel;
 using Microsoft.SemanticKernel.Planning.Handlebars;
@@ -94,37 +91,19 @@
     {
         var folder = RepoFiles.SamplePluginsPath();
 
-<<<<<<< HEAD
-        var kernel = new KernelBuilder()
-            .WithLoggerFactory(loggerFactory)
-            .WithAzureOpenAIChatCompletion(
+        IKernelBuilder builder = Kernel.CreateBuilder();
+
+        builder.Services.AddSingleton(loggerFactory);
+        builder.AddAzureOpenAIChatCompletion(
                 TestConfiguration.AzureOpenAI.ChatDeploymentName,
                 TestConfiguration.AzureOpenAI.ChatModelId,
                 TestConfiguration.AzureOpenAI.Endpoint,
                 TestConfiguration.AzureOpenAI.ApiKey)
             .Build();
 
-        kernel.ImportPluginFromPromptDirectory(Path.Combine(folder, "WriterPlugin"));
-
-        return kernel;
-=======
-        IKernelBuilder builder = Kernel.CreateBuilder();
-
-        builder.Services.AddSingleton(loggerFactory);
-        builder.AddAzureOpenAIChatCompletion(
-            Env.Var("AzureOpenAI__ChatDeploymentName"),
-            Env.Var("AzureOpenAI__ChatModelId"),
-            Env.Var("AzureOpenAI__Endpoint"),
-            Env.Var("AzureOpenAI__ApiKey"));
-
-        builder.Plugins.AddFromObject(webSearchEnginePlugin, "WebSearch");
-        builder.Plugins.AddFromType<LanguageCalculatorPlugin>("advancedCalculator");
-        builder.Plugins.AddFromType<TimePlugin>();
-        builder.Plugins.AddFromPromptDirectory(Path.Combine(folder, "SummarizePlugin"));
         builder.Plugins.AddFromPromptDirectory(Path.Combine(folder, "WriterPlugin"));
 
         return builder.Build();
->>>>>>> a9c958b0
     }
 
     private static HandlebarsPlanner CreatePlanner(int maxTokens = 1024)
