--- conflicted
+++ resolved
@@ -33,10 +33,7 @@
         KernelPlugin plugin = KernelPluginFactory.CreateFromType<MenuPlugin>();
         agent.Kernel.Plugins.Add(plugin);
 
-<<<<<<< HEAD
-=======
         /// Create the chat history to capture the agent interaction.
->>>>>>> 434a3534
         ChatHistory chat = [];
 
         // Respond to user input, invoking functions where appropriate.
