﻿// Copyright (c) Microsoft. All rights reserved.

using System;
using System.Net;
using System.Net.Http;
using System.Threading;
using System.Threading.Tasks;
using Microsoft.Extensions.Logging;
using Microsoft.SemanticKernel;
using Microsoft.SemanticKernel.Http;
using Microsoft.SemanticKernel.Plugins.Core;
using Microsoft.SemanticKernel.Reliability.Basic;
using Polly;
using RepoUtils;

// ReSharper disable once InconsistentNaming
public static class Example08_RetryHandler
{
    public static async Task RunAsync()
    {
        await DefaultNoRetryAsync();

        await ReliabilityBasicExtensionAsync();

        await ReliabilityPollyExtensionAsync();

        await CustomHandlerAsync();
    }

    private static async Task DefaultNoRetryAsync()
    {
        InfoLogger.Logger.LogInformation("============================== Kernel default behavior: No Retry ==============================");
        var kernel = InitializeKernelBuilder()
            .Build();

        await ImportAndExecutePluginAsync(kernel);
    }

    private static async Task ReliabilityBasicExtensionAsync()
    {
        InfoLogger.Logger.LogInformation("============================== Using Reliability.Basic extension ==============================");
        var retryConfig = new BasicRetryConfig
        {
            MaxRetryCount = 3,
            UseExponentialBackoff = true,
        };
        retryConfig.RetryableStatusCodes.Add(HttpStatusCode.Unauthorized);

        var kernel = InitializeKernelBuilder()
            .WithRetryBasic(retryConfig)
            .Build();

        await ImportAndExecutePluginAsync(kernel);
    }

    private static async Task ReliabilityPollyExtensionAsync()
    {
        InfoLogger.Logger.LogInformation("============================== Using Reliability.Polly extension ==============================");
        var kernel = InitializeKernelBuilder()
            .WithRetryPolly(GetPollyPolicy(InfoLogger.LoggerFactory))
            .Build();

        await ImportAndExecutePluginAsync(kernel);
    }

    private static async Task CustomHandlerAsync()
    {
        InfoLogger.Logger.LogInformation("============================== Using a Custom Http Handler ==============================");
        var kernel = InitializeKernelBuilder()
                        .WithHttpHandlerFactory(new MyCustomHandlerFactory())
                        .Build();

        await ImportAndExecutePluginAsync(kernel);
    }

    private static KernelBuilder InitializeKernelBuilder()
    {
        return Kernel.Builder
                    .WithLoggerFactory(InfoLogger.LoggerFactory)
                    // OpenAI settings - you can set the OpenAI.ApiKey to an invalid value to see the retry policy in play
                    .WithOpenAIChatCompletionService(TestConfiguration.OpenAI.ChatModelId, "BAD_KEY");
    }

    private static AsyncPolicy<HttpResponseMessage> GetPollyPolicy(ILoggerFactory? logger)
    {
        // Handle 429 and 401 errors
        // Typically 401 would not be something we retry but for demonstration
        // purposes we are doing so as it's easy to trigger when using an invalid key.
        const int TooManyRequests = 429;
        const int Unauthorized = 401;

        return Policy
            .HandleResult<HttpResponseMessage>(response =>
                (int)response.StatusCode is TooManyRequests or Unauthorized)
            .WaitAndRetryAsync(new[]
                {
                    TimeSpan.FromSeconds(2),
                    TimeSpan.FromSeconds(4),
                    TimeSpan.FromSeconds(8)
                },
                (outcome, timespan, retryCount, _)
                    => InfoLogger.Logger.LogWarning("Error executing action [attempt {RetryCount} of 3], pausing {PausingMilliseconds}ms. Outcome: {StatusCode}",
                        retryCount,
                        timespan.TotalMilliseconds,
                        outcome.Result.StatusCode));
    }

    private static async Task ImportAndExecutePluginAsync(IKernel kernel)
    {
        // Load semantic plugin defined with prompt templates
        string folder = RepoFiles.SamplePluginsPath();

        kernel.ImportFunctions(new TimePlugin(), "time");

        var qaPlugin = kernel.ImportSemanticFunctionsFromDirectory(
            folder,
            "QAPlugin");

        var question = "How popular is Polly library?";

        InfoLogger.Logger.LogInformation("Question: {0}", question);
        // To see the retry policy in play, you can set the OpenAI.ApiKey to an invalid value
<<<<<<< HEAD
#pragma warning disable CA1031 // Do not catch general exception types
        try
        {
            var answer = await kernel.RunAsync(question, qaPlugin["Question"]);
            InfoLogger.Logger.LogInformation("Answer: {0}", answer);
        }
        catch (Exception ex)
        {
            InfoLogger.Logger.LogInformation("Error: {0}", ex.Message);
        }
#pragma warning restore CA1031 // Do not catch general exception types
=======
        var answer = await kernel.RunAsync(question, qaPlugin["Question"]);
        InfoLogger.Logger.LogInformation("Answer: {0}", answer.GetValue<string>());
>>>>>>> 7a8389df
    }

    // Basic custom retry handler factory
    public sealed class MyCustomHandlerFactory : HttpHandlerFactory<MyCustomHandler>
    {
    }

    // Basic custom empty retry handler
    public sealed class MyCustomHandler : DelegatingHandler
    {
        public MyCustomHandler(ILoggerFactory loggerFactory)
        {
        }

        protected override Task<HttpResponseMessage> SendAsync(HttpRequestMessage request, CancellationToken cancellationToken)
        {
            // Your custom http handling implementation
            return Task.FromResult(new HttpResponseMessage(HttpStatusCode.BadRequest)
            {
                Content = new StringContent("My custom bad request override")
            });
        }
    }

    private static class InfoLogger
    {
        internal static ILogger Logger => LoggerFactory.CreateLogger("Example08_RetryHandler");
        internal static ILoggerFactory LoggerFactory => s_loggerFactory.Value;
        private static readonly Lazy<ILoggerFactory> s_loggerFactory = new(LogBuilder);

        private static ILoggerFactory LogBuilder()
        {
            return Microsoft.Extensions.Logging.LoggerFactory.Create(builder =>
            {
                builder.SetMinimumLevel(LogLevel.Information);
                builder.AddFilter("Microsoft", LogLevel.Information);
                builder.AddFilter("Microsoft.SemanticKernel", LogLevel.Critical);
                builder.AddFilter("Microsoft.SemanticKernel.Reliability", LogLevel.Information);
                builder.AddFilter("System", LogLevel.Information);

                builder.AddConsole();
            });
        }
    }
}<|MERGE_RESOLUTION|>--- conflicted
+++ resolved
@@ -120,22 +120,17 @@
 
         InfoLogger.Logger.LogInformation("Question: {0}", question);
         // To see the retry policy in play, you can set the OpenAI.ApiKey to an invalid value
-<<<<<<< HEAD
 #pragma warning disable CA1031 // Do not catch general exception types
         try
         {
             var answer = await kernel.RunAsync(question, qaPlugin["Question"]);
-            InfoLogger.Logger.LogInformation("Answer: {0}", answer);
+            InfoLogger.Logger.LogInformation("Answer: {0}", answer.GetValue<string>());
         }
         catch (Exception ex)
         {
             InfoLogger.Logger.LogInformation("Error: {0}", ex.Message);
         }
 #pragma warning restore CA1031 // Do not catch general exception types
-=======
-        var answer = await kernel.RunAsync(question, qaPlugin["Question"]);
-        InfoLogger.Logger.LogInformation("Answer: {0}", answer.GetValue<string>());
->>>>>>> 7a8389df
     }
 
     // Basic custom retry handler factory
