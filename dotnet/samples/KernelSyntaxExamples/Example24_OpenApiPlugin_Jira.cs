--- conflicted
+++ resolved
@@ -42,23 +42,13 @@
         bool useLocalFile = true;
         if (useLocalFile)
         {
-<<<<<<< HEAD
-            var apiSkillFile = "./../../../Skills/JiraSkill/openapi.json";
-            jiraSkills = await kernel.ImportPluginFunctionsAsync("jiraSkills", apiSkillFile, new OpenApiFunctionExecutionParameters(authCallback: tokenProvider.AuthenticateRequestAsync));
-        }
-        else
-        {
-            var apiSkillRawFileURL = new Uri("https://raw.githubusercontent.com/microsoft/PowerPlatformConnectors/dev/certified-connectors/JIRA/apiDefinition.swagger.json");
-            jiraSkills = await kernel.ImportPluginFunctionsAsync("jiraSkills", apiSkillRawFileURL, new OpenApiFunctionExecutionParameters(httpClient, tokenProvider.AuthenticateRequestAsync));
-=======
             var apiPluginFile = "./../../../Plugins/JiraPlugin/openapi.json";
-            jiraFunctions = await kernel.ImportAIPluginAsync("jiraPlugin", apiPluginFile, new OpenApiFunctionExecutionParameters(authCallback: tokenProvider.AuthenticateRequestAsync));
+            jiraFunctions = await kernel.ImportPluginFunctionsAsync("jiraPlugin", apiPluginFile, new OpenApiFunctionExecutionParameters(authCallback: tokenProvider.AuthenticateRequestAsync));
         }
         else
         {
             var apiPluginRawFileURL = new Uri("https://raw.githubusercontent.com/microsoft/PowerPlatformConnectors/dev/certified-connectors/JIRA/apiDefinition.swagger.json");
-            jiraFunctions = await kernel.ImportAIPluginAsync("jiraPlugin", apiPluginRawFileURL, new OpenApiFunctionExecutionParameters(httpClient, tokenProvider.AuthenticateRequestAsync));
->>>>>>> 13227dcc
+            jiraFunctions = await kernel.ImportPluginFunctionsAsync("jiraPlugin", apiPluginRawFileURL, new OpenApiFunctionExecutionParameters(httpClient, tokenProvider.AuthenticateRequestAsync));
         }
 
         // GetIssue Function
