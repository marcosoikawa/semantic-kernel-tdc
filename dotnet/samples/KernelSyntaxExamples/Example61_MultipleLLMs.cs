﻿// Copyright (c) Microsoft. All rights reserved.

using System;
using System.Collections.Generic;
using System.Threading.Tasks;
using Microsoft.SemanticKernel;
using Microsoft.SemanticKernel.AI;
using Microsoft.SemanticKernel.TemplateEngine;
using RepoUtils;

// ReSharper disable once InconsistentNaming
public static class Example61_MultipleLLMs
{
    /// <summary>
    /// Show how to run a semantic function and specify a specific service to use.
    /// </summary>
    public static async Task RunAsync()
    {
        Console.WriteLine("======== Example61_MultipleLLMs ========");

        string azureApiKey = TestConfiguration.AzureOpenAI.ApiKey;
        string azureDeploymentName = TestConfiguration.AzureOpenAI.ChatDeploymentName;
        string azureModelId = TestConfiguration.AzureOpenAI.ChatModelId;
        string azureEndpoint = TestConfiguration.AzureOpenAI.Endpoint;

        if (azureApiKey == null || azureDeploymentName == null || azureEndpoint == null)
        {
            Console.WriteLine("AzureOpenAI endpoint, apiKey, or deploymentName not found. Skipping example.");
            return;
        }

        string openAIModelId = TestConfiguration.OpenAI.ChatModelId;
        string openAIApiKey = TestConfiguration.OpenAI.ApiKey;

        if (openAIModelId == null || openAIApiKey == null)
        {
            Console.WriteLine("OpenAI credentials not found. Skipping example.");
            return;
        }

        Kernel kernel = new KernelBuilder()
            .WithLoggerFactory(ConsoleLogger.LoggerFactory)
            .WithAzureOpenAIChatCompletionService(
                deploymentName: azureDeploymentName,
                endpoint: azureEndpoint,
                serviceId: "AzureOpenAIChat",
                modelId: azureModelId,
                apiKey: azureApiKey)
            .WithOpenAIChatCompletionService(
                modelId: openAIModelId,
                serviceId: "OpenAIChat",
                apiKey: openAIApiKey)
            .Build();

        await RunByServiceIdAsync(kernel, "AzureOpenAIChat");
        await RunByModelIdAsync(kernel, openAIModelId);
        await RunByFirstModelIdAsync(kernel, "gpt-4-1106-preview", azureModelId, openAIModelId);
    }

<<<<<<< HEAD
    public static async Task RunSemanticFunctionAsync(Kernel kernel, string serviceId)
=======
    public static async Task RunByServiceIdAsync(IKernel kernel, string serviceId)
>>>>>>> ed17c740
    {
        Console.WriteLine($"======== Service Id: {serviceId} ========");

        var prompt = "Hello AI, what can you do for me?";

        var result = await kernel.InvokeSemanticFunctionAsync(
           prompt,
           requestSettings: new AIRequestSettings()
           {
               ServiceId = serviceId
           });
        Console.WriteLine(result.GetValue<string>());
    }

    public static async Task RunByModelIdAsync(IKernel kernel, string modelId)
    {
        Console.WriteLine($"======== Model Id: {modelId} ========");

        var prompt = "Hello AI, what can you do for me?";

        var result = await kernel.InvokeSemanticFunctionAsync(
           prompt,
           requestSettings: new AIRequestSettings()
           {
               ModelId = modelId
           });
        Console.WriteLine(result.GetValue<string>());
    }

    public static async Task RunByFirstModelIdAsync(IKernel kernel, params string[] modelIds)
    {
        Console.WriteLine($"======== Model Ids: {string.Join(", ", modelIds)} ========");

        var prompt = "Hello AI, what can you do for me?";

        var modelSettings = new List<AIRequestSettings>();
        foreach (var modelId in modelIds)
        {
            modelSettings.Add(new AIRequestSettings() { ModelId = modelId });
        }
        var promptTemplateConfig = new PromptTemplateConfig() { ModelSettings = modelSettings };

        var skfunction = kernel.RegisterSemanticFunction(
            "HelloAI",
            prompt,
            promptTemplateConfig);

        var result = await kernel.RunAsync(skfunction);
        Console.WriteLine(result.GetValue<string>());
    }
}<|MERGE_RESOLUTION|>--- conflicted
+++ resolved
@@ -57,11 +57,7 @@
         await RunByFirstModelIdAsync(kernel, "gpt-4-1106-preview", azureModelId, openAIModelId);
     }
 
-<<<<<<< HEAD
-    public static async Task RunSemanticFunctionAsync(Kernel kernel, string serviceId)
-=======
     public static async Task RunByServiceIdAsync(IKernel kernel, string serviceId)
->>>>>>> ed17c740
     {
         Console.WriteLine($"======== Service Id: {serviceId} ========");
 
