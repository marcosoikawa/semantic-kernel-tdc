--- conflicted
+++ resolved
@@ -130,13 +130,8 @@
             My name is Andrea and my family is from New York. I work as a tourist operator.
         */
 
-<<<<<<< HEAD
         context.Variables[TextMemorySkill.KeyParam] = "info1";
-        await memorySkill.RemoveAsync(MemoryCollectionName, "info1", logger: context.Log);
-=======
-        context[TextMemorySkill.KeyParam] = "info1";
         await memorySkill.RemoveAsync(MemoryCollectionName, "info1", logger: context.Logger);
->>>>>>> 6cee23fd
 
         result = await aboutMeOracle.InvokeAsync("Tell me a bit about myself", context);
 
