﻿// Copyright (c) Microsoft. All rights reserved.

using System;
using System.Threading.Tasks;
using Microsoft.SemanticKernel;
using Microsoft.SemanticKernel.Memory;
using Microsoft.SemanticKernel.SkillDefinition;
using Microsoft.SemanticKernel.Skills.Core;
using RepoUtils;

// ReSharper disable once InconsistentNaming
public static class Example15_MemorySkill
{
    private const string MemoryCollectionName = "aboutMe";

    public static async Task RunAsync()
    {
        var kernel = Kernel.Builder
<<<<<<< HEAD
            .AddLogging(ConsoleLogger.Log)
            .WithOpenAITextCompletionService("text-davinci-003", Env.Var("OPENAI_API_KEY"))
            .WithOpenAITextEmbeddingGenerationService("text-embedding-ada-002", Env.Var("OPENAI_API_KEY"))
=======
            .WithLogger(ConsoleLogger.Log)
            .WithOpenAITextCompletionService("text-davinci-003", TestConfiguration.OpenAI.ApiKey)
            .WithOpenAITextEmbeddingGenerationService("text-embedding-ada-002", TestConfiguration.OpenAI.ApiKey)
>>>>>>> 5721ac44
            .WithMemoryStorage(new VolatileMemoryStore())
            .Build();

        // ========= Store memories using the kernel =========

        await kernel.Memory.SaveInformationAsync(MemoryCollectionName, id: "info1", text: "My name is Andrea");
        await kernel.Memory.SaveInformationAsync(MemoryCollectionName, id: "info2", text: "I work as a tourist operator");
        await kernel.Memory.SaveInformationAsync(MemoryCollectionName, id: "info3", text: "I've been living in Seattle since 2005");
        await kernel.Memory.SaveInformationAsync(MemoryCollectionName, id: "info4", text: "I visited France and Italy five times since 2015");

        // ========= Store memories using semantic function =========

        // Add Memory as a skill for other functions
        var memorySkill = new TextMemorySkill();
        kernel.ImportSkill(new TextMemorySkill());

        // Build a semantic function that saves info to memory
        const string SaveFunctionDefinition = "{{save $info}}";
        var memorySaver = kernel.CreateSemanticFunction(SaveFunctionDefinition);

        var context = kernel.CreateNewContext();
        context[TextMemorySkill.CollectionParam] = MemoryCollectionName;
        context[TextMemorySkill.KeyParam] = "info5";
        context["info"] = "My family is from New York";
        await memorySaver.InvokeAsync(context);

        // ========= Test memory remember =========
        Console.WriteLine("========= Example: Recalling a Memory =========");

        var answer = await memorySkill.RetrieveAsync(MemoryCollectionName, "info5", context);
        Console.WriteLine("Memory associated with 'info1': {0}", answer);
        /*
        Output:
        "Memory associated with 'info1': My name is Andrea
        */

        // ========= Test memory recall =========
        Console.WriteLine("========= Example: Recalling an Idea =========");

        answer = await memorySkill.RecallAsync("where did I grow up?", MemoryCollectionName, relevance: null, limit: 2, context: context);
        Console.WriteLine("Ask: where did I grow up?");
        Console.WriteLine("Answer:\n{0}", answer);

        answer = await memorySkill.RecallAsync("where do I live?", MemoryCollectionName, relevance: null, limit: 2, context: context);
        Console.WriteLine("Ask: where do I live?");
        Console.WriteLine("Answer:\n{0}", answer);

        /*
        Output:

            Ask: where did I grow up?
            Answer:
                ["My family is from New York","I\u0027ve been living in Seattle since 2005"]

            Ask: where do I live?
            Answer:
                ["I\u0027ve been living in Seattle since 2005","My family is from New York"]
        */

        // ========= Use memory in a semantic function =========
        Console.WriteLine("========= Example: Using Recall in a Semantic Function =========");

        // Build a semantic function that uses memory to find facts
        const string RecallFunctionDefinition = @"
Consider only the facts below when answering questions.

About me: {{recall 'where did I grow up?'}}
About me: {{recall 'where do I live?'}}

Question: {{$input}}

Answer:
";

        var aboutMeOracle = kernel.CreateSemanticFunction(RecallFunctionDefinition, maxTokens: 100);

        context = kernel.CreateNewContext();
        context[TextMemorySkill.CollectionParam] = MemoryCollectionName;
        context[TextMemorySkill.RelevanceParam] = "0.8";
        var result = await aboutMeOracle.InvokeAsync("Do I live in the same town where I grew up?", context);

        Console.WriteLine("Do I live in the same town where I grew up?\n");
        Console.WriteLine(result);

        /*
        Output:

            Do I live in the same town where I grew up?

            No, I do not live in the same town where I grew up since my family is from New York and I have been living in Seattle since 2005.
        */

        // ========= Remove a memory =========
        Console.WriteLine("========= Example: Forgetting a Memory =========");

        context["fact1"] = "What is my name?";
        context["fact2"] = "What do I do for a living?";
        context[TextMemorySkill.RelevanceParam] = ".75";

        result = await aboutMeOracle.InvokeAsync("Tell me a bit about myself", context);

        Console.WriteLine("Tell me a bit about myself\n");
        Console.WriteLine(result);

        /*
        Approximate Output:
            Tell me a bit about myself

            My name is Andrea and my family is from New York. I work as a tourist operator.
        */

        context[TextMemorySkill.KeyParam] = "info1";
        await memorySkill.RemoveAsync(MemoryCollectionName, "info1", context);

        result = await aboutMeOracle.InvokeAsync("Tell me a bit about myself", context);

        Console.WriteLine("Tell me a bit about myself\n");
        Console.WriteLine(result);

        /*
        Approximate Output:
            Tell me a bit about myself

            I'm from a family originally from New York and I work as a tourist operator. I've been living in Seattle since 2005.
        */
    }
}<|MERGE_RESOLUTION|>--- conflicted
+++ resolved
@@ -16,15 +16,9 @@
     public static async Task RunAsync()
     {
         var kernel = Kernel.Builder
-<<<<<<< HEAD
             .AddLogging(ConsoleLogger.Log)
-            .WithOpenAITextCompletionService("text-davinci-003", Env.Var("OPENAI_API_KEY"))
-            .WithOpenAITextEmbeddingGenerationService("text-embedding-ada-002", Env.Var("OPENAI_API_KEY"))
-=======
-            .WithLogger(ConsoleLogger.Log)
             .WithOpenAITextCompletionService("text-davinci-003", TestConfiguration.OpenAI.ApiKey)
             .WithOpenAITextEmbeddingGenerationService("text-embedding-ada-002", TestConfiguration.OpenAI.ApiKey)
->>>>>>> 5721ac44
             .WithMemoryStorage(new VolatileMemoryStore())
             .Build();
 
