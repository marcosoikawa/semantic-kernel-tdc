--- conflicted
+++ resolved
@@ -38,7 +38,6 @@
             .Build();
 
         // Load Bing skill
-<<<<<<< HEAD
         string bingApiKey = TestConfiguration.Bing.ApiKey;
 
         if (bingApiKey == null)
@@ -47,16 +46,12 @@
         }
         else
         {
-            using var bingConnector = new BingConnector(bingApiKey);
+            var bingConnector = new BingConnector(bingApiKey);
             var bing = new WebSearchEngineSkill(bingConnector);
             var search = kernel.ImportSkill(bing, "bing");
             await Example1Async(kernel, "bing");
             await Example2Async(kernel);
         }
-=======
-        var bingConnector = new BingConnector(Env.Var("BING_API_KEY"));
-        kernel.ImportSkill(new WebSearchEngineSkill(bingConnector), "bing");
->>>>>>> dfe3912b
 
         // Load Google skill
         string googleApiKey = TestConfiguration.Google.ApiKey;
