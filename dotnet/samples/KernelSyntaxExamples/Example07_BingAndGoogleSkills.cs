--- conflicted
+++ resolved
@@ -77,11 +77,7 @@
 
         // Run
         var question = "What's the largest building in the world?";
-<<<<<<< HEAD
-        var result = await kernel.Func(searchSkillId, "search").InvokeAsync(question, kernel);
-=======
-        var result = await kernel.Skills.GetFunction(searchSkillId, "search").InvokeAsync(question);
->>>>>>> b87f44e3
+        var result = await kernel.Skills.GetFunction(searchSkillId, "search").InvokeAsync(question, kernel);
 
         Console.WriteLine(question);
         Console.WriteLine($"----{searchSkillId}----");
