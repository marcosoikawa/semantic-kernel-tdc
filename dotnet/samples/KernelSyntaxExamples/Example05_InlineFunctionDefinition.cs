﻿// Copyright (c) Microsoft. All rights reserved.

using System;
using System.Threading.Tasks;
using Microsoft.SemanticKernel;
using RepoUtils;

// ReSharper disable once InconsistentNaming
public static class Example05_InlineFunctionDefinition
{
    public static async Task RunAsync()
    {
        Console.WriteLine("======== Inline Function Definition ========");

        string openAIModelId = TestConfiguration.OpenAI.ModelId;
        string openAIApiKey = TestConfiguration.OpenAI.ApiKey;

        if (openAIModelId == null || openAIApiKey == null)
        {
            Console.WriteLine("OpenAI credentials not found. Skipping example.");
            return;
        }

        /*
         * Example: normally you would place prompt templates in a folder to separate
         *          C# code from natural language code, but you can also define a semantic
         *          function inline if you like.
         */

        IKernel kernel = new KernelBuilder()
<<<<<<< HEAD
            .AddLogging(ConsoleLogger.Log)
            .WithOpenAITextCompletionService("text-davinci-003", Env.Var("OPENAI_API_KEY"))
=======
            .WithLogger(ConsoleLogger.Log)
            .WithOpenAITextCompletionService(
                modelId: openAIModelId,
                apiKey: openAIApiKey)
>>>>>>> 5721ac44
            .Build();

        // Function defined using few-shot design pattern
        const string FunctionDefinition = @"
Generate a creative reason or excuse for the given event.
Be creative and be funny. Let your imagination run wild.

Event: I am running late.
Excuse: I was being held ransom by giraffe gangsters.

Event: I haven't been to the gym for a year
Excuse: I've been too busy training my pet dragon.

Event: {{$input}}
";

        var excuseFunction = kernel.CreateSemanticFunction(FunctionDefinition, maxTokens: 100, temperature: 0.4, topP: 1);

        var result = await excuseFunction.InvokeAsync("I missed the F1 final race");
        Console.WriteLine(result);

        result = await excuseFunction.InvokeAsync("sorry I forgot your birthday");
        Console.WriteLine(result);

        var fixedFunction = kernel.CreateSemanticFunction($"Translate this date {DateTimeOffset.Now:f} to French format", maxTokens: 100);

        result = await fixedFunction.InvokeAsync();
        Console.WriteLine(result);
    }
}<|MERGE_RESOLUTION|>--- conflicted
+++ resolved
@@ -28,15 +28,10 @@
          */
 
         IKernel kernel = new KernelBuilder()
-<<<<<<< HEAD
             .AddLogging(ConsoleLogger.Log)
-            .WithOpenAITextCompletionService("text-davinci-003", Env.Var("OPENAI_API_KEY"))
-=======
-            .WithLogger(ConsoleLogger.Log)
             .WithOpenAITextCompletionService(
                 modelId: openAIModelId,
                 apiKey: openAIApiKey)
->>>>>>> 5721ac44
             .Build();
 
         // Function defined using few-shot design pattern
