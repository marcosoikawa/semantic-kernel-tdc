﻿// Copyright (c) Microsoft. All rights reserved.

using System;
using System.Threading.Tasks;
using Microsoft.SemanticKernel;
using Microsoft.SemanticKernel.Connectors.AI.OpenAI;
using Microsoft.SemanticKernel.Plugins.Core;
using RepoUtils;

// ReSharper disable once InconsistentNaming
public static class Example06_TemplateLanguage
{
    /// <summary>
<<<<<<< HEAD
    /// Show how to invoke a Method Function written in C#
    /// from a Semantic Function written in natural language
=======
    /// Show how to invoke a Native Function written in C#
    /// from a Prompt Function written in natural language
>>>>>>> e866f8ff
    /// </summary>
    public static async Task RunAsync()
    {
        Console.WriteLine("======== TemplateLanguage ========");

        string openAIModelId = TestConfiguration.OpenAI.ChatModelId;
        string openAIApiKey = TestConfiguration.OpenAI.ApiKey;

        if (openAIModelId == null || openAIApiKey == null)
        {
            Console.WriteLine("OpenAI credentials not found. Skipping example.");
            return;
        }

        Kernel kernel = new KernelBuilder()
            .WithLoggerFactory(ConsoleLogger.LoggerFactory)
            .WithOpenAIChatCompletion(
                modelId: openAIModelId,
                apiKey: openAIApiKey)
            .Build();

        // Load native plugin into the kernel function collection, sharing its functions with prompt templates
        // Functions loaded here are available as "time.*"
        kernel.ImportPluginFromObject<TimePlugin>("time");

<<<<<<< HEAD
        // Semantic Function invoking time.Date and time.Time method functions
=======
        // Prompt Function invoking time.Date and time.Time native functions
>>>>>>> e866f8ff
        const string FunctionDefinition = @"
Today is: {{time.Date}}
Current time is: {{time.Time}}

Answer to the following questions using JSON syntax, including the data used.
Is it morning, afternoon, evening, or night (morning/afternoon/evening/night)?
Is it weekend time (weekend/not weekend)?
";

        // This allows to see the prompt before it's sent to OpenAI
        Console.WriteLine("--- Rendered Prompt");
        var promptTemplateFactory = new KernelPromptTemplateFactory();
        var promptTemplate = promptTemplateFactory.Create(new PromptTemplateConfig(FunctionDefinition));
        var renderedPrompt = await promptTemplate.RenderAsync(kernel);
        Console.WriteLine(renderedPrompt);

        // Run the prompt / prompt function
        var kindOfDay = kernel.CreateFunctionFromPrompt(FunctionDefinition, new OpenAIPromptExecutionSettings() { MaxTokens = 100 });

        // Show the result
        Console.WriteLine("--- Prompt Function result");
        var result = await kernel.InvokeAsync(kindOfDay);
        Console.WriteLine(result.GetValue<string>());

        /* OUTPUT:

            --- Rendered Prompt

            Today is: Friday, April 28, 2023
            Current time is: 11:04:30 PM

            Answer to the following questions using JSON syntax, including the data used.
            Is it morning, afternoon, evening, or night (morning/afternoon/evening/night)?
            Is it weekend time (weekend/not weekend)?

            --- Prompt Function result

            {
                "date": "Friday, April 28, 2023",
                "time": "11:04:30 PM",
                "period": "night",
                "weekend": "weekend"
            }
         */
    }
}<|MERGE_RESOLUTION|>--- conflicted
+++ resolved
@@ -11,13 +11,8 @@
 public static class Example06_TemplateLanguage
 {
     /// <summary>
-<<<<<<< HEAD
     /// Show how to invoke a Method Function written in C#
-    /// from a Semantic Function written in natural language
-=======
-    /// Show how to invoke a Native Function written in C#
     /// from a Prompt Function written in natural language
->>>>>>> e866f8ff
     /// </summary>
     public static async Task RunAsync()
     {
@@ -43,11 +38,7 @@
         // Functions loaded here are available as "time.*"
         kernel.ImportPluginFromObject<TimePlugin>("time");
 
-<<<<<<< HEAD
-        // Semantic Function invoking time.Date and time.Time method functions
-=======
-        // Prompt Function invoking time.Date and time.Time native functions
->>>>>>> e866f8ff
+        // Prompt Function invoking time.Date and time.Time method functions
         const string FunctionDefinition = @"
 Today is: {{time.Date}}
 Current time is: {{time.Time}}
