--- conflicted
+++ resolved
@@ -40,11 +40,7 @@
             return;
         }
 
-<<<<<<< HEAD
-        Kernel kernel = new KernelBuilder()
-=======
         var kernel = new KernelBuilder()
->>>>>>> ed17c740
             .WithLoggerFactory(ConsoleLogger.LoggerFactory)
             .WithAzureOpenAIChatCompletionService(
                 deploymentName: azureDeploymentName,
@@ -61,32 +57,8 @@
             .WithAIServiceSelector(new Gpt3xAIServiceSelector())
             .Build();
 
-<<<<<<< HEAD
-        var modelSettings = new List<AIRequestSettings>
-        {
-            new OpenAIRequestSettings() { ServiceId = "AzureOpenAIChat", ModelId = "" },
-            new OpenAIRequestSettings() { ServiceId = "OpenAIChat", ModelId = openAIModelId }
-        };
-
-        await RunSemanticFunctionAsync(kernel, "Hello AI, what can you do for me?", modelSettings);
-    }
-
-    public static async Task RunSemanticFunctionAsync(Kernel kernel, string prompt, List<AIRequestSettings> modelSettings)
-    {
-        Console.WriteLine($"======== {prompt} ========");
-
-        var promptTemplateConfig = new PromptTemplateConfig() { ModelSettings = modelSettings };
-
-        var skfunction = kernel.RegisterSemanticFunction(
-            "MyFunction",
-            prompt,
-            promptTemplateConfig);
-
-        var result = await kernel.RunAsync(skfunction);
-=======
         var prompt = "Hello AI, what can you do for me?";
         var result = await kernel.InvokeSemanticFunctionAsync(prompt);
->>>>>>> ed17c740
         Console.WriteLine(result.GetValue<string>());
     }
 
