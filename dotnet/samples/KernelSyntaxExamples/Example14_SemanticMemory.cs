﻿// Copyright (c) Microsoft. All rights reserved.

using System;
using System.Collections.Generic;
using System.Threading.Tasks;
using Microsoft.SemanticKernel;
using Microsoft.SemanticKernel.Connectors.Memory.AzureSearch;
using Microsoft.SemanticKernel.Memory;
using RepoUtils;

/* The files contains two examples about SK Semantic Memory.
 *
 * 1. Memory using Azure Cognitive Search.
 * 2. Memory using a custom embedding generator and vector engine.
 *
 * Semantic Memory allows to store your data like traditional DBs,
 * adding the ability to query it using natural language.
 */

// ReSharper disable once InconsistentNaming
public static class Example14_SemanticMemory
{
    private const string MemoryCollectionName = "SKGitHub";

    public static async Task RunAsync()
    {
        Console.WriteLine("==============================================================");
        Console.WriteLine("======== Semantic Memory using Azure Cognitive Search ========");
        Console.WriteLine("==============================================================");

        /* This example leverages Azure Cognitive Search to provide SK with Semantic Memory.
         *
         * Azure Cognitive Search automatically indexes your data semantically, so you don't
         * need to worry about embedding generation.
         */

        var kernelWithACS = Kernel.Builder
            .AddLogging(ConsoleLogger.Log)
<<<<<<< HEAD
            .WithOpenAITextEmbeddingGenerationService("text-embedding-ada-002", Env.Var("OPENAI_API_KEY"))
            .WithMemoryStorage(new AzureSearchMemoryStore(Env.Var("ACS_ENDPOINT"), Env.Var("ACS_API_KEY")))
=======
            .WithOpenAITextEmbeddingGenerationService("text-embedding-ada-002", TestConfiguration.OpenAI.ApiKey)
            .WithMemoryStorage(new AzureSearchMemoryStore(TestConfiguration.ACS.Endpoint, TestConfiguration.ACS.ApiKey))
>>>>>>> 1bffe152
            .Build();

        await RunExampleAsync(kernelWithACS);

        Console.WriteLine("====================================================");
        Console.WriteLine("======== Semantic Memory (volatile, in RAM) ========");
        Console.WriteLine("====================================================");

        /* You can build your own semantic memory combining an Embedding Generator
         * with a Memory storage that supports search by similarity (ie semantic search).
         *
         * In this example we use a volatile memory, a local simulation of a vector DB.
         *
         * You can replace VolatileMemoryStore with Qdrant (see QdrantMemoryStore connector)
         * or implement your connectors for Pinecone, Vespa, Postgres + pgvector, SQLite VSS, etc.
         */

        var kernelWithCustomDb = Kernel.Builder
            .AddLogging(ConsoleLogger.Log)
<<<<<<< HEAD
            .WithOpenAITextEmbeddingGenerationService("text-embedding-ada-002", Env.Var("OPENAI_API_KEY"))
=======
            .WithOpenAITextEmbeddingGenerationService("ada", "text-embedding-ada-002", TestConfiguration.OpenAI.ApiKey)
>>>>>>> 1bffe152
            .WithMemoryStorage(new VolatileMemoryStore())
            .Build();

        await RunExampleAsync(kernelWithCustomDb);
    }

    public static async Task RunExampleAsync(IKernel kernel)
    {
        await StoreMemoryAsync(kernel);

        await SearchMemoryAsync(kernel, "How do I get started?");

        /*
        Output:

        Query: How do I get started?

        Result 1:
          URL:     : https://github.com/microsoft/semantic-kernel/blob/main/README.md
          Title    : README: Installation, getting started, and how to contribute

        Result 2:
          URL:     : https://github.com/microsoft/semantic-kernel/blob/main/samples/dotnet-jupyter-notebooks/00-getting-started.ipynb
          Title    : Jupyter notebook describing how to get started with the Semantic Kernel

        */

        await SearchMemoryAsync(kernel, "Can I build a chat with SK?");

        /*
        Output:

        Query: Can I build a chat with SK?

        Result 1:
          URL:     : https://github.com/microsoft/semantic-kernel/tree/main/samples/skills/ChatSkill/ChatGPT
          Title    : Sample demonstrating how to create a chat skill interfacing with ChatGPT

        Result 2:
          URL:     : https://github.com/microsoft/semantic-kernel/blob/main/samples/apps/chat-summary-webapp-react/README.md
          Title    : README: README associated with a sample chat summary react-based webapp

        */
    }

    private static async Task SearchMemoryAsync(IKernel kernel, string query)
    {
        Console.WriteLine("\nQuery: " + query + "\n");

        var memories = kernel.Memory.SearchAsync(MemoryCollectionName, query, limit: 2, minRelevanceScore: 0.5);

        int i = 0;
        await foreach (MemoryQueryResult memory in memories)
        {
            Console.WriteLine($"Result {++i}:");
            Console.WriteLine("  URL:     : " + memory.Metadata.Id);
            Console.WriteLine("  Title    : " + memory.Metadata.Description);
            Console.WriteLine("  Relevance: " + memory.Relevance);
            Console.WriteLine();
        }

        Console.WriteLine("----------------------");
    }

    private static async Task StoreMemoryAsync(IKernel kernel)
    {
        /* Store some data in the semantic memory.
         *
         * When using Azure Cognitive Search the data is automatically indexed on write.
         *
         * When using the combination of VolatileStore and Embedding generation, SK takes
         * care of creating and storing the index
         */

        Console.WriteLine("\nAdding some GitHub file URLs and their descriptions to the semantic memory.");
        var githubFiles = SampleData();
        var i = 0;
        foreach (var entry in githubFiles)
        {
            await kernel.Memory.SaveReferenceAsync(
                collection: MemoryCollectionName,
                externalSourceName: "GitHub",
                externalId: entry.Key,
                description: entry.Value,
                text: entry.Value);

            Console.Write($" #{++i} saved.");
        }

        Console.WriteLine("\n----------------------");
    }

    private static Dictionary<string, string> SampleData()
    {
        return new Dictionary<string, string>
        {
            ["https://github.com/microsoft/semantic-kernel/blob/main/README.md"]
                = "README: Installation, getting started, and how to contribute",
            ["https://github.com/microsoft/semantic-kernel/blob/main/samples/notebooks/dotnet/02-running-prompts-from-file.ipynb"]
                = "Jupyter notebook describing how to pass prompts from a file to a semantic skill or function",
            ["https://github.com/microsoft/semantic-kernel/blob/main/samples/notebooks/dotnet/00-getting-started.ipynb"]
                = "Jupyter notebook describing how to get started with the Semantic Kernel",
            ["https://github.com/microsoft/semantic-kernel/tree/main/samples/skills/ChatSkill/ChatGPT"]
                = "Sample demonstrating how to create a chat skill interfacing with ChatGPT",
            ["https://github.com/microsoft/semantic-kernel/blob/main/dotnet/src/SemanticKernel/Memory/VolatileMemoryStore.cs"]
                = "C# class that defines a volatile embedding store",
            ["https://github.com/microsoft/semantic-kernel/blob/main/samples/dotnet/KernelHttpServer/README.md"]
                = "README: How to set up a Semantic Kernel Service API using Azure Function Runtime v4",
            ["https://github.com/microsoft/semantic-kernel/blob/main/samples/apps/chat-summary-webapp-react/README.md"]
                = "README: README associated with a sample chat summary react-based webapp",
        };
    }
}<|MERGE_RESOLUTION|>--- conflicted
+++ resolved
@@ -36,13 +36,8 @@
 
         var kernelWithACS = Kernel.Builder
             .AddLogging(ConsoleLogger.Log)
-<<<<<<< HEAD
-            .WithOpenAITextEmbeddingGenerationService("text-embedding-ada-002", Env.Var("OPENAI_API_KEY"))
-            .WithMemoryStorage(new AzureSearchMemoryStore(Env.Var("ACS_ENDPOINT"), Env.Var("ACS_API_KEY")))
-=======
             .WithOpenAITextEmbeddingGenerationService("text-embedding-ada-002", TestConfiguration.OpenAI.ApiKey)
             .WithMemoryStorage(new AzureSearchMemoryStore(TestConfiguration.ACS.Endpoint, TestConfiguration.ACS.ApiKey))
->>>>>>> 1bffe152
             .Build();
 
         await RunExampleAsync(kernelWithACS);
@@ -62,11 +57,7 @@
 
         var kernelWithCustomDb = Kernel.Builder
             .AddLogging(ConsoleLogger.Log)
-<<<<<<< HEAD
-            .WithOpenAITextEmbeddingGenerationService("text-embedding-ada-002", Env.Var("OPENAI_API_KEY"))
-=======
             .WithOpenAITextEmbeddingGenerationService("ada", "text-embedding-ada-002", TestConfiguration.OpenAI.ApiKey)
->>>>>>> 1bffe152
             .WithMemoryStorage(new VolatileMemoryStore())
             .Build();
 
