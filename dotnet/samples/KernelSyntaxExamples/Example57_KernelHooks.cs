﻿// Copyright (c) Microsoft. All rights reserved.

using System;
using System.Text.RegularExpressions;
using System.Threading.Tasks;
using Microsoft.SemanticKernel;
using Microsoft.SemanticKernel.Connectors.OpenAI;
using RepoUtils;

// ReSharper disable once InconsistentNaming
public static class Example57_KernelHooks
{
    private static string? s_openAIModelId;
    private static string? s_openAIApiKey;

    public static async Task RunAsync()
    {
        Console.WriteLine("\n======== Using Function Execution Handlers ========\n");

        s_openAIModelId = TestConfiguration.OpenAI.ChatModelId;
        s_openAIApiKey = TestConfiguration.OpenAI.ApiKey;

        if (s_openAIModelId == null || s_openAIApiKey == null)
        {
            Console.WriteLine("OpenAI credentials not found. Skipping example.");
            return;
        }

        await GetUsageAsync();

        await GetRenderedPromptAsync();

        await ChangingResultAsync();

        await BeforeInvokeCancellationAsync();

        await AfterInvokeCancellationAsync();
    }

    /// <summary>
    /// Demonstrate using kernel invocation-hooks to monitor usage:
    /// <see cref="Kernel.FunctionInvoking"/>
    /// <see cref="Kernel.FunctionInvoked"/>
    /// </summary>
    private static async Task GetUsageAsync()
    {
        Console.WriteLine("\n======== Get Usage Data ========\n");

        // Create kernel instance
        Kernel kernel = Kernel.CreateBuilder()
            .AddOpenAIChatCompletion(
                modelId: s_openAIModelId!,
                apiKey: s_openAIApiKey!)
            .Build();

        // Initialize prompt
        const string FunctionPrompt = "Write a random paragraph about: {{$input}}.";

        var excuseFunction = kernel.CreateFunctionFromPrompt(
            FunctionPrompt,
            functionName: "Excuse",
            executionSettings: new OpenAIPromptExecutionSettings() { MaxTokens = 100, Temperature = 0.4, TopP = 1 });

        // Define hooks
        void MyPreHandler(object? sender, FunctionInvokingEventArgs e)
        {
            Console.WriteLine($"{e.Function.Name} : Pre Execution Handler - Triggered");
        }

        void MyRemovedPreExecutionHandler(object? sender, FunctionInvokingEventArgs e)
        {
            Console.WriteLine($"{e.Function.Name} : Pre Execution Handler - Should not trigger");
            e.Cancel = true;
        }

        void MyPostExecutionHandler(object? sender, FunctionInvokedEventArgs e)
        {
            Console.WriteLine($"{e.Function.Name} : Post Execution Handler - Usage: {e.Result.Metadata?["Usage"]?.AsJson()}");
        }

        kernel.FunctionInvoking += MyPreHandler;
        kernel.FunctionInvoked += MyPostExecutionHandler;

        // Demonstrate pattern for removing a handler.
        // Note: MyRemovedPreExecutionHandler will cancel execution if not removed.
        kernel.FunctionInvoking += MyRemovedPreExecutionHandler;
        kernel.FunctionInvoking -= MyRemovedPreExecutionHandler;

        // Invoke prompt to trigger execution hooks.
        const string Input = "I missed the F1 final race";
<<<<<<< HEAD
        var result = await kernel.InvokeAsync(excuseFunction, new() { ["input"] = Input });
        Console.WriteLine($"Function Result: {result.GetValue<string>()}");
=======
        var result = await kernel.InvokeAsync(excuseFunction, new(Input));
        Console.WriteLine($"Function Result: {result}");
>>>>>>> c540920d
    }

    /// <summary>
    /// Demonstrate using kernel-hooks to around prompt rendering:
    /// <see cref="Kernel.PromptRendering"/>
    /// <see cref="Kernel.PromptRendered"/>
    /// </summary>
    private static async Task GetRenderedPromptAsync()
    {
        Console.WriteLine("\n======== Get Rendered Prompt ========\n");

        // Create kernel instance
        Kernel kernel = Kernel.CreateBuilder()
            .AddOpenAIChatCompletion(
                modelId: s_openAIModelId!,
                apiKey: s_openAIApiKey!)
            .Build();

        // Initialize prompt
        const string FunctionPrompt = "Write a random paragraph about: {{$input}} in the style of {{$style}}.";

        var excuseFunction = kernel.CreateFunctionFromPrompt(
            FunctionPrompt,
            functionName: "Excuse",
            executionSettings: new OpenAIPromptExecutionSettings() { MaxTokens = 100, Temperature = 0.4, TopP = 1 });

        // Define hooks
        void MyRenderingHandler(object? sender, PromptRenderingEventArgs e)
        {
            Console.WriteLine($"{e.Function.Name} : Prompt Rendering Handler - Triggered");
            e.Arguments["style"] = "Seinfeld";
        }

        void MyRenderedHandler(object? sender, PromptRenderedEventArgs e)
        {
            Console.WriteLine($"{e.Function.Name} : Prompt Rendered Handler - Triggered");
            e.RenderedPrompt += " USE SHORT, CLEAR, COMPLETE SENTENCES.";

            Console.WriteLine(e.RenderedPrompt);
        }

        kernel.PromptRendering += MyRenderingHandler;
        kernel.PromptRendered += MyRenderedHandler;

        // Invoke prompt to trigger prompt rendering hooks.
        const string Input = "I missed the F1 final race";
        var result = await kernel.InvokeAsync(excuseFunction, new() { ["input"] = Input });
        Console.WriteLine($"Function Result: {result.GetValue<string>()}");
    }

    /// <summary>
    /// Demonstrate using kernel invocation-hooks to post process result:
    /// <see cref="Kernel.FunctionInvoked"/>
    /// </summary>
    private static async Task ChangingResultAsync()
    {
        Console.WriteLine("\n======== Changing/Filtering Function Result ========\n");

        // Create kernel instance
        Kernel kernel = Kernel.CreateBuilder()
            .AddOpenAIChatCompletion(
               modelId: s_openAIModelId!,
               apiKey: s_openAIApiKey!)
            .Build();

        // Initialize function
        const string FunctionPrompt = "Write a paragraph about Handlers.";

        var writerFunction = kernel.CreateFunctionFromPrompt(
            FunctionPrompt,
            functionName: "Writer",
            executionSettings: new OpenAIPromptExecutionSettings() { MaxTokens = 100, Temperature = 0.4, TopP = 1 });

        // Define hook
        static void MyChangeDataHandler(object? sender, FunctionInvokedEventArgs e)
        {
            var originalOutput = e.Result.ToString();

            //Use Regex to redact all vowels and numbers
            var newOutput = Regex.Replace(originalOutput, "[aeiouAEIOU0-9]", "*");

            e.SetResultValue(newOutput);
        }

        kernel.FunctionInvoked += MyChangeDataHandler;

        // Invoke prompt to trigger execution hooks.
        var result = await kernel.InvokeAsync(writerFunction);

        Console.WriteLine($"Function Result: {result.GetValue<string>()}");
    }

    /// <summary>
    /// Demonstrate using kernel invocation-hooks to cancel prior to execution:
    /// <see cref="Kernel.FunctionInvoking"/>
    /// <see cref="Kernel.FunctionInvoked"/>
    /// </summary>
    private static async Task BeforeInvokeCancellationAsync()
    {
        Console.WriteLine("\n======== Cancelling Pipeline Execution - Invoking event ========\n");

        // Create kernel instance
        Kernel kernel = Kernel.CreateBuilder()
            .AddOpenAIChatCompletion(
               modelId: s_openAIModelId!,
               apiKey: s_openAIApiKey!)
            .Build();

        // Initialize prompt
        const string FunctionPrompt = "Write a paragraph about: Cancellation.";

        var writerFunction = kernel.CreateFunctionFromPrompt(
            FunctionPrompt,
            functionName: "Writer",
            executionSettings: new OpenAIPromptExecutionSettings() { MaxTokens = 1000, Temperature = 1, TopP = 0.5 });

        // Adding new inline handler to cancel/prevent function execution
        kernel.FunctionInvoking += (object? sender, FunctionInvokingEventArgs e) =>
        {
            Console.WriteLine($"{e.Function.Name} : FunctionInvoking - Cancelling before execution");
            e.Cancel = true;
        };

        // Technically invoked will never be called since the function will be cancelled
        int functionInvokedCount = 0;
        kernel.FunctionInvoked += (object? sender, FunctionInvokedEventArgs e) =>
        {
            functionInvokedCount++;
        };

        // Invoke prompt to trigger execution hooks.
        var result = await kernel.InvokeAsync(writerFunction);
        Console.WriteLine($"Function Invocation Times: {functionInvokedCount}");
    }

    /// <summary>
    /// Demonstrate using kernel invocation-hooks to cancel post after execution:
    /// <see cref="Kernel.FunctionInvoking"/>
    /// <see cref="Kernel.FunctionInvoked"/>
    /// </summary>
    private static async Task AfterInvokeCancellationAsync()
    {
        Console.WriteLine("\n======== Cancelling Pipeline Execution - Invoked event ========\n");

        // Create kernel instance
        Kernel kernel = Kernel.CreateBuilder()
            .AddOpenAIChatCompletion(
               modelId: s_openAIModelId!,
               apiKey: s_openAIApiKey!)
            .Build();

        // Initialize prompts
        int functionInvokingCount = 0;
        int functionInvokedCount = 0;

        var firstFunction = kernel.CreateFunctionFromPrompt("Write a phrase with Invoke.", functionName: "InvokePhrase");
        var secondFunction = kernel.CreateFunctionFromPrompt("Write a phrase with Cancellation.", functionName: "CancellationPhrase");

        // Adding new inline handler to count invoking events
        kernel.FunctionInvoking += (object? sender, FunctionInvokingEventArgs e) =>
        {
            functionInvokingCount++;
        };

        // Invoked will never be called twice (for the secondFunction) since Invoked from the first is cancelling.
        kernel.FunctionInvoked += (object? sender, FunctionInvokedEventArgs e) =>
        {
            functionInvokedCount++;
            e.Cancel = true;
        };

        // Invoke prompt to trigger execution hooks.
        var result = await kernel.InvokeAsync(secondFunction);
        Console.WriteLine($"Function Invoked Times: {functionInvokedCount}");
        Console.WriteLine($"Function Invoking Times: {functionInvokingCount}");
    }
}<|MERGE_RESOLUTION|>--- conflicted
+++ resolved
@@ -88,13 +88,8 @@
 
         // Invoke prompt to trigger execution hooks.
         const string Input = "I missed the F1 final race";
-<<<<<<< HEAD
         var result = await kernel.InvokeAsync(excuseFunction, new() { ["input"] = Input });
-        Console.WriteLine($"Function Result: {result.GetValue<string>()}");
-=======
-        var result = await kernel.InvokeAsync(excuseFunction, new(Input));
         Console.WriteLine($"Function Result: {result}");
->>>>>>> c540920d
     }
 
     /// <summary>
