--- conflicted
+++ resolved
@@ -17,12 +17,6 @@
 using Microsoft.SemanticKernel.Plugins.Core;
 using Microsoft.SemanticKernel.Plugins.Web;
 using Microsoft.SemanticKernel.Plugins.Web.Bing;
-<<<<<<< HEAD
-=======
-using NCalcPlugins;
-using Xunit;
-using Xunit.Abstractions;
->>>>>>> 4ec03bed
 
 namespace Examples;
 
@@ -63,12 +57,6 @@
     [Fact(Skip = "Can take more than 1 minute")]
     public Task RunAsync()
     {
-<<<<<<< HEAD
-=======
-        // Load assemblies for external plugins
-        WriteLine($"Loading {typeof(SimpleCalculatorPlugin).AssemblyQualifiedName}");
-
->>>>>>> 4ec03bed
         return RunExampleAsync();
         //return RunInteractiveAsync();
     }
