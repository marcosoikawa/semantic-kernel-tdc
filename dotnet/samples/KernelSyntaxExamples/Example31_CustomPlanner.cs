--- conflicted
+++ resolved
@@ -153,13 +153,8 @@
         Console.WriteLine(plan.ToPlanWithGoalString());
         Console.WriteLine();
 
-<<<<<<< HEAD
-        var result = await plan.InvokeAsync();
+        var result = await plan.InvokeAsync(kernel);
         return result.GetValue<string>()!;
-=======
-        var result = await plan.InvokeAsync(kernel);
-        return result.Result;
->>>>>>> 4921ea91
     }
 }
 
