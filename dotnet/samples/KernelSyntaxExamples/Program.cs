﻿// Copyright (c) Microsoft. All rights reserved.

using System;
using System.Threading;
using System.Threading.Tasks;
using Microsoft.Extensions.Configuration;
using Reliability;
using RepoUtils;

public static class Program
{
    // ReSharper disable once InconsistentNaming
    public static async Task Main()
    {
        // Load configuration from environment variables or user secrets.
        LoadUserSecrets();

        // Execution canceled if the user presses Ctrl+C.
        using CancellationTokenSource cancellationTokenSource = new();
        CancellationToken cancelToken = cancellationTokenSource.ConsoleCancellationToken();

        // Run examples
        await Example01_NativeFunctions.RunAsync().SafeWaitAsync(cancelToken);
        await Example02_Pipeline.RunAsync().SafeWaitAsync(cancelToken);
        await Example03_Variables.RunAsync().SafeWaitAsync(cancelToken);
        await Example04_CombineLLMPromptsAndNativeCode.RunAsync().SafeWaitAsync(cancelToken);
        await Example05_InlineFunctionDefinition.RunAsync().SafeWaitAsync(cancelToken);
        await Example06_TemplateLanguage.RunAsync().SafeWaitAsync(cancelToken);
        await Example07_BingAndGoogleSkills.RunAsync().SafeWaitAsync(cancelToken);
        await Example08_RetryHandler.RunAsync().SafeWaitAsync(cancelToken);
        await Example09_FunctionTypes.RunAsync().SafeWaitAsync(cancelToken);
        await Example10_DescribeAllSkillsAndFunctions.RunAsync().SafeWaitAsync(cancelToken);
        await Example11_WebSearchQueries.RunAsync().SafeWaitAsync(cancelToken);
        await Example12_SequentialPlanner.RunAsync().SafeWaitAsync(cancelToken);
        await Example13_ConversationSummarySkill.RunAsync().SafeWaitAsync(cancelToken);
        await Example14_SemanticMemory.RunAsync().SafeWaitAsync(cancelToken);
        await Example15_MemorySkill.RunAsync().SafeWaitAsync(cancelToken);
        await Example16_CustomLLM.RunAsync().SafeWaitAsync(cancelToken);
        await Example17_ChatGPT.RunAsync().SafeWaitAsync(cancelToken);
        await Example18_DallE.RunAsync().SafeWaitAsync(cancelToken);
        await Example19_Qdrant.RunAsync().SafeWaitAsync(cancelToken);
        await Example20_HuggingFace.RunAsync().SafeWaitAsync(cancelToken);
        await Example21_ChatGptPlugins.RunAsync().SafeWaitAsync(cancelToken);
        await Example22_OpenApiSkill_AzureKeyVault.RunAsync().SafeWaitAsync(cancelToken);
        await Example23_OpenApiSkill_GitHub.RunAsync().SafeWaitAsync(cancelToken);
        await Example24_OpenApiSkill_Jira.RunAsync().SafeWaitAsync(cancelToken);
        await Example25_ReadOnlyMemoryStore.RunAsync().SafeWaitAsync(cancelToken);
        await Example26_AADAuth.RunAsync().SafeWaitAsync(cancelToken);
        await Example27_SemanticFunctionsUsingChatGPT.RunAsync().SafeWaitAsync(cancelToken);
        await Example28_ActionPlanner.RunAsync().SafeWaitAsync(cancelToken);
        await Example29_Tokenizer.RunAsync().SafeWaitAsync(cancelToken);
        await Example30_ChatWithPrompts.RunAsync().SafeWaitAsync(cancelToken);
        await Example31_CustomPlanner.RunAsync().SafeWaitAsync(cancelToken);
        await Example32_StreamingCompletion.RunAsync().SafeWaitAsync(cancelToken);
        await Example33_StreamingChat.RunAsync().SafeWaitAsync(cancelToken);
        await Example34_CustomChatModel.RunAsync().SafeWaitAsync(cancelToken);
        await Example35_GrpcSkills.RunAsync().SafeWaitAsync(cancelToken);
        await Example36_MultiCompletion.RunAsync().SafeWaitAsync(cancelToken);
        await Example37_MultiStreamingCompletion.RunAsync().SafeWaitAsync(cancelToken);
        await Example38_Pinecone.RunAsync().SafeWaitAsync(cancelToken);
        await Example39_Postgres.RunAsync().SafeWaitAsync(cancelToken);
        await Example40_DIContainer.RunAsync().SafeWaitAsync(cancelToken);
        await Example41_HttpClientUsage.RunAsync().SafeWaitAsync(cancelToken);
        await Example42_KernelBuilder.RunAsync().SafeWaitAsync(cancelToken);
        await Example43_GetModelResult.RunAsync().SafeWaitAsync(cancelToken);
        await Example44_MultiChatCompletion.RunAsync().SafeWaitAsync(cancelToken);
        await Example45_MultiStreamingChatCompletion.RunAsync().SafeWaitAsync(cancelToken);
        await Example46_Weaviate.RunAsync().SafeWaitAsync(cancelToken);
        await Example47_Redis.RunAsync().SafeWaitAsync(cancelToken);
        await Example48_GroundednessChecks.RunAsync().SafeWaitAsync(cancelToken);
        await Example49_LogitBias.RunAsync().SafeWaitAsync(cancelToken);
        await Example50_Chroma.RunAsync().SafeWaitAsync(cancelToken);
        await Example51_StepwisePlanner.RunAsync().SafeWaitAsync(cancelToken);
    }

    private static void LoadUserSecrets()
    {
        IConfigurationRoot configRoot = new ConfigurationBuilder()
            .AddEnvironmentVariables()
            .AddUserSecrets<Env>()
            .Build();
        TestConfiguration.Initialize(configRoot);
    }

    private static CancellationToken ConsoleCancellationToken(this CancellationTokenSource tokenSource)
    {
        Console.CancelKeyPress += (s, e) =>
        {
            Console.WriteLine("Canceling...");
            tokenSource.Cancel();
            e.Cancel = true;
        };

        return tokenSource.Token;
    }

<<<<<<< HEAD
    private static async Task SafeWaitAsync(this Task task,
        CancellationToken cancellationToken = default)
    {
        try
        {
            await task.WaitAsync(cancellationToken);
            Console.WriteLine("== DONE ==");
        }
        catch (ConfigurationNotFoundException ex)
        {
            Console.WriteLine($"{ex.Message}. Skipping example.");
        }

        cancellationToken.ThrowIfCancellationRequested();
=======
        await Example51_StepwisePlanner.RunAsync();
        Console.WriteLine("== DONE ==");

        await Example52_ApimAuth.RunAsync();
        Console.WriteLine("== DONE ==");
>>>>>>> 29f226c6
    }
}<|MERGE_RESOLUTION|>--- conflicted
+++ resolved
@@ -71,6 +71,7 @@
         await Example49_LogitBias.RunAsync().SafeWaitAsync(cancelToken);
         await Example50_Chroma.RunAsync().SafeWaitAsync(cancelToken);
         await Example51_StepwisePlanner.RunAsync().SafeWaitAsync(cancelToken);
+        await Example52_ApimAuth.RunAsync().SafeWaitAsync(cancelToken);
     }
 
     private static void LoadUserSecrets()
@@ -94,7 +95,6 @@
         return tokenSource.Token;
     }
 
-<<<<<<< HEAD
     private static async Task SafeWaitAsync(this Task task,
         CancellationToken cancellationToken = default)
     {
@@ -109,12 +109,5 @@
         }
 
         cancellationToken.ThrowIfCancellationRequested();
-=======
-        await Example51_StepwisePlanner.RunAsync();
-        Console.WriteLine("== DONE ==");
-
-        await Example52_ApimAuth.RunAsync();
-        Console.WriteLine("== DONE ==");
->>>>>>> 29f226c6
     }
 }