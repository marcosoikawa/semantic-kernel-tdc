﻿// Copyright (c) Microsoft. All rights reserved.

using System;
using System.Threading;
using System.Threading.Tasks;
using Microsoft.Extensions.Configuration;
using Reliability;
using RepoUtils;

public static class Program
{
    // ReSharper disable once InconsistentNaming
    public static async Task Main()
    {
        // Load configuration from environment variables or user secrets.
        LoadUserSecrets();

        // Execution canceled if the user presses Ctrl+C.
        using CancellationTokenSource cancellationTokenSource = new();
        CancellationToken cancelToken = cancellationTokenSource.ConsoleCancellationToken();

        // Run examples
        await Example01_NativeFunctions.RunAsync().SafeWaitAsync(cancelToken);
        await Example02_Pipeline.RunAsync().SafeWaitAsync(cancelToken);
        await Example03_Variables.RunAsync().SafeWaitAsync(cancelToken);
        await Example04_CombineLLMPromptsAndNativeCode.RunAsync().SafeWaitAsync(cancelToken);
        await Example05_InlineFunctionDefinition.RunAsync().SafeWaitAsync(cancelToken);
        await Example06_TemplateLanguage.RunAsync().SafeWaitAsync(cancelToken);
        await Example07_BingAndGoogleSkills.RunAsync().SafeWaitAsync(cancelToken);
        await Example08_RetryHandler.RunAsync().SafeWaitAsync(cancelToken);
        await Example09_FunctionTypes.RunAsync().SafeWaitAsync(cancelToken);
        await Example10_DescribeAllSkillsAndFunctions.RunAsync().SafeWaitAsync(cancelToken);
        await Example11_WebSearchQueries.RunAsync().SafeWaitAsync(cancelToken);
        await Example12_SequentialPlanner.RunAsync().SafeWaitAsync(cancelToken);
        await Example13_ConversationSummarySkill.RunAsync().SafeWaitAsync(cancelToken);
        await Example14_SemanticMemory.RunAsync().SafeWaitAsync(cancelToken);
        await Example15_MemorySkill.RunAsync().SafeWaitAsync(cancelToken);
        await Example16_CustomLLM.RunAsync().SafeWaitAsync(cancelToken);
        await Example17_ChatGPT.RunAsync().SafeWaitAsync(cancelToken);
        await Example18_DallE.RunAsync().SafeWaitAsync(cancelToken);
        await Example19_Qdrant.RunAsync().SafeWaitAsync(cancelToken);
        await Example20_HuggingFace.RunAsync().SafeWaitAsync(cancelToken);
        await Example21_ChatGptPlugins.RunAsync().SafeWaitAsync(cancelToken);
        await Example22_OpenApiSkill_AzureKeyVault.RunAsync().SafeWaitAsync(cancelToken);
        await Example23_OpenApiSkill_GitHub.RunAsync().SafeWaitAsync(cancelToken);
        await Example24_OpenApiSkill_Jira.RunAsync().SafeWaitAsync(cancelToken);
        await Example25_ReadOnlyMemoryStore.RunAsync().SafeWaitAsync(cancelToken);
        await Example26_AADAuth.RunAsync().SafeWaitAsync(cancelToken);
        await Example27_SemanticFunctionsUsingChatGPT.RunAsync().SafeWaitAsync(cancelToken);
        await Example28_ActionPlanner.RunAsync().SafeWaitAsync(cancelToken);
        await Example29_Tokenizer.RunAsync().SafeWaitAsync(cancelToken);
        await Example30_ChatWithPrompts.RunAsync().SafeWaitAsync(cancelToken);
        await Example31_CustomPlanner.RunAsync().SafeWaitAsync(cancelToken);
        await Example32_StreamingCompletion.RunAsync().SafeWaitAsync(cancelToken);
        await Example33_StreamingChat.RunAsync().SafeWaitAsync(cancelToken);
        await Example34_CustomChatModel.RunAsync().SafeWaitAsync(cancelToken);
        await Example35_GrpcSkills.RunAsync().SafeWaitAsync(cancelToken);
        await Example36_MultiCompletion.RunAsync().SafeWaitAsync(cancelToken);
        await Example37_MultiStreamingCompletion.RunAsync().SafeWaitAsync(cancelToken);
        await Example38_Pinecone.RunAsync().SafeWaitAsync(cancelToken);
        await Example39_Postgres.RunAsync().SafeWaitAsync(cancelToken);
        await Example40_DIContainer.RunAsync().SafeWaitAsync(cancelToken);
        await Example41_HttpClientUsage.RunAsync().SafeWaitAsync(cancelToken);
        await Example42_KernelBuilder.RunAsync().SafeWaitAsync(cancelToken);
        await Example43_GetModelResult.RunAsync().SafeWaitAsync(cancelToken);
        await Example44_MultiChatCompletion.RunAsync().SafeWaitAsync(cancelToken);
        await Example45_MultiStreamingChatCompletion.RunAsync().SafeWaitAsync(cancelToken);
        await Example46_Weaviate.RunAsync().SafeWaitAsync(cancelToken);
        await Example47_Redis.RunAsync().SafeWaitAsync(cancelToken);
        await Example48_GroundednessChecks.RunAsync().SafeWaitAsync(cancelToken);
        await Example49_LogitBias.RunAsync().SafeWaitAsync(cancelToken);
        await Example50_Chroma.RunAsync().SafeWaitAsync(cancelToken);
        await Example51_StepwisePlanner.RunAsync().SafeWaitAsync(cancelToken);
        await Example52_ApimAuth.RunAsync().SafeWaitAsync(cancelToken);
        await Example53_Kusto.RunAsync().SafeWaitAsync(cancelToken);
        await Example54_AzureChatCompletionWithData.RunAsync().SafeWaitAsync(cancelToken);
<<<<<<< HEAD
        await Example55_FunctionEventHandlers.RunAsync().SafeWaitAsync(cancelToken);
=======
        await Example55_TextChunker.RunAsync().SafeWaitAsync(cancelToken);
>>>>>>> 954f5e18
    }

    private static void LoadUserSecrets()
    {
        IConfigurationRoot configRoot = new ConfigurationBuilder()
            .AddEnvironmentVariables()
            .AddUserSecrets<Env>()
            .Build();
        TestConfiguration.Initialize(configRoot);
    }

    private static CancellationToken ConsoleCancellationToken(this CancellationTokenSource tokenSource)
    {
        Console.CancelKeyPress += (s, e) =>
        {
            Console.WriteLine("Canceling...");
            tokenSource.Cancel();
            e.Cancel = true;
        };

        return tokenSource.Token;
    }

    private static async Task SafeWaitAsync(this Task task,
        CancellationToken cancellationToken = default)
    {
        try
        {
            await task.WaitAsync(cancellationToken);
            Console.WriteLine("== DONE ==");
        }
        catch (ConfigurationNotFoundException ex)
        {
            Console.WriteLine($"{ex.Message}. Skipping example.");
        }

        cancellationToken.ThrowIfCancellationRequested();
    }
}<|MERGE_RESOLUTION|>--- conflicted
+++ resolved
@@ -74,11 +74,8 @@
         await Example52_ApimAuth.RunAsync().SafeWaitAsync(cancelToken);
         await Example53_Kusto.RunAsync().SafeWaitAsync(cancelToken);
         await Example54_AzureChatCompletionWithData.RunAsync().SafeWaitAsync(cancelToken);
-<<<<<<< HEAD
-        await Example55_FunctionEventHandlers.RunAsync().SafeWaitAsync(cancelToken);
-=======
         await Example55_TextChunker.RunAsync().SafeWaitAsync(cancelToken);
->>>>>>> 954f5e18
+        await Example56_FunctionEventHandlers.RunAsync().SafeWaitAsync(cancelToken);
     }
 
     private static void LoadUserSecrets()
