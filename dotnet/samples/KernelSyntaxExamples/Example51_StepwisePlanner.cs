--- conflicted
+++ resolved
@@ -53,13 +53,9 @@
         {
             for (var i = 0; i < 1; i++)
             {
-<<<<<<< HEAD
-                // await RunTextCompletion(question);
-                await RunChatCompletion(question);
-=======
+
                 await RunTextCompletionAsync(question);
                 await RunChatCompletionAsync(question);
->>>>>>> b71cd5db
             }
         }
 
@@ -78,12 +74,7 @@
         {
             Console.WriteLine("Question: " + question);
             Console.WriteLine("Mode\tModel\tAnswer\tStepsTaken\tIterations\tTimeTaken");
-<<<<<<< HEAD
-
-            foreach (var er in ExecutionResults.OrderByDescending(s => s.model).Where(s => s.question == question))
-=======
             foreach (var er in s_executionResults.OrderByDescending(s => s.model).Where(s => s.question == question))
->>>>>>> b71cd5db
             {
                 Console.WriteLine($"{er.mode}\t{er.model}\t{er.stepsTaken}\t{er.iterations}\t{er.timeTaken}\t{er.answer}");
             }
@@ -102,17 +93,9 @@
         public string? timeTaken;
     }
 
-<<<<<<< HEAD
-
-    private static List<ExecutionResult> ExecutionResults = new();
-
-
-    private static async Task RunTextCompletion(string question)
-=======
     private static readonly List<ExecutionResult> s_executionResults = new();
 
     private static async Task RunTextCompletionAsync(string question)
->>>>>>> b71cd5db
     {
         Console.WriteLine("RunTextCompletion");
         ExecutionResult currentExecutionResult = default;
@@ -121,30 +104,19 @@
         await RunWithQuestionAsync(kernel, currentExecutionResult, question, TextMaxTokens);
     }
 
-<<<<<<< HEAD
-
-    private static async Task RunChatCompletion(string question, string? model = null)
-=======
+
     private static async Task RunChatCompletionAsync(string question, string? model = null)
->>>>>>> b71cd5db
     {
         Console.WriteLine("RunChatCompletion");
         ExecutionResult currentExecutionResult = default;
         currentExecutionResult.mode = "RunChatCompletion";
         var kernel = GetKernel(ref currentExecutionResult, true, model);
-<<<<<<< HEAD
-        // await RunWithQuestion(kernel, currentExecutionResult, question, ChatMaxTokens);
+        await RunWithQuestionAsync(kernel, currentExecutionResult, question, ChatMaxTokens);
         await RunWithStructured(kernel, currentExecutionResult, question, ChatMaxTokens);
     }
 
 
-    private static async Task RunWithQuestion(IKernel kernel, ExecutionResult currentExecutionResult, string question, int? MaxTokens = null)
-=======
-        await RunWithQuestionAsync(kernel, currentExecutionResult, question, ChatMaxTokens);
-    }
-
     private static async Task RunWithQuestionAsync(IKernel kernel, ExecutionResult currentExecutionResult, string question, int? MaxTokens = null)
->>>>>>> b71cd5db
     {
         currentExecutionResult.question = question;
         var bingConnector = new BingConnector(TestConfiguration.Bing.ApiKey);
