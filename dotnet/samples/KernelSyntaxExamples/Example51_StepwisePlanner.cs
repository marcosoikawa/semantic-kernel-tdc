--- conflicted
+++ resolved
@@ -52,11 +52,7 @@
 
     private static async Task RunWithQuestion(IKernel kernel, string question)
     {
-<<<<<<< HEAD
-        using var bingConnector = new BingConnector(TestConfiguration.Bing.ApiKey);
-=======
-        var bingConnector = new BingConnector(Env.Var("BING_API_KEY"));
->>>>>>> dfe3912b
+        var bingConnector = new BingConnector(TestConfiguration.Bing.ApiKey);
         var webSearchEngineSkill = new WebSearchEngineSkill(bingConnector);
 
         kernel.ImportSkill(webSearchEngineSkill, "WebSearch");
