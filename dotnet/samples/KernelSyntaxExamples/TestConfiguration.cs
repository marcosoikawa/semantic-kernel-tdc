﻿// Copyright (c) Microsoft. All rights reserved.

using System;
using System.Runtime.CompilerServices;
using Microsoft.Extensions.Configuration;
using Microsoft.SemanticKernel.Plugins.MsGraph.Connectors.Client;
using Reliability;

public sealed class TestConfiguration
{
    private readonly IConfigurationRoot _configRoot;
    private static TestConfiguration? s_instance;

    private TestConfiguration(IConfigurationRoot configRoot)
    {
        this._configRoot = configRoot;
    }

    public static void Initialize(IConfigurationRoot configRoot)
    {
        s_instance = new TestConfiguration(configRoot);
    }

    public static OpenAIConfig OpenAI => LoadSection<OpenAIConfig>();
    public static AzureOpenAIConfig AzureOpenAI => LoadSection<AzureOpenAIConfig>();
    public static AzureOpenAIConfig AzureOpenAIImages => LoadSection<AzureOpenAIConfig>();
    public static AzureOpenAIEmbeddingsConfig AzureOpenAIEmbeddings => LoadSection<AzureOpenAIEmbeddingsConfig>();
    public static AzureAISearchConfig AzureAISearch => LoadSection<AzureAISearchConfig>();
    public static QdrantConfig Qdrant => LoadSection<QdrantConfig>();
    public static WeaviateConfig Weaviate => LoadSection<WeaviateConfig>();
    public static KeyVaultConfig KeyVault => LoadSection<KeyVaultConfig>();
    public static HuggingFaceConfig HuggingFace => LoadSection<HuggingFaceConfig>();
    public static PineconeConfig Pinecone => LoadSection<PineconeConfig>();
    public static BingConfig Bing => LoadSection<BingConfig>();
    public static GoogleConfig Google => LoadSection<GoogleConfig>();
    public static GithubConfig Github => LoadSection<GithubConfig>();
    public static PostgresConfig Postgres => LoadSection<PostgresConfig>();
    public static RedisConfig Redis => LoadSection<RedisConfig>();
    public static JiraConfig Jira => LoadSection<JiraConfig>();
    public static ChromaConfig Chroma => LoadSection<ChromaConfig>();
    public static KustoConfig Kusto => LoadSection<KustoConfig>();
    public static MongoDBConfig MongoDB => LoadSection<MongoDBConfig>();
    public static ChatGPTRetrievalPluginConfig ChatGPTRetrievalPlugin => LoadSection<ChatGPTRetrievalPluginConfig>();
<<<<<<< HEAD
    public static GoogleAIConfig GoogleAI => LoadSection<GoogleAIConfig>();
    public static VertexAIConfig VertexAI => LoadSection<VertexAIConfig>();
=======
    public static MsGraphConfiguration MSGraph => LoadSection<MsGraphConfiguration>();
>>>>>>> 3b14d7ce

    private static T LoadSection<T>([CallerMemberName] string? caller = null)
    {
        if (s_instance == null)
        {
            throw new InvalidOperationException(
                "TestConfiguration must be initialized with a call to Initialize(IConfigurationRoot) before accessing configuration values.");
        }

        if (string.IsNullOrEmpty(caller))
        {
            throw new ArgumentNullException(nameof(caller));
        }

        return s_instance._configRoot.GetSection(caller).Get<T>() ??
               throw new ConfigurationNotFoundException(section: caller);
    }

#pragma warning disable CS8618 // Non-nullable field must contain a non-null value when exiting constructor.
    public class OpenAIConfig
    {
        public string ModelId { get; set; }
        public string ChatModelId { get; set; }
        public string EmbeddingModelId { get; set; }
        public string ApiKey { get; set; }
    }

    public class AzureOpenAIConfig
    {
        public string ServiceId { get; set; }
        public string DeploymentName { get; set; }
        public string ModelId { get; set; }
        public string ChatDeploymentName { get; set; }
        public string ChatModelId { get; set; }
        public string ImageDeploymentName { get; set; }
        public string ImageModelId { get; set; }
        public string ImageEndpoint { get; set; }
        public string Endpoint { get; set; }
        public string ApiKey { get; set; }
        public string ImageApiKey { get; set; }
    }

    public class AzureOpenAIEmbeddingsConfig
    {
        public string DeploymentName { get; set; }
        public string Endpoint { get; set; }
        public string ApiKey { get; set; }
    }

    public class AzureAISearchConfig
    {
        public string Endpoint { get; set; }
        public string ApiKey { get; set; }
        public string IndexName { get; set; }
    }

    public class QdrantConfig
    {
        public string Endpoint { get; set; }
        public string Port { get; set; }
    }

    public class WeaviateConfig
    {
        public string Scheme { get; set; }
        public string Endpoint { get; set; }
        public string Port { get; set; }
        public string ApiKey { get; set; }
    }

    public class KeyVaultConfig
    {
        public string Endpoint { get; set; }
        public string ClientId { get; set; }
        public string ClientSecret { get; set; }
    }

    public class HuggingFaceConfig
    {
        public string ApiKey { get; set; }
        public string ModelId { get; set; }
    }

    public class PineconeConfig
    {
        public string ApiKey { get; set; }
        public string Environment { get; set; }
    }

    public class BingConfig
    {
        public string ApiKey { get; set; }
    }

    public class GoogleConfig
    {
        public string ApiKey { get; set; }
        public string SearchEngineId { get; set; }
    }

    public class GithubConfig
    {
        public string PAT { get; set; }
    }

    public class PostgresConfig
    {
        public string ConnectionString { get; set; }
    }

    public class RedisConfig
    {
        public string Configuration { get; set; }
    }

    public class JiraConfig
    {
        public string ApiKey { get; set; }
        public string Email { get; set; }
        public string Domain { get; set; }
    }

    public class ChromaConfig
    {
        public string Endpoint { get; set; }
    }

    public class KustoConfig
    {
        public string ConnectionString { get; set; }
    }

    public class MongoDBConfig
    {
        public string ConnectionString { get; set; }
    }

    public class ChatGPTRetrievalPluginConfig
    {
        public string Token { get; set; }
    }

<<<<<<< HEAD
    public class GoogleAIConfig
    {
        public string ApiKey { get; set; }
        public string EmbeddingModelId { get; set; }
        public GeminiConfig Gemini { get; set; }

        public class GeminiConfig
        {
            public string ModelId { get; set; }
        }
    }

    public class VertexAIConfig
    {
        public string ApiKey { get; set; }
        public string EmbeddingModelId { get; set; }
        public string Location { get; set; }
        public string ProjectId { get; set; }
        public GeminiConfig Gemini { get; set; }

        public class GeminiConfig
        {
            public string ModelId { get; set; }
        }
    }

=======
>>>>>>> 3b14d7ce
#pragma warning restore CS8618 // Non-nullable field must contain a non-null value when exiting constructor.
}<|MERGE_RESOLUTION|>--- conflicted
+++ resolved
@@ -41,12 +41,9 @@
     public static KustoConfig Kusto => LoadSection<KustoConfig>();
     public static MongoDBConfig MongoDB => LoadSection<MongoDBConfig>();
     public static ChatGPTRetrievalPluginConfig ChatGPTRetrievalPlugin => LoadSection<ChatGPTRetrievalPluginConfig>();
-<<<<<<< HEAD
+    public static MsGraphConfiguration MSGraph => LoadSection<MsGraphConfiguration>();
     public static GoogleAIConfig GoogleAI => LoadSection<GoogleAIConfig>();
     public static VertexAIConfig VertexAI => LoadSection<VertexAIConfig>();
-=======
-    public static MsGraphConfiguration MSGraph => LoadSection<MsGraphConfiguration>();
->>>>>>> 3b14d7ce
 
     private static T LoadSection<T>([CallerMemberName] string? caller = null)
     {
@@ -189,7 +186,6 @@
         public string Token { get; set; }
     }
 
-<<<<<<< HEAD
     public class GoogleAIConfig
     {
         public string ApiKey { get; set; }
@@ -216,7 +212,5 @@
         }
     }
 
-=======
->>>>>>> 3b14d7ce
 #pragma warning restore CS8618 // Non-nullable field must contain a non-null value when exiting constructor.
 }