--- conflicted
+++ resolved
@@ -39,12 +39,9 @@
     public static ChromaConfig Chroma => LoadSection<ChromaConfig>();
     public static KustoConfig Kusto => LoadSection<KustoConfig>();
     public static MongoDBConfig MongoDB => LoadSection<MongoDBConfig>();
-<<<<<<< HEAD
+    public static ChatGPTRetrievalPluginConfig ChatGPTRetrievalPlugin => LoadSection<ChatGPTRetrievalPluginConfig>();
     public static GoogleAIConfig GoogleAI => LoadSection<GoogleAIConfig>();
     public static VertexAIConfig VertexAI => LoadSection<VertexAIConfig>();
-=======
-    public static ChatGPTRetrievalPluginConfig ChatGPTRetrievalPlugin => LoadSection<ChatGPTRetrievalPluginConfig>();
->>>>>>> 4671853e
 
     private static T LoadSection<T>([CallerMemberName] string? caller = null)
     {
@@ -182,7 +179,11 @@
         public string ConnectionString { get; set; }
     }
 
-<<<<<<< HEAD
+    public class ChatGPTRetrievalPluginConfig
+    {
+        public string Token { get; set; }
+    }
+
     public class GoogleAIConfig
     {
         public string ApiKey { get; set; }
@@ -207,11 +208,6 @@
         {
             public string ModelId { get; set; }
         }
-=======
-    public class ChatGPTRetrievalPluginConfig
-    {
-        public string Token { get; set; }
->>>>>>> 4671853e
     }
 
 #pragma warning restore CS8618 // Non-nullable field must contain a non-null value when exiting constructor.
