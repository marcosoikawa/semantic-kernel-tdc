--- conflicted
+++ resolved
@@ -44,11 +44,7 @@
         // to execute and achieve the goal requested.
         // var plan = await planner.CreatePlanAsync(goal);
         // Execute the full plan (which is a single function)
-<<<<<<< HEAD
-        SKContext result = await UseActionPlanner(kernel, goal).ConfigureAwait(false);
-=======
         SKContext result = await plan.InvokeAsync(kernel);
->>>>>>> 4921ea91
 
         //Show the result, which should match the given goal
         Console.WriteLine(result);
