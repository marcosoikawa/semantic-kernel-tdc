--- conflicted
+++ resolved
@@ -42,21 +42,10 @@
     <ProjectReference Include="..\..\src\Agents\OpenAI\Agents.OpenAI.csproj" />
     <ProjectReference Include="..\..\src\Connectors\Connectors.OpenAI\Connectors.OpenAI.csproj" />
   </ItemGroup>
-<<<<<<< HEAD
   <ItemGroup>
     <EmbeddedResource Include="Resources\*">
       <CopyToOutputDirectory>Always</CopyToOutputDirectory>
     </EmbeddedResource>
+    <None Remove="Resources\*" />
   </ItemGroup>
-  <ItemGroup>
-    <Compile Remove="Resources\EmbeddedResource.cs" />
-  </ItemGroup>
-  <ItemGroup>
-    <None Remove="Resources\travelinfo.txt" />
-  </ItemGroup>
-  <ItemGroup>
-    <EmbeddedResource Include="RepoUtils\EmbeddedResource.cs" />
-  </ItemGroup>
-=======
->>>>>>> 270590e4
 </Project>