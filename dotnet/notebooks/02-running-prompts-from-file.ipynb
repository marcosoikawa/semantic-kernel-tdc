{
 "cells": [
  {
   "attachments": {},
   "cell_type": "markdown",
   "metadata": {},
   "source": [
    "# How to run a semantic skills from file\n",
    "Now that you're familiar with Kernel basics, let's see how the kernel allows you to run Semantic Skills and Semantic Functions stored on disk. \n",
    "\n",
    "A Semantic Skill is a collection of Semantic Functions, where each function is defined with natural language that can be provided with a text file. \n",
    "\n",
    "Refer to our [glossary](../../../docs/GLOSSARY.md) for an in-depth guide to the terms.\n",
    "\n",
    "The repository includes some examples under the [samples](https://github.com/microsoft/semantic-kernel/tree/main/samples) folder.\n",
    "\n",
    "For instance, [this](../../skills/FunSkill/Joke/skprompt.txt) is the **Joke function** part of the **FunSkill skill**:"
   ]
  },
  {
   "attachments": {},
   "cell_type": "markdown",
   "metadata": {},
   "source": [
    "```\n",
    "WRITE EXACTLY ONE JOKE or HUMOROUS STORY ABOUT THE TOPIC BELOW.\n",
    "JOKE MUST BE:\n",
    "- G RATED\n",
    "- WORKPLACE/FAMILY SAFE\n",
    "NO SEXISM, RACISM OR OTHER BIAS/BIGOTRY.\n",
    "BE CREATIVE AND FUNNY. I WANT TO LAUGH.\n",
    "+++++\n",
    "{{$input}}\n",
    "+++++\n",
    "```"
   ]
  },
  {
   "attachments": {},
   "cell_type": "markdown",
   "metadata": {},
   "source": [
    "Note the special **`{{$input}}`** token, which is a variable that is automatically passed when invoking the function, commonly referred to as a \"function parameter\". \n",
    "\n",
    "We'll explore later how functions can accept multiple variables, as well as invoke other functions."
   ]
  },
  {
   "attachments": {},
   "cell_type": "markdown",
   "metadata": {},
   "source": [
    "\n",
    "In the same folder you'll notice a second [config.json](../../skills/FunSkill/Joke/config.json) file. The file is optional, and is used to set some parameters for large language models like Temperature, TopP, Stop Sequences, etc.\n",
    "\n",
    "```\n",
    "{\n",
    "  \"schema\": 1,\n",
    "  \"type\": \"completion\",\n",
    "  \"description\": \"Generate a funny joke\",\n",
    "  \"completion\": {\n",
    "    \"max_tokens\": 500,\n",
    "    \"temperature\": 0.5,\n",
    "    \"top_p\": 0.5\n",
    "  }\n",
    "}\n",
    "```"
   ]
  },
  {
   "attachments": {},
   "cell_type": "markdown",
   "metadata": {},
   "source": [
    "Given a semantic function defined by these files, this is how to load and use a file based semantic function.\n",
    "\n",
    "Configure and create the kernel, as usual, loading also the AI backend settings defined in the [Setup notebook](0-AI-settings.ipynb):"
   ]
  },
  {
   "cell_type": "code",
   "execution_count": 1,
   "metadata": {
    "dotnet_interactive": {
     "language": "csharp"
    },
    "polyglot_notebook": {
     "kernelName": "csharp"
    }
   },
   "outputs": [],
   "source": [
<<<<<<< HEAD
    "#r \"nuget: Microsoft.SemanticKernel, 0.19.230804.2-preview\"\n",
=======
    "#r \"nuget: Microsoft.SemanticKernel, 0.21.230828.2-preview\"\n",
>>>>>>> 8611a1a4
    "\n",
    "#!import config/Settings.cs\n",
    "\n",
    "using Microsoft.SemanticKernel;\n",
    "\n",
    "var builder = new KernelBuilder();\n",
    "\n",
    "// Configure AI backend used by the kernel\n",
    "var (useAzureOpenAI, model, azureEndpoint, apiKey, orgId) = Settings.LoadFromFile();\n",
    "if (useAzureOpenAI)\n",
    "    builder.WithAzureChatCompletionService(model, azureEndpoint, apiKey);\n",
    "else\n",
    "    builder.WithOpenAIChatCompletionService(model, apiKey, orgId);\n",
    "\n",
    "IKernel kernel = builder.Build();"
   ]
  },
  {
   "attachments": {},
   "cell_type": "markdown",
   "metadata": {},
   "source": [
    "Import the skill and all its functions:"
   ]
  },
  {
   "cell_type": "code",
   "execution_count": 3,
   "metadata": {
    "dotnet_interactive": {
     "language": "csharp"
    },
    "polyglot_notebook": {
     "kernelName": "csharp"
    }
   },
   "outputs": [],
   "source": [
    "// note: using skills from the repo\n",
    "var skillsDirectory = Path.Combine(System.IO.Directory.GetCurrentDirectory(), \"..\", \"..\", \"samples\", \"skills\");\n",
    "\n",
    "var funSkillFunctions = kernel.ImportSemanticSkillFromDirectory(skillsDirectory, \"FunSkill\");"
   ]
  },
  {
   "attachments": {},
   "cell_type": "markdown",
   "metadata": {},
   "source": [
    "How to use the skill functions, e.g. generate a joke about \"*time travel to dinosaur age*\":"
   ]
  },
  {
   "cell_type": "code",
   "execution_count": 4,
   "metadata": {
    "dotnet_interactive": {
     "language": "csharp"
    },
    "polyglot_notebook": {
     "kernelName": "csharp"
    }
   },
   "outputs": [],
   "source": [
    "var result = await funSkillFunctions[\"Joke\"].InvokeAsync(\"time travel to dinosaur age\");\n",
    "\n",
    "Console.WriteLine(result);"
   ]
  },
  {
   "attachments": {},
   "cell_type": "markdown",
   "metadata": {},
   "source": [
    "Great, now that you know how to load a skill from disk, let's show how you can [create and run a semantic function inline.](./03-semantic-function-inline.ipynb)"
   ]
  }
 ],
 "metadata": {
  "kernelspec": {
   "display_name": ".NET (C#)",
   "language": "C#",
   "name": ".net-csharp"
  },
  "language_info": {
   "name": "polyglot-notebook"
  },
  "polyglot_notebook": {
   "kernelInfo": {
    "defaultKernelName": "csharp",
    "items": [
     {
      "aliases": [],
      "name": "csharp"
     }
    ]
   }
  }
 },
 "nbformat": 4,
 "nbformat_minor": 2
}<|MERGE_RESOLUTION|>--- conflicted
+++ resolved
@@ -90,11 +90,7 @@
    },
    "outputs": [],
    "source": [
-<<<<<<< HEAD
-    "#r \"nuget: Microsoft.SemanticKernel, 0.19.230804.2-preview\"\n",
-=======
     "#r \"nuget: Microsoft.SemanticKernel, 0.21.230828.2-preview\"\n",
->>>>>>> 8611a1a4
     "\n",
     "#!import config/Settings.cs\n",
     "\n",
