--- conflicted
+++ resolved
@@ -429,13 +429,8 @@
 
         // Act
         var serializedPlan = plan.ToJson();
-<<<<<<< HEAD
-        var deserializedPlan = Plan.FromJson(serializedPlan, target.Skills);
+        var deserializedPlan = Plan.FromJson(serializedPlan, target.Functions);
         var result = (await target.RunAsync(inputToSummarize, deserializedPlan)).GetValue<string>();
-=======
-        var deserializedPlan = Plan.FromJson(serializedPlan, target.Functions);
-        var result = await target.RunAsync(inputToSummarize, deserializedPlan);
->>>>>>> 59f3346d
 
         // Assert
         Assert.NotNull(result);
