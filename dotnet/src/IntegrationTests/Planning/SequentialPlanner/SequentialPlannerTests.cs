﻿// Copyright (c) Microsoft. All rights reserved.

using System;
using System.Threading.Tasks;
using Microsoft.Extensions.Configuration;
using Microsoft.Extensions.Logging;
using Microsoft.Extensions.Logging.Abstractions;
using Microsoft.SemanticKernel;
using Microsoft.SemanticKernel.Memory;
using Microsoft.SemanticKernel.Planning.Sequential;
using SemanticKernel.IntegrationTests.Fakes;
using SemanticKernel.IntegrationTests.TestSettings;
using Xunit;
using Xunit.Abstractions;

namespace SemanticKernel.IntegrationTests.Planning.SequentialPlanner;

public sealed class SequentialPlannerTests : IDisposable
{
    public SequentialPlannerTests(ITestOutputHelper output)
    {
        this._logger = NullLogger.Instance; //new XunitLogger<object>(output);
        this._testOutputHelper = new RedirectOutput(output);

        // Load configuration
        this._configuration = new ConfigurationBuilder()
            .AddJsonFile(path: "testsettings.json", optional: false, reloadOnChange: true)
            .AddJsonFile(path: "testsettings.development.json", optional: true, reloadOnChange: true)
            .AddEnvironmentVariables()
            .AddUserSecrets<SequentialPlannerTests>()
            .Build();
    }

    [Theory]
    [InlineData(false, "Write a joke and send it in an e-mail to Kai.", "SendEmailAsync", "_GLOBAL_FUNCTIONS_")]
    [InlineData(true, "Write a joke and send it in an e-mail to Kai.", "SendEmailAsync", "_GLOBAL_FUNCTIONS_")]
    public async Task CreatePlanFunctionFlowAsync(bool useChatModel, string prompt, string expectedFunction, string expectedSkill)
    {
        // Arrange
        bool useEmbeddings = false;
        IKernel kernel = this.InitializeKernel(useEmbeddings, useChatModel);
        TestHelpers.GetSkills(kernel, "FunSkill");

        var planner = new Microsoft.SemanticKernel.Planning.SequentialPlanner(kernel);

        // Act
        var plan = await planner.CreatePlanAsync(prompt);

        // Assert
        Assert.Contains(
            plan.Steps,
            step =>
                step.Name.Equals(expectedFunction, StringComparison.OrdinalIgnoreCase) &&
                step.SkillName.Equals(expectedSkill, StringComparison.OrdinalIgnoreCase));
    }

    [Theory]
    [InlineData("Write a novel about software development that is 3 chapters long.", "NovelOutline", "WriterSkill", "<!--===ENDPART===-->")]
    public async Task CreatePlanWithDefaultsAsync(string prompt, string expectedFunction, string expectedSkill, string expectedDefault)
    {
        // Arrange
        IKernel kernel = this.InitializeKernel();
        TestHelpers.GetSkills(kernel, "WriterSkill");

        var planner = new Microsoft.SemanticKernel.Planning.SequentialPlanner(kernel);

        // Act
        var plan = await planner.CreatePlanAsync(prompt);

        // Assert
        Assert.Contains(
            plan.Steps,
            step =>
                step.Name.Equals(expectedFunction, StringComparison.OrdinalIgnoreCase) &&
                step.SkillName.Equals(expectedSkill, StringComparison.OrdinalIgnoreCase) &&
                step.Parameters["endMarker"].Equals(expectedDefault, StringComparison.OrdinalIgnoreCase));
    }

    [Theory]
    [InlineData("Write a poem or joke and send it in an e-mail to Kai.", "SendEmailAsync", "_GLOBAL_FUNCTIONS_")]
    public async Task CreatePlanGoalRelevantAsync(string prompt, string expectedFunction, string expectedSkill)
    {
        // Arrange
        bool useEmbeddings = true;
        IKernel kernel = this.InitializeKernel(useEmbeddings);

        // Import all sample skills available for demonstration purposes.
        TestHelpers.ImportSampleSkills(kernel);

        var planner = new Microsoft.SemanticKernel.Planning.SequentialPlanner(kernel,
            new SequentialPlannerConfig { RelevancyThreshold = 0.65, MaxRelevantFunctions = 30 });

        // Act
        var plan = await planner.CreatePlanAsync(prompt);

        // Assert
        Assert.Contains(
            plan.Steps,
            step =>
                step.Name.Equals(expectedFunction, StringComparison.OrdinalIgnoreCase) &&
                step.SkillName.Equals(expectedSkill, StringComparison.OrdinalIgnoreCase));
    }

    private IKernel InitializeKernel(bool useEmbeddings = false, bool useChatModel = false)
    {
        AzureOpenAIConfiguration? azureOpenAIConfiguration = this._configuration.GetSection("AzureOpenAI").Get<AzureOpenAIConfiguration>();
        Assert.NotNull(azureOpenAIConfiguration);

        AzureOpenAIConfiguration? azureOpenAIEmbeddingsConfiguration = this._configuration.GetSection("AzureOpenAIEmbeddings").Get<AzureOpenAIConfiguration>();
        Assert.NotNull(azureOpenAIEmbeddingsConfiguration);

        var builder = Kernel.Builder
            .WithLogger(this._logger)
<<<<<<< HEAD
            .WithAzureTextCompletionService(
                deploymentName: azureOpenAIConfiguration.DeploymentName,
                endpoint: azureOpenAIConfiguration.Endpoint,
                apiKey: azureOpenAIConfiguration.ApiKey,
                setAsDefault: true);

        if (useEmbeddings)
        {
            builder.WithAzureTextEmbeddingGenerationService(
                deploymentName: azureOpenAIEmbeddingsConfiguration.DeploymentName,
                endpoint: azureOpenAIEmbeddingsConfiguration.Endpoint,
                apiKey: azureOpenAIEmbeddingsConfiguration.ApiKey);
        }
=======
            .Configure(config =>
            {
                if (useChatModel)
                {
                    config.AddAzureChatCompletionService(
                        deploymentName: azureOpenAIConfiguration.ChatDeploymentName!,
                        endpoint: azureOpenAIConfiguration.Endpoint,
                        apiKey: azureOpenAIConfiguration.ApiKey);
                }
                else
                {
                    config.AddAzureTextCompletionService(
                        deploymentName: azureOpenAIConfiguration.DeploymentName,
                        endpoint: azureOpenAIConfiguration.Endpoint,
                        apiKey: azureOpenAIConfiguration.ApiKey);
                }

                if (useEmbeddings)
                {
                    config.AddAzureTextEmbeddingGenerationService(
                        deploymentName: azureOpenAIEmbeddingsConfiguration.DeploymentName,
                        endpoint: azureOpenAIEmbeddingsConfiguration.Endpoint,
                        apiKey: azureOpenAIEmbeddingsConfiguration.ApiKey);
                }
            });
>>>>>>> 07d8101b

        if (useEmbeddings)
        {
            builder = builder.WithMemoryStorage(new VolatileMemoryStore());
        }

        var kernel = builder.Build();

        _ = kernel.ImportSkill(new EmailSkillFake());
        return kernel;
    }

    private readonly ILogger _logger;
    private readonly RedirectOutput _testOutputHelper;
    private readonly IConfigurationRoot _configuration;

    public void Dispose()
    {
        this.Dispose(true);
        GC.SuppressFinalize(this);
    }

    ~SequentialPlannerTests()
    {
        this.Dispose(false);
    }

    private void Dispose(bool disposing)
    {
        if (disposing)
        {
            if (this._logger is IDisposable ld)
            {
                ld.Dispose();
            }

            this._testOutputHelper.Dispose();
        }
    }
}<|MERGE_RESOLUTION|>--- conflicted
+++ resolved
@@ -109,53 +109,30 @@
         AzureOpenAIConfiguration? azureOpenAIEmbeddingsConfiguration = this._configuration.GetSection("AzureOpenAIEmbeddings").Get<AzureOpenAIConfiguration>();
         Assert.NotNull(azureOpenAIEmbeddingsConfiguration);
 
-        var builder = Kernel.Builder
-            .WithLogger(this._logger)
-<<<<<<< HEAD
-            .WithAzureTextCompletionService(
+        var builder = Kernel.Builder.WithLogger(this._logger);
+
+        if (useChatModel)
+        {
+            builder.WithAzureChatCompletionService(
+                deploymentName: azureOpenAIConfiguration.ChatDeploymentName!,
+                endpoint: azureOpenAIConfiguration.Endpoint,
+                apiKey: azureOpenAIConfiguration.ApiKey);
+        }
+        else
+        {
+            builder.WithAzureTextCompletionService(
                 deploymentName: azureOpenAIConfiguration.DeploymentName,
                 endpoint: azureOpenAIConfiguration.Endpoint,
-                apiKey: azureOpenAIConfiguration.ApiKey,
-                setAsDefault: true);
+                apiKey: azureOpenAIConfiguration.ApiKey);
+        }
 
         if (useEmbeddings)
         {
             builder.WithAzureTextEmbeddingGenerationService(
                 deploymentName: azureOpenAIEmbeddingsConfiguration.DeploymentName,
                 endpoint: azureOpenAIEmbeddingsConfiguration.Endpoint,
-                apiKey: azureOpenAIEmbeddingsConfiguration.ApiKey);
-        }
-=======
-            .Configure(config =>
-            {
-                if (useChatModel)
-                {
-                    config.AddAzureChatCompletionService(
-                        deploymentName: azureOpenAIConfiguration.ChatDeploymentName!,
-                        endpoint: azureOpenAIConfiguration.Endpoint,
-                        apiKey: azureOpenAIConfiguration.ApiKey);
-                }
-                else
-                {
-                    config.AddAzureTextCompletionService(
-                        deploymentName: azureOpenAIConfiguration.DeploymentName,
-                        endpoint: azureOpenAIConfiguration.Endpoint,
-                        apiKey: azureOpenAIConfiguration.ApiKey);
-                }
-
-                if (useEmbeddings)
-                {
-                    config.AddAzureTextEmbeddingGenerationService(
-                        deploymentName: azureOpenAIEmbeddingsConfiguration.DeploymentName,
-                        endpoint: azureOpenAIEmbeddingsConfiguration.Endpoint,
-                        apiKey: azureOpenAIEmbeddingsConfiguration.ApiKey);
-                }
-            });
->>>>>>> 07d8101b
-
-        if (useEmbeddings)
-        {
-            builder = builder.WithMemoryStorage(new VolatileMemoryStore());
+                apiKey: azureOpenAIEmbeddingsConfiguration.ApiKey)
+                .WithMemoryStorage(new VolatileMemoryStore());
         }
 
         var kernel = builder.Build();
