--- conflicted
+++ resolved
@@ -149,7 +149,6 @@
   </ItemGroup>
 
   <ItemGroup>
-<<<<<<< HEAD
     <None Update="TestData\test_audio.wav">
     <Content Include="CrossLanguage\Data\SimplePromptTest.json">
       <CopyToOutputDirectory>PreserveNewest</CopyToOutputDirectory>
@@ -157,8 +156,6 @@
   </ItemGroup>
 
   <ItemGroup>
-=======
->>>>>>> 45baeaca
     <None Update="TestData\*">
       <CopyToOutputDirectory>Always</CopyToOutputDirectory>
     </None>
