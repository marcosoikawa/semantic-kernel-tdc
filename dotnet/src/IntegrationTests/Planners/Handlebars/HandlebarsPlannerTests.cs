﻿// Copyright (c) Microsoft. All rights reserved.

using System;
using System.ComponentModel;
using System.Threading.Tasks;
using Microsoft.Extensions.Configuration;
using Microsoft.SemanticKernel;
using Microsoft.SemanticKernel.Connectors.OpenAI;
using Microsoft.SemanticKernel.Planning.Handlebars;
using SemanticKernel.IntegrationTests.Fakes;
using SemanticKernel.IntegrationTests.TestSettings;
using xRetry;
using Xunit;

namespace SemanticKernel.IntegrationTests.Planners.Handlebars;

public sealed class HandlebarsPlannerTests
{
<<<<<<< HEAD
    [Theory]
=======
    [Theory(Skip = "This test is for manual verification.")]
>>>>>>> cc63d568
    [InlineData("Write a joke and send it in an e-mail to Kai.", "SendEmail", "test")]
    public async Task CreatePlanFunctionFlowAsync(string goal, string expectedFunction, string expectedPlugin)
    {
        // Arrange
        bool useEmbeddings = false;
        var kernel = this.InitializeKernel(useEmbeddings);
        kernel.ImportPluginFromType<EmailPluginFake>(expectedPlugin);
        TestHelpers.ImportSamplePlugins(kernel, "FunPlugin");

        // Act
        var plan = await new HandlebarsPlanner(s_defaultPlannerOptions).CreatePlanAsync(kernel, goal);

        // Assert expected function
        Assert.Contains(
            $"{expectedPlugin}-{expectedFunction}",
            plan.ToString(),
            StringComparison.CurrentCulture
        );
    }

    [RetryTheory(Skip = "This test is for manual verification.")]
    [InlineData("Write a novel about software development that is 3 chapters long.", "NovelChapter", "WriterPlugin")]
    public async Task CreatePlanWithDefaultsAsync(string goal, string expectedFunction, string expectedPlugin)
    {
        // Arrange
        Kernel kernel = this.InitializeKernel();
        TestHelpers.ImportSamplePlugins(kernel, "WriterPlugin", "MiscPlugin");

        // Act
        var plan = await new HandlebarsPlanner(s_defaultPlannerOptions).CreatePlanAsync(kernel, goal);

        // Assert
        Assert.Contains(
            $"{expectedPlugin}-{expectedFunction}",
            plan.ToString(),
            StringComparison.CurrentCulture
        );
    }

<<<<<<< HEAD
    [Theory]
=======
    [Theory(Skip = "This test is for manual verification.")]
>>>>>>> cc63d568
    [InlineData("List each property of the default Qux object.", "## Complex types", """
        ### Qux:
        {
          "type": "Object",
          "properties": {
            "Bar": {
              "type": "String",
            },
            "Baz": {
              "type": "Int32",
            },
          }
        }
        """, "GetDefaultQux", "Foo")]
    public async Task CreatePlanWithComplexTypesDefinitionsAsync(string goal, string expectedSectionHeader, string expectedTypeHeader, string expectedFunction, string expectedPlugin)
    {
        // Arrange
        bool useEmbeddings = false;
        var kernel = this.InitializeKernel(useEmbeddings);
        kernel.ImportPluginFromObject(new Foo());

        // Act
        var plan = await new HandlebarsPlanner(s_defaultPlannerOptions).CreatePlanAsync(kernel, goal);

        // Assert expected section header for Complex Types in prompt
        Assert.Contains(
            expectedSectionHeader,
            plan.Prompt,
            StringComparison.CurrentCulture
        );

        // Assert expected complex parameter type in prompt
        Assert.Contains(
            expectedTypeHeader,
            plan.Prompt,
            StringComparison.CurrentCulture
        );

        // Assert expected function in plan
        Assert.Contains(
            $"{expectedPlugin}-{expectedFunction}",
            plan.ToString(),
            StringComparison.CurrentCulture
        );
    }

    private Kernel InitializeKernel(bool useEmbeddings = false)
    {
        AzureOpenAIConfiguration? azureOpenAIConfiguration = this._configuration.GetSection("AzureOpenAI").Get<AzureOpenAIConfiguration>();
        Assert.NotNull(azureOpenAIConfiguration);

        AzureOpenAIConfiguration? azureOpenAIEmbeddingsConfiguration = this._configuration.GetSection("AzureOpenAIEmbeddings").Get<AzureOpenAIConfiguration>();
        Assert.NotNull(azureOpenAIEmbeddingsConfiguration);

        IKernelBuilder builder = Kernel.CreateBuilder();

        builder.Services.AddAzureOpenAIChatCompletion(
            deploymentName: azureOpenAIConfiguration.ChatDeploymentName!,
            modelId: azureOpenAIConfiguration.ChatModelId,
            endpoint: azureOpenAIConfiguration.Endpoint,
            apiKey: azureOpenAIConfiguration.ApiKey);

        if (useEmbeddings)
        {
            builder.Services.AddAzureOpenAITextEmbeddingGeneration(
                deploymentName: azureOpenAIEmbeddingsConfiguration.DeploymentName,
                modelId: azureOpenAIEmbeddingsConfiguration.EmbeddingModelId,
                endpoint: azureOpenAIEmbeddingsConfiguration.Endpoint,
                apiKey: azureOpenAIEmbeddingsConfiguration.ApiKey);
        }

        return builder.Build();
    }

    private readonly IConfigurationRoot _configuration = new ConfigurationBuilder()
        .AddJsonFile(path: "testsettings.json", optional: false, reloadOnChange: true)
        .AddJsonFile(path: "testsettings.development.json", optional: true, reloadOnChange: true)
        .AddEnvironmentVariables()
        .AddUserSecrets<HandlebarsPlannerTests>()
        .Build();

    private static readonly HandlebarsPlannerOptions s_defaultPlannerOptions = new()
    {
        ExecutionSettings = new OpenAIPromptExecutionSettings()
        {
            Temperature = 0.0,
            TopP = 0.1,
        }
    };

    private sealed class Foo
    {
        public sealed class Qux(string bar, int baz)
        {
            public string Bar { get; set; } = bar;
            public int Baz { get; set; } = baz;
        }

        [KernelFunction, Description("Returns default Qux object.")]
        public Qux GetDefaultQux() => new("bar", 42);
    }
}<|MERGE_RESOLUTION|>--- conflicted
+++ resolved
@@ -16,11 +16,7 @@
 
 public sealed class HandlebarsPlannerTests
 {
-<<<<<<< HEAD
-    [Theory]
-=======
     [Theory(Skip = "This test is for manual verification.")]
->>>>>>> cc63d568
     [InlineData("Write a joke and send it in an e-mail to Kai.", "SendEmail", "test")]
     public async Task CreatePlanFunctionFlowAsync(string goal, string expectedFunction, string expectedPlugin)
     {
@@ -60,11 +56,7 @@
         );
     }
 
-<<<<<<< HEAD
-    [Theory]
-=======
     [Theory(Skip = "This test is for manual verification.")]
->>>>>>> cc63d568
     [InlineData("List each property of the default Qux object.", "## Complex types", """
         ### Qux:
         {
