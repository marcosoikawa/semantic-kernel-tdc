--- conflicted
+++ resolved
@@ -39,11 +39,7 @@
         contextVariables["countryCode"] = countryCode;
 
         // Act
-<<<<<<< HEAD
-        await skill[functionName].InvokeAsync(kernel.CreateNewContext(contextVariables));
-=======
-        await plugin[functionName].InvokeAsync(new SKContext(kernel, contextVariables));
->>>>>>> ef4c5a53
+        await plugin[functionName].InvokeAsync(kernel.CreateNewContext(contextVariables));
     }
 
     [Theory]
@@ -72,11 +68,7 @@
         contextVariables["payload"] = payload;
 
         // Act
-<<<<<<< HEAD
-        await skill[functionName].InvokeAsync(kernel.CreateNewContext(contextVariables));
-=======
-        await plugin[functionName].InvokeAsync(new SKContext(kernel, contextVariables));
->>>>>>> ef4c5a53
+        await plugin[functionName].InvokeAsync(kernel.CreateNewContext(contextVariables));
     }
 
     [Theory]
@@ -107,11 +99,7 @@
             contextVariables["payload"] = payload;
 
             // Act
-<<<<<<< HEAD
-            await skill[functionName].InvokeAsync(kernel.CreateNewContext(contextVariables));
-=======
-            await plugin[functionName].InvokeAsync(new SKContext(kernel, contextVariables));
->>>>>>> ef4c5a53
+            await plugin[functionName].InvokeAsync(kernel.CreateNewContext(contextVariables));
         }
     }
 
@@ -141,10 +129,6 @@
         contextVariables["payload"] = payload;
 
         // Act
-<<<<<<< HEAD
-        await skill[functionName].InvokeAsync(kernel.CreateNewContext(contextVariables));
-=======
-        await plugin[functionName].InvokeAsync(new SKContext(kernel, contextVariables));
->>>>>>> ef4c5a53
+        await plugin[functionName].InvokeAsync(kernel.CreateNewContext(contextVariables));
     }
 }