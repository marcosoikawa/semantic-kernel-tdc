--- conflicted
+++ resolved
@@ -37,11 +37,7 @@
         var prompt = "Hey {{_GLOBAL_FUNCTIONS_.GetEmailAddress}}";
 
         // Act
-<<<<<<< HEAD
-        KernelResult actual = await target.InvokeSemanticFunctionAsync(prompt, maxTokens: 150);
-=======
-        SKContext actual = await target.InvokeSemanticFunctionAsync(prompt, requestSettings: new OpenAIRequestSettings() { MaxTokens = 150 });
->>>>>>> f6a55ed0
+        KernelResult actual = await target.InvokeSemanticFunctionAsync(prompt, requestSettings: new OpenAIRequestSettings() { MaxTokens = 150 });
 
         // Assert
         Assert.Equal("Hey johndoe1234@example.com", actual.GetValue<string>());
@@ -60,11 +56,7 @@
         var prompt = "Hey {{_GLOBAL_FUNCTIONS_.GetEmailAddress \"a person\"}}";
 
         // Act
-<<<<<<< HEAD
-        KernelResult actual = await target.InvokeSemanticFunctionAsync(prompt, maxTokens: 150);
-=======
-        SKContext actual = await target.InvokeSemanticFunctionAsync(prompt, requestSettings: new OpenAIRequestSettings() { MaxTokens = 150 });
->>>>>>> f6a55ed0
+        KernelResult actual = await target.InvokeSemanticFunctionAsync(prompt, requestSettings: new OpenAIRequestSettings() { MaxTokens = 150 });
 
         // Assert
         Assert.Equal("Hey a person@example.com", actual.GetValue<string>());
