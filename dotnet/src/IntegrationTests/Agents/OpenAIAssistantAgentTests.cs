--- conflicted
+++ resolved
@@ -37,11 +37,7 @@
 
         await this.ExecuteAgentAsync(
             OpenAIClientProvider.ForOpenAI(openAISettings.ApiKey),
-<<<<<<< HEAD
-            openAISettings.ModelId,
-=======
             openAISettings.ChatModelId!,
->>>>>>> 504d60c6
             input,
             expectedAnswerContains);
     }
@@ -50,11 +46,7 @@
     /// Integration test for <see cref="OpenAIAssistantAgent"/> using function calling
     /// and targeting Azure OpenAI services.
     /// </summary>
-<<<<<<< HEAD
-    [Theory/*(Skip = "No supported endpoint configured.")*/]
-=======
     [Theory]
->>>>>>> 504d60c6
     [InlineData("What is the special soup?", "Clam Chowder")]
     public async Task AzureOpenAIAssistantAgentAsync(string input, string expectedAnswerContains)
     {
@@ -108,12 +100,6 @@
         {
             await agent.DeleteAsync();
         }
-<<<<<<< HEAD
-
-        // Assert
-        Assert.Contains(expected, builder.ToString(), StringComparison.OrdinalIgnoreCase);
-=======
->>>>>>> 504d60c6
     }
 
     public sealed class MenuPlugin
