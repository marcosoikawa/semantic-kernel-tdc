﻿// Copyright (c) Microsoft. All rights reserved.

using System;
using System.Collections.Generic;
using System.ComponentModel;
using System.Linq;
using System.Text;
using System.Text.Json;
using System.Threading.Tasks;
using Azure.AI.OpenAI;
using Microsoft.Extensions.Configuration;
using Microsoft.Extensions.Time.Testing;
using Microsoft.SemanticKernel;
using Microsoft.SemanticKernel.ChatCompletion;
using Microsoft.SemanticKernel.Connectors.OpenAI;
using SemanticKernel.IntegrationTests.Planners.Stepwise;
using SemanticKernel.IntegrationTests.TestSettings;
using Xunit;

namespace SemanticKernel.IntegrationTests.Connectors.OpenAI;

public sealed class OpenAIToolsTests : BaseIntegrationTest
{
    [Fact(Skip = "OpenAI is throttling requests. Switch this test to use Azure OpenAI.")]
    public async Task CanAutoInvokeKernelFunctionsAsync()
    {
        // Arrange
        Kernel kernel = this.InitializeKernel();
        kernel.ImportPluginFromType<TimeInformation>();

        var invokedFunctions = new List<string>();

        var filter = new FakeFunctionFilter(async (context, next) =>
        {
            invokedFunctions.Add(context.Function.Name);
            await next(context);
        });

        kernel.FunctionInvocationFilters.Add(filter);

        // Act
        OpenAIPromptExecutionSettings settings = new() { ToolCallBehavior = ToolCallBehavior.AutoInvokeKernelFunctions };
        var result = await kernel.InvokePromptAsync("How many days until Christmas? Explain your thinking.", new(settings));

        // Assert
        Assert.NotNull(result);
        Assert.Contains("GetCurrentUtcTime", invokedFunctions);
    }

    [Fact(Skip = "OpenAI is throttling requests. Switch this test to use Azure OpenAI.")]
    public async Task CanAutoInvokeKernelFunctionsStreamingAsync()
    {
        // Arrange
        Kernel kernel = this.InitializeKernel();
        kernel.ImportPluginFromType<TimeInformation>();

        var invokedFunctions = new List<string>();

        var filter = new FakeFunctionFilter(async (context, next) =>
        {
            invokedFunctions.Add($"{context.Function.Name}({string.Join(", ", context.Arguments)})");
            await next(context);
        });

        kernel.FunctionInvocationFilters.Add(filter);

        // Act
        OpenAIPromptExecutionSettings settings = new() { ToolCallBehavior = ToolCallBehavior.AutoInvokeKernelFunctions };
        string result = "";
        await foreach (string c in kernel.InvokePromptStreamingAsync<string>(
            $"How much older is John than Jim? Compute that value and pass it to the {nameof(TimeInformation)}.{nameof(TimeInformation.InterpretValue)} function, then respond only with its result.",
            new(settings)))
        {
            result += c;
        }

        // Assert
        Assert.Contains("6", result, StringComparison.InvariantCulture);
        Assert.Contains("GetAge([personName, John])", invokedFunctions);
        Assert.Contains("GetAge([personName, Jim])", invokedFunctions);
        Assert.Contains("InterpretValue([value, 3])", invokedFunctions);
    }

    [Fact(Skip = "OpenAI is throttling requests. Switch this test to use Azure OpenAI.")]
    public async Task CanAutoInvokeKernelFunctionsWithComplexTypeParametersAsync()
    {
        // Arrange
        Kernel kernel = this.InitializeKernel();
        kernel.ImportPluginFromType<WeatherPlugin>();

        // Act
        OpenAIPromptExecutionSettings settings = new() { ToolCallBehavior = ToolCallBehavior.AutoInvokeKernelFunctions };
        var result = await kernel.InvokePromptAsync("What is the current temperature in Dublin, Ireland, in Fahrenheit?", new(settings));

        // Assert
        Assert.NotNull(result);
        Assert.Contains("42.8", result.GetValue<string>(), StringComparison.InvariantCulture); // The WeatherPlugin always returns 42.8 for Dublin, Ireland.
    }

    [Fact(Skip = "OpenAI is throttling requests. Switch this test to use Azure OpenAI.")]
    public async Task CanAutoInvokeKernelFunctionsWithPrimitiveTypeParametersAsync()
    {
        // Arrange
        Kernel kernel = this.InitializeKernel();
        kernel.ImportPluginFromType<WeatherPlugin>();

        // Act
        OpenAIPromptExecutionSettings settings = new() { ToolCallBehavior = ToolCallBehavior.AutoInvokeKernelFunctions };
        var result = await kernel.InvokePromptAsync("Convert 50 degrees Fahrenheit to Celsius.", new(settings));

        // Assert
        Assert.NotNull(result);
        Assert.Contains("10", result.GetValue<string>(), StringComparison.InvariantCulture);
    }

    [Fact(Skip = "OpenAI is throttling requests. Switch this test to use Azure OpenAI.")]
    public async Task CanAutoInvokeKernelFunctionsWithEnumTypeParametersAsync()
    {
        // Arrange
        Kernel kernel = this.InitializeKernel();
        var timeProvider = new FakeTimeProvider();
        timeProvider.SetUtcNow(new DateTimeOffset(new DateTime(2024, 4, 24))); // Wednesday
        var timePlugin = new TimePlugin(timeProvider);
        kernel.ImportPluginFromObject(timePlugin, nameof(TimePlugin));

        // Act
        OpenAIPromptExecutionSettings settings = new() { ToolCallBehavior = ToolCallBehavior.AutoInvokeKernelFunctions };
        var result = await kernel.InvokePromptAsync(
            "When was last friday? Show the date in format DD.MM.YYYY for example: 15.07.2019",
            new(settings));

        // Assert
        Assert.NotNull(result);
        Assert.Contains("19.04.2024", result.GetValue<string>(), StringComparison.OrdinalIgnoreCase);
    }

    [Fact]
    public async Task CanAutoInvokeKernelFunctionFromPromptAsync()
    {
        // Arrange
        Kernel kernel = this.InitializeKernel();

        var promptFunction = KernelFunctionFactory.CreateFromPrompt(
            "Your role is always to return this text - 'A Game-Changer for the Transportation Industry'. Don't ask for more details or context.",
            functionName: "FindLatestNews",
            description: "Searches for the latest news.");

        kernel.Plugins.Add(KernelPluginFactory.CreateFromFunctions(
            "NewsProvider",
            "Delivers up-to-date news content.",
            [promptFunction]));

        // Act
        OpenAIPromptExecutionSettings settings = new() { ToolCallBehavior = ToolCallBehavior.AutoInvokeKernelFunctions };
        var result = await kernel.InvokePromptAsync("Show me the latest news as they are.", new(settings));

        // Assert
        Assert.NotNull(result);
        Assert.Contains("Transportation", result.GetValue<string>(), StringComparison.InvariantCultureIgnoreCase);
    }

    [Fact]
    public async Task CanAutoInvokeKernelFunctionFromPromptStreamingAsync()
    {
        // Arrange
        Kernel kernel = this.InitializeKernel();

        var promptFunction = KernelFunctionFactory.CreateFromPrompt(
            "Your role is always to return this text - 'A Game-Changer for the Transportation Industry'. Don't ask for more details or context.",
            functionName: "FindLatestNews",
            description: "Searches for the latest news.");

        kernel.Plugins.Add(KernelPluginFactory.CreateFromFunctions(
            "NewsProvider",
            "Delivers up-to-date news content.",
            [promptFunction]));

        // Act
        OpenAIPromptExecutionSettings settings = new() { ToolCallBehavior = ToolCallBehavior.AutoInvokeKernelFunctions };
        var streamingResult = kernel.InvokePromptStreamingAsync("Show me the latest news as they are.", new(settings));

        var builder = new StringBuilder();

        await foreach (var update in streamingResult)
        {
            builder.Append(update.ToString());
        }

        var result = builder.ToString();

        // Assert
        Assert.NotNull(result);
        Assert.Contains("Transportation", result, StringComparison.InvariantCultureIgnoreCase);
    }

    [Fact]
    public async Task ConnectorSpecificChatMessageContentClassesCanBeUsedForManualFunctionCallingAsync()
    {
        // Arrange
        var kernel = this.InitializeKernel(importHelperPlugin: true);

        var chatHistory = new ChatHistory();
        chatHistory.AddUserMessage("Given the current time of day and weather, what is the likely color of the sky in Boston?");

        var settings = new OpenAIPromptExecutionSettings() { ToolCallBehavior = ToolCallBehavior.EnableKernelFunctions };

        var sut = kernel.GetRequiredService<IChatCompletionService>();

        // Act
        var result = await sut.GetChatMessageContentAsync(chatHistory, settings, kernel);

        // Current way of handling function calls manually using connector specific chat message content class.
        var toolCalls = ((OpenAIChatMessageContent)result).ToolCalls.OfType<ChatCompletionsFunctionToolCall>().ToList();

        while (toolCalls.Count > 0)
        {
            // Adding LLM function call request to chat history
            chatHistory.Add(result);

            // Iterating over the requested function calls and invoking them
            foreach (var toolCall in toolCalls)
            {
                string content = kernel.Plugins.TryGetFunctionAndArguments(toolCall, out KernelFunction? function, out KernelArguments? arguments) ?
                    JsonSerializer.Serialize((await function.InvokeAsync(kernel, arguments)).GetValue<object>()) :
                    "Unable to find function. Please try again!";

                // Adding the result of the function call to the chat history
                chatHistory.Add(new ChatMessageContent(
                    AuthorRole.Tool,
                    content,
                    metadata: new Dictionary<string, object?>(1) { { OpenAIChatMessageContent.ToolIdProperty, toolCall.Id } }));
            }

            // Sending the functions invocation results back to the LLM to get the final response
            result = await sut.GetChatMessageContentAsync(chatHistory, settings, kernel);
            toolCalls = ((OpenAIChatMessageContent)result).ToolCalls.OfType<ChatCompletionsFunctionToolCall>().ToList();
        }

        // Assert
        Assert.Contains("rain", result.Content, StringComparison.InvariantCultureIgnoreCase);
    }

    [Fact]
    public async Task ConnectorAgnosticFunctionCallingModelClassesCanBeUsedForManualFunctionCallingAsync()
    {
        // Arrange
        var kernel = this.InitializeKernel(importHelperPlugin: true);

        var chatHistory = new ChatHistory();
        chatHistory.AddUserMessage("Given the current time of day and weather, what is the likely color of the sky in Boston?");

        var settings = new OpenAIPromptExecutionSettings() { ToolCallBehavior = ToolCallBehavior.EnableKernelFunctions };

        var sut = kernel.GetRequiredService<IChatCompletionService>();

        // Act
        var messageContent = await sut.GetChatMessageContentAsync(chatHistory, settings, kernel);

        var functionCalls = FunctionCallContent.GetFunctionCalls(messageContent).ToArray();

        while (functionCalls.Length != 0)
        {
            // Adding function call from LLM to chat history
            chatHistory.Add(messageContent);

            // Iterating over the requested function calls and invoking them
            foreach (var functionCall in functionCalls)
            {
                var result = await functionCall.InvokeAsync(kernel);

                chatHistory.Add(result.ToChatMessage());
            }

            // Sending the functions invocation results to the LLM to get the final response
            messageContent = await sut.GetChatMessageContentAsync(chatHistory, settings, kernel);
            functionCalls = FunctionCallContent.GetFunctionCalls(messageContent).ToArray();
        }

        // Assert
        Assert.Contains("rain", messageContent.Content, StringComparison.InvariantCultureIgnoreCase);
    }

    [Fact(Skip = "The test is temporarily disabled until a more stable solution is found.")]
    public async Task ConnectorAgnosticFunctionCallingModelClassesCanPassFunctionExceptionToConnectorAsync()
    {
        // Arrange
        var kernel = this.InitializeKernel(importHelperPlugin: true);

        var chatHistory = new ChatHistory();
        chatHistory.AddSystemMessage("If you are unable to answer the question for whatever reason, please add the 'error' keyword to the response.");
        chatHistory.AddUserMessage("Given the current time of day and weather, what is the likely color of the sky in Boston?");

        var settings = new OpenAIPromptExecutionSettings() { ToolCallBehavior = ToolCallBehavior.EnableKernelFunctions };

        var completionService = kernel.GetRequiredService<IChatCompletionService>();

        // Act
        var messageContent = await completionService.GetChatMessageContentAsync(chatHistory, settings, kernel);

        var functionCalls = FunctionCallContent.GetFunctionCalls(messageContent).ToArray();

        while (functionCalls.Length != 0)
        {
            // Adding function call from LLM to chat history
            chatHistory.Add(messageContent);

            // Iterating over the requested function calls and invoking them
            foreach (var functionCall in functionCalls)
            {
                // Simulating an exception
                var exception = new OperationCanceledException("The operation was canceled due to timeout.");

                chatHistory.Add(new FunctionResultContent(functionCall, exception).ToChatMessage());
            }

            // Sending the functions execution results back to the LLM to get the final response
            messageContent = await completionService.GetChatMessageContentAsync(chatHistory, settings, kernel);
            functionCalls = FunctionCallContent.GetFunctionCalls(messageContent).ToArray();
        }

        // Assert
        Assert.NotNull(messageContent.Content);

        Assert.Contains("error", messageContent.Content, StringComparison.InvariantCultureIgnoreCase);
    }

    [Fact]
    public async Task ConnectorAgnosticFunctionCallingModelClassesSupportSimulatedFunctionCallsAsync()
    {
        // Arrange
        var kernel = this.InitializeKernel(importHelperPlugin: true);

        var chatHistory = new ChatHistory();
        chatHistory.AddSystemMessage("if there's a tornado warning, please add the 'tornado' keyword to the response.");
        chatHistory.AddUserMessage("Given the current time of day and weather, what is the likely color of the sky in Boston?");

        var settings = new OpenAIPromptExecutionSettings() { ToolCallBehavior = ToolCallBehavior.EnableKernelFunctions };

        var completionService = kernel.GetRequiredService<IChatCompletionService>();

        // Act
        var messageContent = await completionService.GetChatMessageContentAsync(chatHistory, settings, kernel);

        var functionCalls = FunctionCallContent.GetFunctionCalls(messageContent).ToArray();

        while (functionCalls.Length > 0)
        {
            // Adding function call from LLM to chat history
            chatHistory.Add(messageContent);

            // Iterating over the requested function calls and invoking them
            foreach (var functionCall in functionCalls)
            {
                var result = await functionCall.InvokeAsync(kernel);

                chatHistory.AddMessage(AuthorRole.Tool, new ChatMessageContentItemCollection() { result });
            }

            // Adding a simulated function call to the connector response message
            var simulatedFunctionCall = new FunctionCallContent("weather-alert", id: "call_123");
            messageContent.Items.Add(simulatedFunctionCall);

            // Adding a simulated function result to chat history
            var simulatedFunctionResult = "A Tornado Watch has been issued, with potential for severe thunderstorms causing unusual sky colors like green, yellow, or dark gray. Stay informed and follow safety instructions from authorities.";
            chatHistory.Add(new FunctionResultContent(simulatedFunctionCall, simulatedFunctionResult).ToChatMessage());

            // Sending the functions invocation results back to the LLM to get the final response
            messageContent = await completionService.GetChatMessageContentAsync(chatHistory, settings, kernel);
            functionCalls = FunctionCallContent.GetFunctionCalls(messageContent).ToArray();
        }

        // Assert
        Assert.Contains("tornado", messageContent.Content, StringComparison.InvariantCultureIgnoreCase);
    }

    [Fact]
    public async Task ItFailsIfNoFunctionResultProvidedAsync()
    {
        // Arrange
        var kernel = this.InitializeKernel(importHelperPlugin: true);

        var chatHistory = new ChatHistory();
        chatHistory.AddUserMessage("Given the current time of day and weather, what is the likely color of the sky in Boston?");

        var settings = new OpenAIPromptExecutionSettings() { ToolCallBehavior = ToolCallBehavior.EnableKernelFunctions };

        var completionService = kernel.GetRequiredService<IChatCompletionService>();

        // Act
        var result = await completionService.GetChatMessageContentAsync(chatHistory, settings, kernel);

        chatHistory.Add(result);

        var exception = await Assert.ThrowsAsync<HttpOperationException>(() => completionService.GetChatMessageContentAsync(chatHistory, settings, kernel));

        // Assert
        Assert.Contains("'tool_calls' must be followed by tool", exception.Message, StringComparison.InvariantCulture);
    }

    [Fact]
    public async Task ConnectorAgnosticFunctionCallingModelClassesCanBeUsedForAutoFunctionCallingAsync()
    {
        // Arrange
        var kernel = this.InitializeKernel(importHelperPlugin: true);

        var chatHistory = new ChatHistory();
        chatHistory.AddUserMessage("Given the current time of day and weather, what is the likely color of the sky in Boston?");

        var settings = new OpenAIPromptExecutionSettings() { ToolCallBehavior = ToolCallBehavior.AutoInvokeKernelFunctions };

        var sut = kernel.GetRequiredService<IChatCompletionService>();

        // Act
        await sut.GetChatMessageContentAsync(chatHistory, settings, kernel);

        // Assert
        Assert.Equal(5, chatHistory.Count);

        var userMessage = chatHistory[0];
        Assert.Equal(AuthorRole.User, userMessage.Role);

        // LLM requested the current time.
        var getCurrentTimeFunctionCallRequestMessage = chatHistory[1];
        Assert.Equal(AuthorRole.Assistant, getCurrentTimeFunctionCallRequestMessage.Role);

        var getCurrentTimeFunctionCallRequest = getCurrentTimeFunctionCallRequestMessage.Items.OfType<FunctionCallContent>().Single();
        Assert.Equal("GetCurrentUtcTime", getCurrentTimeFunctionCallRequest.FunctionName);
        Assert.Equal("HelperFunctions", getCurrentTimeFunctionCallRequest.PluginName);
        Assert.NotNull(getCurrentTimeFunctionCallRequest.Id);

        // Connector invoked the GetCurrentUtcTime function and added result to chat history.
        var getCurrentTimeFunctionCallResultMessage = chatHistory[2];
        Assert.Equal(AuthorRole.Tool, getCurrentTimeFunctionCallResultMessage.Role);
        Assert.Single(getCurrentTimeFunctionCallResultMessage.Items.OfType<TextContent>()); // Current function calling model adds TextContent item representing the result of the function call.

        var getCurrentTimeFunctionCallResult = getCurrentTimeFunctionCallResultMessage.Items.OfType<FunctionResultContent>().Single();
        Assert.Equal("GetCurrentUtcTime", getCurrentTimeFunctionCallResult.FunctionName);
        Assert.Equal("HelperFunctions", getCurrentTimeFunctionCallResult.PluginName);
        Assert.Equal(getCurrentTimeFunctionCallRequest.Id, getCurrentTimeFunctionCallResult.Id);
        Assert.NotNull(getCurrentTimeFunctionCallResult.Result);

        // LLM requested the weather for Boston.
        var getWeatherForCityFunctionCallRequestMessage = chatHistory[3];
        Assert.Equal(AuthorRole.Assistant, getWeatherForCityFunctionCallRequestMessage.Role);

        var getWeatherForCityFunctionCallRequest = getWeatherForCityFunctionCallRequestMessage.Items.OfType<FunctionCallContent>().Single();
        Assert.Equal("Get_Weather_For_City", getWeatherForCityFunctionCallRequest.FunctionName);
        Assert.Equal("HelperFunctions", getWeatherForCityFunctionCallRequest.PluginName);
        Assert.NotNull(getWeatherForCityFunctionCallRequest.Id);

        // Connector invoked the Get_Weather_For_City function and added result to chat history.
        var getWeatherForCityFunctionCallResultMessage = chatHistory[4];
        Assert.Equal(AuthorRole.Tool, getWeatherForCityFunctionCallResultMessage.Role);
        Assert.Single(getWeatherForCityFunctionCallResultMessage.Items.OfType<TextContent>()); // Current function calling model adds TextContent item representing the result of the function call.

        var getWeatherForCityFunctionCallResult = getWeatherForCityFunctionCallResultMessage.Items.OfType<FunctionResultContent>().Single();
        Assert.Equal("Get_Weather_For_City", getWeatherForCityFunctionCallResult.FunctionName);
        Assert.Equal("HelperFunctions", getWeatherForCityFunctionCallResult.PluginName);
        Assert.Equal(getWeatherForCityFunctionCallRequest.Id, getWeatherForCityFunctionCallResult.Id);
        Assert.NotNull(getWeatherForCityFunctionCallResult.Result);
    }

    private Kernel InitializeKernel(bool importHelperPlugin = false)
    {
        OpenAIConfiguration? openAIConfiguration = this._configuration.GetSection("Planners:OpenAI").Get<OpenAIConfiguration>();
        Assert.NotNull(openAIConfiguration);

        IKernelBuilder builder = this.CreateKernelBuilder()
            .AddOpenAIChatCompletion(
                modelId: openAIConfiguration.ModelId,
                apiKey: openAIConfiguration.ApiKey);

        var kernel = builder.Build();

        if (importHelperPlugin)
        {
            kernel.ImportPluginFromFunctions("HelperFunctions", new[]
            {
                kernel.CreateFunctionFromMethod(() => DateTime.UtcNow.ToString("R"), "GetCurrentUtcTime", "Retrieves the current time in UTC."),
                kernel.CreateFunctionFromMethod((string cityName) =>
                    cityName switch
                    {
                        "Boston" => "61 and rainy",
                        _ => "31 and snowing",
                    }, "Get_Weather_For_City", "Gets the current weather for the specified city"),
            });
        }

        return kernel;
    }

    private readonly IConfigurationRoot _configuration = new ConfigurationBuilder()
        .AddJsonFile(path: "testsettings.json", optional: false, reloadOnChange: true)
        .AddJsonFile(path: "testsettings.development.json", optional: true, reloadOnChange: true)
        .AddEnvironmentVariables()
        .AddUserSecrets<FunctionCallingStepwisePlannerTests>()
        .Build();

    /// <summary>
    /// A plugin that returns the current time.
    /// </summary>
    public class TimeInformation
    {
        [KernelFunction]
        [Description("Retrieves the current time in UTC.")]
        public string GetCurrentUtcTime() => DateTime.UtcNow.ToString("R");

        [KernelFunction]
        [Description("Gets the age of the specified person.")]
        public int GetAge(string personName)
        {
            if ("John".Equals(personName, StringComparison.OrdinalIgnoreCase))
            {
                return 33;
            }

            if ("Jim".Equals(personName, StringComparison.OrdinalIgnoreCase))
            {
                return 30;
            }

            return -1;
        }

        [KernelFunction]
        public int InterpretValue(int value) => value * 2;
    }

    public class WeatherPlugin
    {
        [KernelFunction, Description("Get current temperature.")]
        public Task<double> GetCurrentTemperatureAsync(WeatherParameters parameters)
        {
            if (parameters.City.Name == "Dublin" && (parameters.City.Country == "Ireland" || parameters.City.Country == "IE"))
            {
                return Task.FromResult(42.8); // 42.8 Fahrenheit.
            }

            throw new NotSupportedException($"Weather in {parameters.City.Name} ({parameters.City.Country}) is not supported.");
        }

        [KernelFunction, Description("Convert temperature from Fahrenheit to Celsius.")]
        public Task<double> ConvertTemperatureAsync(double temperatureInFahrenheit)
        {
            double temperatureInCelsius = (temperatureInFahrenheit - 32) * 5 / 9;
            return Task.FromResult(temperatureInCelsius);
        }
    }

    public record WeatherParameters(City City);

    public class City
    {
        public string Name { get; set; } = string.Empty;
        public string Country { get; set; } = string.Empty;
    }

<<<<<<< HEAD
    public sealed class TimePlugin
    {
        private readonly TimeProvider _timeProvider;

        public TimePlugin(TimeProvider timeProvider)
        {
            this._timeProvider = timeProvider;
        }

        [KernelFunction]
        [Description("Get the date of the last day matching the supplied week day name in English. Example: Che giorno era 'Martedi' scorso -> dateMatchingLastDayName 'Tuesday' => Tuesday, 16 May, 2023")]
        public string DateMatchingLastDayName(
            [Description("The day name to match")] DayOfWeek input,
            IFormatProvider? formatProvider = null)
        {
            DateTimeOffset dateTime = this._timeProvider.GetUtcNow();

            // Walk backwards from the previous day for up to a week to find the matching day
            for (int i = 1; i <= 7; ++i)
            {
                dateTime = dateTime.AddDays(-1);
                if (dateTime.DayOfWeek == input)
                {
                    break;
                }
            }

            return dateTime.ToString("D", formatProvider);
        }
    }
=======
    #region private

    private sealed class FakeFunctionFilter : IFunctionInvocationFilter
    {
        private readonly Func<FunctionInvocationContext, Func<FunctionInvocationContext, Task>, Task>? _onFunctionInvocation;

        public FakeFunctionFilter(
            Func<FunctionInvocationContext, Func<FunctionInvocationContext, Task>, Task>? onFunctionInvocation = null)
        {
            this._onFunctionInvocation = onFunctionInvocation;
        }

        public Task OnFunctionInvocationAsync(FunctionInvocationContext context, Func<FunctionInvocationContext, Task> next) =>
            this._onFunctionInvocation?.Invoke(context, next) ?? Task.CompletedTask;
    }

    #endregion
>>>>>>> 02963298
}<|MERGE_RESOLUTION|>--- conflicted
+++ resolved
@@ -555,7 +555,24 @@
         public string Country { get; set; } = string.Empty;
     }
 
-<<<<<<< HEAD
+    #region private
+
+    private sealed class FakeFunctionFilter : IFunctionInvocationFilter
+    {
+        private readonly Func<FunctionInvocationContext, Func<FunctionInvocationContext, Task>, Task>? _onFunctionInvocation;
+
+        public FakeFunctionFilter(
+            Func<FunctionInvocationContext, Func<FunctionInvocationContext, Task>, Task>? onFunctionInvocation = null)
+        {
+            this._onFunctionInvocation = onFunctionInvocation;
+        }
+
+        public Task OnFunctionInvocationAsync(FunctionInvocationContext context, Func<FunctionInvocationContext, Task> next) =>
+            this._onFunctionInvocation?.Invoke(context, next) ?? Task.CompletedTask;
+    }
+
+    #endregion
+
     public sealed class TimePlugin
     {
         private readonly TimeProvider _timeProvider;
@@ -586,23 +603,4 @@
             return dateTime.ToString("D", formatProvider);
         }
     }
-=======
-    #region private
-
-    private sealed class FakeFunctionFilter : IFunctionInvocationFilter
-    {
-        private readonly Func<FunctionInvocationContext, Func<FunctionInvocationContext, Task>, Task>? _onFunctionInvocation;
-
-        public FakeFunctionFilter(
-            Func<FunctionInvocationContext, Func<FunctionInvocationContext, Task>, Task>? onFunctionInvocation = null)
-        {
-            this._onFunctionInvocation = onFunctionInvocation;
-        }
-
-        public Task OnFunctionInvocationAsync(FunctionInvocationContext context, Func<FunctionInvocationContext, Task> next) =>
-            this._onFunctionInvocation?.Invoke(context, next) ?? Task.CompletedTask;
-    }
-
-    #endregion
->>>>>>> 02963298
 }