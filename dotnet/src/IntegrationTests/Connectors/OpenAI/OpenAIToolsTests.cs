﻿// Copyright (c) Microsoft. All rights reserved.

using System;
using System.Collections.Generic;
using System.ComponentModel;
using System.Linq;
using System.Text;
using System.Text.Json;
using System.Threading.Tasks;
using Azure.AI.OpenAI;
using Microsoft.Extensions.Configuration;
using Microsoft.SemanticKernel;
using Microsoft.SemanticKernel.ChatCompletion;
using Microsoft.SemanticKernel.Connectors.OpenAI;
using SemanticKernel.IntegrationTests.Planners.Stepwise;
using SemanticKernel.IntegrationTests.TestSettings;
using Xunit;

namespace SemanticKernel.IntegrationTests.Connectors.OpenAI;

public sealed class OpenAIToolsTests : BaseIntegrationTest
{
    [Fact(Skip = "OpenAI is throttling requests. Switch this test to use Azure OpenAI.")]
    public async Task CanAutoInvokeKernelFunctionsAsync()
    {
        // Arrange
        Kernel kernel = this.InitializeKernel();
        kernel.ImportPluginFromType<TimeInformation>();

        var invokedFunctions = new List<string>();

        var filter = new FakeFunctionFilter(async (context, next) =>
        {
            invokedFunctions.Add(context.Function.Name);
            await next(context);
        });

        kernel.FunctionInvocationFilters.Add(filter);

        // Act
        OpenAIPromptExecutionSettings settings = new() { ToolCallBehavior = ToolCallBehavior.AutoInvokeKernelFunctions };
        var result = await kernel.InvokePromptAsync("How many days until Christmas? Explain your thinking.", new(settings));

        // Assert
        Assert.NotNull(result);
        Assert.Contains("GetCurrentUtcTime", invokedFunctions);
    }

    [Fact(Skip = "OpenAI is throttling requests. Switch this test to use Azure OpenAI.")]
    public async Task CanAutoInvokeKernelFunctionsStreamingAsync()
    {
        // Arrange
        Kernel kernel = this.InitializeKernel();
        kernel.ImportPluginFromType<TimeInformation>();

        var invokedFunctions = new List<string>();

        var filter = new FakeFunctionFilter(async (context, next) =>
        {
            invokedFunctions.Add($"{context.Function.Name}({string.Join(", ", context.Arguments)})");
            await next(context);
        });

        kernel.FunctionInvocationFilters.Add(filter);

        // Act
        OpenAIPromptExecutionSettings settings = new() { ToolCallBehavior = ToolCallBehavior.AutoInvokeKernelFunctions };
        string result = "";
        await foreach (string c in kernel.InvokePromptStreamingAsync<string>(
            $"How much older is John than Jim? Compute that value and pass it to the {nameof(TimeInformation)}.{nameof(TimeInformation.InterpretValue)} function, then respond only with its result.",
            new(settings)))
        {
            result += c;
        }

        // Assert
        Assert.Contains("6", result, StringComparison.InvariantCulture);
        Assert.Contains("GetAge([personName, John])", invokedFunctions);
        Assert.Contains("GetAge([personName, Jim])", invokedFunctions);
        Assert.Contains("InterpretValue([value, 3])", invokedFunctions);
    }

    [Fact(Skip = "OpenAI is throttling requests. Switch this test to use Azure OpenAI.")]
    public async Task CanAutoInvokeKernelFunctionsWithComplexTypeParametersAsync()
    {
        // Arrange
        Kernel kernel = this.InitializeKernel();
        kernel.ImportPluginFromType<WeatherPlugin>();

        // Act
        OpenAIPromptExecutionSettings settings = new() { ToolCallBehavior = ToolCallBehavior.AutoInvokeKernelFunctions };
        var result = await kernel.InvokePromptAsync("What is the current temperature in Dublin, Ireland, in Fahrenheit?", new(settings));

        // Assert
        Assert.NotNull(result);
        Assert.Contains("42.8", result.GetValue<string>(), StringComparison.InvariantCulture); // The WeatherPlugin always returns 42.8 for Dublin, Ireland.
    }

    [Fact(Skip = "OpenAI is throttling requests. Switch this test to use Azure OpenAI.")]
    public async Task CanAutoInvokeKernelFunctionsWithPrimitiveTypeParametersAsync()
    {
        // Arrange
        Kernel kernel = this.InitializeKernel();
        kernel.ImportPluginFromType<WeatherPlugin>();

        // Act
        OpenAIPromptExecutionSettings settings = new() { ToolCallBehavior = ToolCallBehavior.AutoInvokeKernelFunctions };
        var result = await kernel.InvokePromptAsync("Convert 50 degrees Fahrenheit to Celsius.", new(settings));

        // Assert
        Assert.NotNull(result);
        Assert.Contains("10", result.GetValue<string>(), StringComparison.InvariantCulture);
    }

    [Fact]
    public async Task CanAutoInvokeKernelFunctionFromPromptAsync()
    {
        // Arrange
        Kernel kernel = this.InitializeKernel();

        var promptFunction = KernelFunctionFactory.CreateFromPrompt(
            "Your role is always to return this text - 'A Game-Changer for the Transportation Industry'. Don't ask for more details or context.",
            functionName: "FindLatestNews",
            description: "Searches for the latest news.");

        kernel.Plugins.Add(KernelPluginFactory.CreateFromFunctions(
            "NewsProvider",
            "Delivers up-to-date news content.",
            [promptFunction]));

        // Act
        OpenAIPromptExecutionSettings settings = new() { ToolCallBehavior = ToolCallBehavior.AutoInvokeKernelFunctions };
        var result = await kernel.InvokePromptAsync("Show me the latest news as they are.", new(settings));

        // Assert
        Assert.NotNull(result);
        Assert.Contains("Transportation", result.GetValue<string>(), StringComparison.InvariantCultureIgnoreCase);
    }

    [Fact]
    public async Task CanAutoInvokeKernelFunctionFromPromptStreamingAsync()
    {
        // Arrange
        Kernel kernel = this.InitializeKernel();

        var promptFunction = KernelFunctionFactory.CreateFromPrompt(
            "Your role is always to return this text - 'A Game-Changer for the Transportation Industry'. Don't ask for more details or context.",
            functionName: "FindLatestNews",
            description: "Searches for the latest news.");

        kernel.Plugins.Add(KernelPluginFactory.CreateFromFunctions(
            "NewsProvider",
            "Delivers up-to-date news content.",
            [promptFunction]));

        // Act
        OpenAIPromptExecutionSettings settings = new() { ToolCallBehavior = ToolCallBehavior.AutoInvokeKernelFunctions };
        var streamingResult = kernel.InvokePromptStreamingAsync("Show me the latest news as they are.", new(settings));

        var builder = new StringBuilder();

        await foreach (var update in streamingResult)
        {
            builder.Append(update.ToString());
        }

        var result = builder.ToString();

        // Assert
        Assert.NotNull(result);
        Assert.Contains("Transportation", result, StringComparison.InvariantCultureIgnoreCase);
    }

    [Fact]
    public async Task ConnectorSpecificChatMessageContentClassesCanBeUsedForManualFunctionCallingAsync()
    {
        // Arrange
        var kernel = this.InitializeKernel(importHelperPlugin: true);

        var chatHistory = new ChatHistory();
        chatHistory.AddUserMessage("Given the current time of day and weather, what is the likely color of the sky in Boston?");

        var settings = new OpenAIPromptExecutionSettings() { ToolCallBehavior = ToolCallBehavior.EnableKernelFunctions };

        var sut = kernel.GetRequiredService<IChatCompletionService>();

        // Act
        var result = await sut.GetChatMessageContentAsync(chatHistory, settings, kernel);

        // Current way of handling function calls manually using connector specific chat message content class.
        var toolCalls = ((OpenAIChatMessageContent)result).ToolCalls.OfType<ChatCompletionsFunctionToolCall>().ToList();

        while (toolCalls.Count > 0)
        {
            // Adding LLM function call request to chat history
            chatHistory.Add(result);

            // Iterating over the requested function calls and invoking them
            foreach (var toolCall in toolCalls)
            {
                string content = kernel.Plugins.TryGetFunctionAndArguments(toolCall, out KernelFunction? function, out KernelArguments? arguments) ?
                    JsonSerializer.Serialize((await function.InvokeAsync(kernel, arguments)).GetValue<object>()) :
                    "Unable to find function. Please try again!";

                // Adding the result of the function call to the chat history
                chatHistory.Add(new ChatMessageContent(
                    AuthorRole.Tool,
                    content,
                    metadata: new Dictionary<string, object?>(1) { { OpenAIChatMessageContent.ToolIdProperty, toolCall.Id } }));
            }

            // Sending the functions invocation results back to the LLM to get the final response
            result = await sut.GetChatMessageContentAsync(chatHistory, settings, kernel);
            toolCalls = ((OpenAIChatMessageContent)result).ToolCalls.OfType<ChatCompletionsFunctionToolCall>().ToList();
        }

        // Assert
        Assert.Contains("rain", result.Content, StringComparison.InvariantCultureIgnoreCase);
    }

    [Fact]
    public async Task ConnectorAgnosticFunctionCallingModelClassesCanBeUsedForManualFunctionCallingAsync()
    {
        // Arrange
        var kernel = this.InitializeKernel(importHelperPlugin: true);

        var chatHistory = new ChatHistory();
        chatHistory.AddUserMessage("Given the current time of day and weather, what is the likely color of the sky in Boston?");

        var settings = new OpenAIPromptExecutionSettings() { ToolCallBehavior = ToolCallBehavior.EnableKernelFunctions };

        var sut = kernel.GetRequiredService<IChatCompletionService>();

        // Act
        var messageContent = await sut.GetChatMessageContentAsync(chatHistory, settings, kernel);

<<<<<<< HEAD
        var functionCalls = FunctionCallRequestContent.GetFunctionCalls(messageContent).ToArray();

        while (functionCalls.Length != 0)
        {
            // Adding function call request from LLM to chat history
=======
        var functionCalls = FunctionCallContent.GetFunctionCalls(messageContent).ToArray();

        while (functionCalls.Length != 0)
        {
            // Adding function call from LLM to chat history
>>>>>>> 8665df3d
            chatHistory.Add(messageContent);

            // Iterating over the requested function calls and invoking them
            foreach (var functionCall in functionCalls)
            {
                var result = await functionCall.InvokeAsync(kernel);

                chatHistory.Add(result.ToChatMessage());
            }

            // Sending the functions invocation results to the LLM to get the final response
            messageContent = await sut.GetChatMessageContentAsync(chatHistory, settings, kernel);
<<<<<<< HEAD
            functionCalls = FunctionCallRequestContent.GetFunctionCalls(messageContent).ToArray();
=======
            functionCalls = FunctionCallContent.GetFunctionCalls(messageContent).ToArray();
>>>>>>> 8665df3d
        }

        // Assert
        Assert.Contains("rain", messageContent.Content, StringComparison.InvariantCultureIgnoreCase);
    }

<<<<<<< HEAD
    [Fact]
=======
    [Fact(Skip = "The test is temporarily disabled until a more stable solution is found.")]
>>>>>>> 8665df3d
    public async Task ConnectorAgnosticFunctionCallingModelClassesCanPassFunctionExceptionToConnectorAsync()
    {
        // Arrange
        var kernel = this.InitializeKernel(importHelperPlugin: true);

        var chatHistory = new ChatHistory();
<<<<<<< HEAD
=======
        chatHistory.AddSystemMessage("If you are unable to answer the question for whatever reason, please add the 'error' keyword to the response.");
>>>>>>> 8665df3d
        chatHistory.AddUserMessage("Given the current time of day and weather, what is the likely color of the sky in Boston?");

        var settings = new OpenAIPromptExecutionSettings() { ToolCallBehavior = ToolCallBehavior.EnableKernelFunctions };

        var completionService = kernel.GetRequiredService<IChatCompletionService>();

        // Act
        var messageContent = await completionService.GetChatMessageContentAsync(chatHistory, settings, kernel);

<<<<<<< HEAD
        var functionCalls = FunctionCallRequestContent.GetFunctionCalls(messageContent).ToArray();

        while (functionCalls.Length != 0)
        {
            // Adding function call request from LLM to chat history
=======
        var functionCalls = FunctionCallContent.GetFunctionCalls(messageContent).ToArray();

        while (functionCalls.Length != 0)
        {
            // Adding function call from LLM to chat history
>>>>>>> 8665df3d
            chatHistory.Add(messageContent);

            // Iterating over the requested function calls and invoking them
            foreach (var functionCall in functionCalls)
            {
                // Simulating an exception
                var exception = new OperationCanceledException("The operation was canceled due to timeout.");

<<<<<<< HEAD
                chatHistory.Add(new FunctionCallResultContent(functionCall, exception).ToChatMessage());
=======
                chatHistory.Add(new FunctionResultContent(functionCall, exception).ToChatMessage());
>>>>>>> 8665df3d
            }

            // Sending the functions execution results back to the LLM to get the final response
            messageContent = await completionService.GetChatMessageContentAsync(chatHistory, settings, kernel);
<<<<<<< HEAD
            functionCalls = FunctionCallRequestContent.GetFunctionCalls(messageContent).ToArray();
=======
            functionCalls = FunctionCallContent.GetFunctionCalls(messageContent).ToArray();
>>>>>>> 8665df3d
        }

        // Assert
        Assert.NotNull(messageContent.Content);

<<<<<<< HEAD
        var failureWords = new List<string>() { "error", "unable", "couldn", "issue", "trouble", "difficulties" };
        Assert.Contains(failureWords, word => messageContent.Content.Contains(word, StringComparison.InvariantCultureIgnoreCase));
=======
        Assert.Contains("error", messageContent.Content, StringComparison.InvariantCultureIgnoreCase);
>>>>>>> 8665df3d
    }

    [Fact]
    public async Task ConnectorAgnosticFunctionCallingModelClassesSupportSimulatedFunctionCallsAsync()
    {
        // Arrange
        var kernel = this.InitializeKernel(importHelperPlugin: true);

        var chatHistory = new ChatHistory();
<<<<<<< HEAD
=======
        chatHistory.AddSystemMessage("if there's a tornado warning, please add the 'tornado' keyword to the response.");
>>>>>>> 8665df3d
        chatHistory.AddUserMessage("Given the current time of day and weather, what is the likely color of the sky in Boston?");

        var settings = new OpenAIPromptExecutionSettings() { ToolCallBehavior = ToolCallBehavior.EnableKernelFunctions };

        var completionService = kernel.GetRequiredService<IChatCompletionService>();

        // Act
        var messageContent = await completionService.GetChatMessageContentAsync(chatHistory, settings, kernel);

<<<<<<< HEAD
        var functionCalls = FunctionCallRequestContent.GetFunctionCalls(messageContent).ToArray();

        while (functionCalls.Length > 0)
        {
            // Adding function call request from LLM to chat history
=======
        var functionCalls = FunctionCallContent.GetFunctionCalls(messageContent).ToArray();

        while (functionCalls.Length > 0)
        {
            // Adding function call from LLM to chat history
>>>>>>> 8665df3d
            chatHistory.Add(messageContent);

            // Iterating over the requested function calls and invoking them
            foreach (var functionCall in functionCalls)
            {
                var result = await functionCall.InvokeAsync(kernel);

                chatHistory.AddMessage(AuthorRole.Tool, new ChatMessageContentItemCollection() { result });
            }

            // Adding a simulated function call to the connector response message
<<<<<<< HEAD
            var simulatedFunctionCall = new FunctionCallRequestContent("weather-alert", id: "call_123");
=======
            var simulatedFunctionCall = new FunctionCallContent("weather-alert", id: "call_123");
>>>>>>> 8665df3d
            messageContent.Items.Add(simulatedFunctionCall);

            // Adding a simulated function result to chat history
            var simulatedFunctionResult = "A Tornado Watch has been issued, with potential for severe thunderstorms causing unusual sky colors like green, yellow, or dark gray. Stay informed and follow safety instructions from authorities.";
<<<<<<< HEAD
            chatHistory.Add(new FunctionCallResultContent(simulatedFunctionCall, simulatedFunctionResult).ToChatMessage());

            // Sending the functions invocation results back to the LLM to get the final response
            messageContent = await completionService.GetChatMessageContentAsync(chatHistory, settings, kernel);
            functionCalls = FunctionCallRequestContent.GetFunctionCalls(messageContent).ToArray();
=======
            chatHistory.Add(new FunctionResultContent(simulatedFunctionCall, simulatedFunctionResult).ToChatMessage());

            // Sending the functions invocation results back to the LLM to get the final response
            messageContent = await completionService.GetChatMessageContentAsync(chatHistory, settings, kernel);
            functionCalls = FunctionCallContent.GetFunctionCalls(messageContent).ToArray();
>>>>>>> 8665df3d
        }

        // Assert
        Assert.Contains("tornado", messageContent.Content, StringComparison.InvariantCultureIgnoreCase);
    }

    [Fact]
    public async Task ItFailsIfNoFunctionResultProvidedAsync()
    {
        // Arrange
        var kernel = this.InitializeKernel(importHelperPlugin: true);

        var chatHistory = new ChatHistory();
        chatHistory.AddUserMessage("Given the current time of day and weather, what is the likely color of the sky in Boston?");

        var settings = new OpenAIPromptExecutionSettings() { ToolCallBehavior = ToolCallBehavior.EnableKernelFunctions };

        var completionService = kernel.GetRequiredService<IChatCompletionService>();

        // Act
        var result = await completionService.GetChatMessageContentAsync(chatHistory, settings, kernel);

        chatHistory.Add(result);

        var exception = await Assert.ThrowsAsync<HttpOperationException>(() => completionService.GetChatMessageContentAsync(chatHistory, settings, kernel));

        // Assert
        Assert.Contains("'tool_calls' must be followed by tool", exception.Message, StringComparison.InvariantCulture);
    }

    [Fact]
    public async Task ConnectorAgnosticFunctionCallingModelClassesCanBeUsedForAutoFunctionCallingAsync()
    {
        // Arrange
        var kernel = this.InitializeKernel(importHelperPlugin: true);

        var chatHistory = new ChatHistory();
        chatHistory.AddUserMessage("Given the current time of day and weather, what is the likely color of the sky in Boston?");

        var settings = new OpenAIPromptExecutionSettings() { ToolCallBehavior = ToolCallBehavior.AutoInvokeKernelFunctions };

        var sut = kernel.GetRequiredService<IChatCompletionService>();

        // Act
        await sut.GetChatMessageContentAsync(chatHistory, settings, kernel);

        // Assert
        Assert.Equal(5, chatHistory.Count);

        var userMessage = chatHistory[0];
        Assert.Equal(AuthorRole.User, userMessage.Role);

        // LLM requested the current time.
        var getCurrentTimeFunctionCallRequestMessage = chatHistory[1];
        Assert.Equal(AuthorRole.Assistant, getCurrentTimeFunctionCallRequestMessage.Role);

<<<<<<< HEAD
        var getCurrentTimeFunctionCallRequest = getCurrentTimeFunctionCallRequestMessage.Items.OfType<FunctionCallRequestContent>().Single();
=======
        var getCurrentTimeFunctionCallRequest = getCurrentTimeFunctionCallRequestMessage.Items.OfType<FunctionCallContent>().Single();
>>>>>>> 8665df3d
        Assert.Equal("GetCurrentUtcTime", getCurrentTimeFunctionCallRequest.FunctionName);
        Assert.Equal("HelperFunctions", getCurrentTimeFunctionCallRequest.PluginName);
        Assert.NotNull(getCurrentTimeFunctionCallRequest.Id);

        // Connector invoked the GetCurrentUtcTime function and added result to chat history.
        var getCurrentTimeFunctionCallResultMessage = chatHistory[2];
        Assert.Equal(AuthorRole.Tool, getCurrentTimeFunctionCallResultMessage.Role);
        Assert.Single(getCurrentTimeFunctionCallResultMessage.Items.OfType<TextContent>()); // Current function calling model adds TextContent item representing the result of the function call.

<<<<<<< HEAD
        var getCurrentTimeFunctionCallResult = getCurrentTimeFunctionCallResultMessage.Items.OfType<FunctionCallResultContent>().Single();
=======
        var getCurrentTimeFunctionCallResult = getCurrentTimeFunctionCallResultMessage.Items.OfType<FunctionResultContent>().Single();
>>>>>>> 8665df3d
        Assert.Equal("GetCurrentUtcTime", getCurrentTimeFunctionCallResult.FunctionName);
        Assert.Equal("HelperFunctions", getCurrentTimeFunctionCallResult.PluginName);
        Assert.Equal(getCurrentTimeFunctionCallRequest.Id, getCurrentTimeFunctionCallResult.Id);
        Assert.NotNull(getCurrentTimeFunctionCallResult.Result);

        // LLM requested the weather for Boston.
        var getWeatherForCityFunctionCallRequestMessage = chatHistory[3];
        Assert.Equal(AuthorRole.Assistant, getWeatherForCityFunctionCallRequestMessage.Role);

<<<<<<< HEAD
        var getWeatherForCityFunctionCallRequest = getWeatherForCityFunctionCallRequestMessage.Items.OfType<FunctionCallRequestContent>().Single();
=======
        var getWeatherForCityFunctionCallRequest = getWeatherForCityFunctionCallRequestMessage.Items.OfType<FunctionCallContent>().Single();
>>>>>>> 8665df3d
        Assert.Equal("Get_Weather_For_City", getWeatherForCityFunctionCallRequest.FunctionName);
        Assert.Equal("HelperFunctions", getWeatherForCityFunctionCallRequest.PluginName);
        Assert.NotNull(getWeatherForCityFunctionCallRequest.Id);

        // Connector invoked the Get_Weather_For_City function and added result to chat history.
        var getWeatherForCityFunctionCallResultMessage = chatHistory[4];
        Assert.Equal(AuthorRole.Tool, getWeatherForCityFunctionCallResultMessage.Role);
        Assert.Single(getWeatherForCityFunctionCallResultMessage.Items.OfType<TextContent>()); // Current function calling model adds TextContent item representing the result of the function call.

<<<<<<< HEAD
        var getWeatherForCityFunctionCallResult = getWeatherForCityFunctionCallResultMessage.Items.OfType<FunctionCallResultContent>().Single();
=======
        var getWeatherForCityFunctionCallResult = getWeatherForCityFunctionCallResultMessage.Items.OfType<FunctionResultContent>().Single();
>>>>>>> 8665df3d
        Assert.Equal("Get_Weather_For_City", getWeatherForCityFunctionCallResult.FunctionName);
        Assert.Equal("HelperFunctions", getWeatherForCityFunctionCallResult.PluginName);
        Assert.Equal(getWeatherForCityFunctionCallRequest.Id, getWeatherForCityFunctionCallResult.Id);
        Assert.NotNull(getWeatherForCityFunctionCallResult.Result);
    }

<<<<<<< HEAD
    [Fact]
    public async Task SubsetOfFunctionsCanBeUsedForFunctionCallingAsync()
    {
        // Arrange
        var kernel = this.InitializeKernel(importHelperPlugin: false);

        var function = kernel.CreateFunctionFromMethod(() => DayOfWeek.Friday, "GetDayOfWeek", "Retrieves the current day of the week.");
        kernel.ImportPluginFromFunctions("HelperFunctions", [function]);

        var chatHistory = new ChatHistory();
        chatHistory.AddUserMessage("What day is today?");

        var settings = new OpenAIPromptExecutionSettings() { ToolCallBehavior = ToolCallBehavior.EnableFunctions([function.Metadata.ToOpenAIFunction()], true) };

        var sut = kernel.GetRequiredService<IChatCompletionService>();

        // Act
        var result = await sut.GetChatMessageContentAsync(chatHistory, settings, kernel);

        // Assert
        Assert.NotNull(result);
        Assert.Contains("Friday", result.Content, StringComparison.InvariantCulture);
    }

    [Fact]
    public async Task RequiredFunctionShouldBeCalledAsync()
    {
        // Arrange
        var kernel = this.InitializeKernel(importHelperPlugin: false);

        var function = kernel.CreateFunctionFromMethod(() => DayOfWeek.Friday, "GetDayOfWeek", "Retrieves the current day of the week.");
        kernel.ImportPluginFromFunctions("HelperFunctions", [function]);

        var chatHistory = new ChatHistory();
        chatHistory.AddUserMessage("What day is today?");

        var settings = new OpenAIPromptExecutionSettings() { ToolCallBehavior = ToolCallBehavior.RequireFunction(function.Metadata.ToOpenAIFunction(), true) };

        var sut = kernel.GetRequiredService<IChatCompletionService>();

        // Act
        var result = await sut.GetChatMessageContentAsync(chatHistory, settings, kernel);

        // Assert
        Assert.NotNull(result);
        Assert.Contains("Friday", result.Content, StringComparison.InvariantCulture);
    }

=======
>>>>>>> 8665df3d
    private Kernel InitializeKernel(bool importHelperPlugin = false)
    {
        OpenAIConfiguration? openAIConfiguration = this._configuration.GetSection("Planners:OpenAI").Get<OpenAIConfiguration>();
        Assert.NotNull(openAIConfiguration);

        IKernelBuilder builder = this.CreateKernelBuilder()
            .AddOpenAIChatCompletion(
                modelId: openAIConfiguration.ModelId,
                apiKey: openAIConfiguration.ApiKey);

        var kernel = builder.Build();

        if (importHelperPlugin)
        {
            kernel.ImportPluginFromFunctions("HelperFunctions", new[]
            {
                kernel.CreateFunctionFromMethod(() => DateTime.UtcNow.ToString("R"), "GetCurrentUtcTime", "Retrieves the current time in UTC."),
                kernel.CreateFunctionFromMethod((string cityName) =>
                    cityName switch
                    {
                        "Boston" => "61 and rainy",
                        _ => "31 and snowing",
                    }, "Get_Weather_For_City", "Gets the current weather for the specified city"),
            });
        }

        return kernel;
    }

    private readonly IConfigurationRoot _configuration = new ConfigurationBuilder()
        .AddJsonFile(path: "testsettings.json", optional: false, reloadOnChange: true)
        .AddJsonFile(path: "testsettings.development.json", optional: true, reloadOnChange: true)
        .AddEnvironmentVariables()
        .AddUserSecrets<FunctionCallingStepwisePlannerTests>()
        .Build();

    /// <summary>
    /// A plugin that returns the current time.
    /// </summary>
    public class TimeInformation
    {
        [KernelFunction]
        [Description("Retrieves the current time in UTC.")]
        public string GetCurrentUtcTime() => DateTime.UtcNow.ToString("R");

        [KernelFunction]
        [Description("Gets the age of the specified person.")]
        public int GetAge(string personName)
        {
            if ("John".Equals(personName, StringComparison.OrdinalIgnoreCase))
            {
                return 33;
            }

            if ("Jim".Equals(personName, StringComparison.OrdinalIgnoreCase))
            {
                return 30;
            }

            return -1;
        }

        [KernelFunction]
        public int InterpretValue(int value) => value * 2;
    }

    public class WeatherPlugin
    {
        [KernelFunction, Description("Get current temperature.")]
        public Task<double> GetCurrentTemperatureAsync(WeatherParameters parameters)
        {
            if (parameters.City.Name == "Dublin" && (parameters.City.Country == "Ireland" || parameters.City.Country == "IE"))
            {
                return Task.FromResult(42.8); // 42.8 Fahrenheit.
            }

            throw new NotSupportedException($"Weather in {parameters.City.Name} ({parameters.City.Country}) is not supported.");
        }

        [KernelFunction, Description("Convert temperature from Fahrenheit to Celsius.")]
        public Task<double> ConvertTemperatureAsync(double temperatureInFahrenheit)
        {
            double temperatureInCelsius = (temperatureInFahrenheit - 32) * 5 / 9;
            return Task.FromResult(temperatureInCelsius);
        }
    }

    public record WeatherParameters(City City);

    public class City
    {
        public string Name { get; set; } = string.Empty;
        public string Country { get; set; } = string.Empty;
    }

    #region private

    private sealed class FakeFunctionFilter : IFunctionInvocationFilter
    {
        private readonly Func<FunctionInvocationContext, Func<FunctionInvocationContext, Task>, Task>? _onFunctionInvocation;

        public FakeFunctionFilter(
            Func<FunctionInvocationContext, Func<FunctionInvocationContext, Task>, Task>? onFunctionInvocation = null)
        {
            this._onFunctionInvocation = onFunctionInvocation;
        }

        public Task OnFunctionInvocationAsync(FunctionInvocationContext context, Func<FunctionInvocationContext, Task> next) =>
            this._onFunctionInvocation?.Invoke(context, next) ?? Task.CompletedTask;
    }

    #endregion
}<|MERGE_RESOLUTION|>--- conflicted
+++ resolved
@@ -234,19 +234,11 @@
         // Act
         var messageContent = await sut.GetChatMessageContentAsync(chatHistory, settings, kernel);
 
-<<<<<<< HEAD
-        var functionCalls = FunctionCallRequestContent.GetFunctionCalls(messageContent).ToArray();
+        var functionCalls = FunctionCallContent.GetFunctionCalls(messageContent).ToArray();
 
         while (functionCalls.Length != 0)
         {
-            // Adding function call request from LLM to chat history
-=======
-        var functionCalls = FunctionCallContent.GetFunctionCalls(messageContent).ToArray();
-
-        while (functionCalls.Length != 0)
-        {
             // Adding function call from LLM to chat history
->>>>>>> 8665df3d
             chatHistory.Add(messageContent);
 
             // Iterating over the requested function calls and invoking them
@@ -259,32 +251,21 @@
 
             // Sending the functions invocation results to the LLM to get the final response
             messageContent = await sut.GetChatMessageContentAsync(chatHistory, settings, kernel);
-<<<<<<< HEAD
-            functionCalls = FunctionCallRequestContent.GetFunctionCalls(messageContent).ToArray();
-=======
             functionCalls = FunctionCallContent.GetFunctionCalls(messageContent).ToArray();
->>>>>>> 8665df3d
         }
 
         // Assert
         Assert.Contains("rain", messageContent.Content, StringComparison.InvariantCultureIgnoreCase);
     }
 
-<<<<<<< HEAD
-    [Fact]
-=======
     [Fact(Skip = "The test is temporarily disabled until a more stable solution is found.")]
->>>>>>> 8665df3d
     public async Task ConnectorAgnosticFunctionCallingModelClassesCanPassFunctionExceptionToConnectorAsync()
     {
         // Arrange
         var kernel = this.InitializeKernel(importHelperPlugin: true);
 
         var chatHistory = new ChatHistory();
-<<<<<<< HEAD
-=======
         chatHistory.AddSystemMessage("If you are unable to answer the question for whatever reason, please add the 'error' keyword to the response.");
->>>>>>> 8665df3d
         chatHistory.AddUserMessage("Given the current time of day and weather, what is the likely color of the sky in Boston?");
 
         var settings = new OpenAIPromptExecutionSettings() { ToolCallBehavior = ToolCallBehavior.EnableKernelFunctions };
@@ -294,19 +275,11 @@
         // Act
         var messageContent = await completionService.GetChatMessageContentAsync(chatHistory, settings, kernel);
 
-<<<<<<< HEAD
-        var functionCalls = FunctionCallRequestContent.GetFunctionCalls(messageContent).ToArray();
+        var functionCalls = FunctionCallContent.GetFunctionCalls(messageContent).ToArray();
 
         while (functionCalls.Length != 0)
         {
-            // Adding function call request from LLM to chat history
-=======
-        var functionCalls = FunctionCallContent.GetFunctionCalls(messageContent).ToArray();
-
-        while (functionCalls.Length != 0)
-        {
             // Adding function call from LLM to chat history
->>>>>>> 8665df3d
             chatHistory.Add(messageContent);
 
             // Iterating over the requested function calls and invoking them
@@ -315,31 +288,18 @@
                 // Simulating an exception
                 var exception = new OperationCanceledException("The operation was canceled due to timeout.");
 
-<<<<<<< HEAD
-                chatHistory.Add(new FunctionCallResultContent(functionCall, exception).ToChatMessage());
-=======
                 chatHistory.Add(new FunctionResultContent(functionCall, exception).ToChatMessage());
->>>>>>> 8665df3d
             }
 
             // Sending the functions execution results back to the LLM to get the final response
             messageContent = await completionService.GetChatMessageContentAsync(chatHistory, settings, kernel);
-<<<<<<< HEAD
-            functionCalls = FunctionCallRequestContent.GetFunctionCalls(messageContent).ToArray();
-=======
             functionCalls = FunctionCallContent.GetFunctionCalls(messageContent).ToArray();
->>>>>>> 8665df3d
         }
 
         // Assert
         Assert.NotNull(messageContent.Content);
 
-<<<<<<< HEAD
-        var failureWords = new List<string>() { "error", "unable", "couldn", "issue", "trouble", "difficulties" };
-        Assert.Contains(failureWords, word => messageContent.Content.Contains(word, StringComparison.InvariantCultureIgnoreCase));
-=======
         Assert.Contains("error", messageContent.Content, StringComparison.InvariantCultureIgnoreCase);
->>>>>>> 8665df3d
     }
 
     [Fact]
@@ -349,10 +309,7 @@
         var kernel = this.InitializeKernel(importHelperPlugin: true);
 
         var chatHistory = new ChatHistory();
-<<<<<<< HEAD
-=======
         chatHistory.AddSystemMessage("if there's a tornado warning, please add the 'tornado' keyword to the response.");
->>>>>>> 8665df3d
         chatHistory.AddUserMessage("Given the current time of day and weather, what is the likely color of the sky in Boston?");
 
         var settings = new OpenAIPromptExecutionSettings() { ToolCallBehavior = ToolCallBehavior.EnableKernelFunctions };
@@ -362,19 +319,11 @@
         // Act
         var messageContent = await completionService.GetChatMessageContentAsync(chatHistory, settings, kernel);
 
-<<<<<<< HEAD
-        var functionCalls = FunctionCallRequestContent.GetFunctionCalls(messageContent).ToArray();
+        var functionCalls = FunctionCallContent.GetFunctionCalls(messageContent).ToArray();
 
         while (functionCalls.Length > 0)
         {
-            // Adding function call request from LLM to chat history
-=======
-        var functionCalls = FunctionCallContent.GetFunctionCalls(messageContent).ToArray();
-
-        while (functionCalls.Length > 0)
-        {
             // Adding function call from LLM to chat history
->>>>>>> 8665df3d
             chatHistory.Add(messageContent);
 
             // Iterating over the requested function calls and invoking them
@@ -386,28 +335,16 @@
             }
 
             // Adding a simulated function call to the connector response message
-<<<<<<< HEAD
-            var simulatedFunctionCall = new FunctionCallRequestContent("weather-alert", id: "call_123");
-=======
             var simulatedFunctionCall = new FunctionCallContent("weather-alert", id: "call_123");
->>>>>>> 8665df3d
             messageContent.Items.Add(simulatedFunctionCall);
 
             // Adding a simulated function result to chat history
             var simulatedFunctionResult = "A Tornado Watch has been issued, with potential for severe thunderstorms causing unusual sky colors like green, yellow, or dark gray. Stay informed and follow safety instructions from authorities.";
-<<<<<<< HEAD
-            chatHistory.Add(new FunctionCallResultContent(simulatedFunctionCall, simulatedFunctionResult).ToChatMessage());
-
-            // Sending the functions invocation results back to the LLM to get the final response
-            messageContent = await completionService.GetChatMessageContentAsync(chatHistory, settings, kernel);
-            functionCalls = FunctionCallRequestContent.GetFunctionCalls(messageContent).ToArray();
-=======
             chatHistory.Add(new FunctionResultContent(simulatedFunctionCall, simulatedFunctionResult).ToChatMessage());
 
             // Sending the functions invocation results back to the LLM to get the final response
             messageContent = await completionService.GetChatMessageContentAsync(chatHistory, settings, kernel);
             functionCalls = FunctionCallContent.GetFunctionCalls(messageContent).ToArray();
->>>>>>> 8665df3d
         }
 
         // Assert
@@ -461,63 +398,46 @@
         Assert.Equal(AuthorRole.User, userMessage.Role);
 
         // LLM requested the current time.
-        var getCurrentTimeFunctionCallRequestMessage = chatHistory[1];
-        Assert.Equal(AuthorRole.Assistant, getCurrentTimeFunctionCallRequestMessage.Role);
-
-<<<<<<< HEAD
-        var getCurrentTimeFunctionCallRequest = getCurrentTimeFunctionCallRequestMessage.Items.OfType<FunctionCallRequestContent>().Single();
-=======
-        var getCurrentTimeFunctionCallRequest = getCurrentTimeFunctionCallRequestMessage.Items.OfType<FunctionCallContent>().Single();
->>>>>>> 8665df3d
-        Assert.Equal("GetCurrentUtcTime", getCurrentTimeFunctionCallRequest.FunctionName);
-        Assert.Equal("HelperFunctions", getCurrentTimeFunctionCallRequest.PluginName);
-        Assert.NotNull(getCurrentTimeFunctionCallRequest.Id);
+        var getCurrentTimeFunctionCallMessage = chatHistory[1];
+        Assert.Equal(AuthorRole.Assistant, getCurrentTimeFunctionCallMessage.Role);
+
+        var getCurrentTimeFunctionCall = getCurrentTimeFunctionCallMessage.Items.OfType<FunctionCallContent>().Single();
+        Assert.Equal("GetCurrentUtcTime", getCurrentTimeFunctionCall.FunctionName);
+        Assert.Equal("HelperFunctions", getCurrentTimeFunctionCall.PluginName);
+        Assert.NotNull(getCurrentTimeFunctionCall.Id);
 
         // Connector invoked the GetCurrentUtcTime function and added result to chat history.
-        var getCurrentTimeFunctionCallResultMessage = chatHistory[2];
-        Assert.Equal(AuthorRole.Tool, getCurrentTimeFunctionCallResultMessage.Role);
-        Assert.Single(getCurrentTimeFunctionCallResultMessage.Items.OfType<TextContent>()); // Current function calling model adds TextContent item representing the result of the function call.
-
-<<<<<<< HEAD
-        var getCurrentTimeFunctionCallResult = getCurrentTimeFunctionCallResultMessage.Items.OfType<FunctionCallResultContent>().Single();
-=======
-        var getCurrentTimeFunctionCallResult = getCurrentTimeFunctionCallResultMessage.Items.OfType<FunctionResultContent>().Single();
->>>>>>> 8665df3d
-        Assert.Equal("GetCurrentUtcTime", getCurrentTimeFunctionCallResult.FunctionName);
-        Assert.Equal("HelperFunctions", getCurrentTimeFunctionCallResult.PluginName);
-        Assert.Equal(getCurrentTimeFunctionCallRequest.Id, getCurrentTimeFunctionCallResult.Id);
-        Assert.NotNull(getCurrentTimeFunctionCallResult.Result);
+        var getCurrentTimeFunctionResultMessage = chatHistory[2];
+        Assert.Equal(AuthorRole.Tool, getCurrentTimeFunctionResultMessage.Role);
+        Assert.Single(getCurrentTimeFunctionResultMessage.Items.OfType<TextContent>()); // Current function calling model adds TextContent item representing the result of the function call.
+
+        var getCurrentTimeFunctionResult = getCurrentTimeFunctionResultMessage.Items.OfType<FunctionResultContent>().Single();
+        Assert.Equal("GetCurrentUtcTime", getCurrentTimeFunctionResult.FunctionName);
+        Assert.Equal("HelperFunctions", getCurrentTimeFunctionResult.PluginName);
+        Assert.Equal(getCurrentTimeFunctionCall.Id, getCurrentTimeFunctionResult.Id);
+        Assert.NotNull(getCurrentTimeFunctionResult.Result);
 
         // LLM requested the weather for Boston.
-        var getWeatherForCityFunctionCallRequestMessage = chatHistory[3];
-        Assert.Equal(AuthorRole.Assistant, getWeatherForCityFunctionCallRequestMessage.Role);
-
-<<<<<<< HEAD
-        var getWeatherForCityFunctionCallRequest = getWeatherForCityFunctionCallRequestMessage.Items.OfType<FunctionCallRequestContent>().Single();
-=======
-        var getWeatherForCityFunctionCallRequest = getWeatherForCityFunctionCallRequestMessage.Items.OfType<FunctionCallContent>().Single();
->>>>>>> 8665df3d
-        Assert.Equal("Get_Weather_For_City", getWeatherForCityFunctionCallRequest.FunctionName);
-        Assert.Equal("HelperFunctions", getWeatherForCityFunctionCallRequest.PluginName);
-        Assert.NotNull(getWeatherForCityFunctionCallRequest.Id);
+        var getWeatherForCityFunctionCallMessage = chatHistory[3];
+        Assert.Equal(AuthorRole.Assistant, getWeatherForCityFunctionCallMessage.Role);
+
+        var getWeatherForCityFunctionCall = getWeatherForCityFunctionCallMessage.Items.OfType<FunctionCallContent>().Single();
+        Assert.Equal("Get_Weather_For_City", getWeatherForCityFunctionCall.FunctionName);
+        Assert.Equal("HelperFunctions", getWeatherForCityFunctionCall.PluginName);
+        Assert.NotNull(getWeatherForCityFunctionCall.Id);
 
         // Connector invoked the Get_Weather_For_City function and added result to chat history.
-        var getWeatherForCityFunctionCallResultMessage = chatHistory[4];
-        Assert.Equal(AuthorRole.Tool, getWeatherForCityFunctionCallResultMessage.Role);
-        Assert.Single(getWeatherForCityFunctionCallResultMessage.Items.OfType<TextContent>()); // Current function calling model adds TextContent item representing the result of the function call.
-
-<<<<<<< HEAD
-        var getWeatherForCityFunctionCallResult = getWeatherForCityFunctionCallResultMessage.Items.OfType<FunctionCallResultContent>().Single();
-=======
-        var getWeatherForCityFunctionCallResult = getWeatherForCityFunctionCallResultMessage.Items.OfType<FunctionResultContent>().Single();
->>>>>>> 8665df3d
-        Assert.Equal("Get_Weather_For_City", getWeatherForCityFunctionCallResult.FunctionName);
-        Assert.Equal("HelperFunctions", getWeatherForCityFunctionCallResult.PluginName);
-        Assert.Equal(getWeatherForCityFunctionCallRequest.Id, getWeatherForCityFunctionCallResult.Id);
-        Assert.NotNull(getWeatherForCityFunctionCallResult.Result);
-    }
-
-<<<<<<< HEAD
+        var getWeatherForCityFunctionResultMessage = chatHistory[4];
+        Assert.Equal(AuthorRole.Tool, getWeatherForCityFunctionResultMessage.Role);
+        Assert.Single(getWeatherForCityFunctionResultMessage.Items.OfType<TextContent>()); // Current function calling model adds TextContent item representing the result of the function call.
+
+        var getWeatherForCityFunctionResult = getWeatherForCityFunctionResultMessage.Items.OfType<FunctionResultContent>().Single();
+        Assert.Equal("Get_Weather_For_City", getWeatherForCityFunctionResult.FunctionName);
+        Assert.Equal("HelperFunctions", getWeatherForCityFunctionResult.PluginName);
+        Assert.Equal(getWeatherForCityFunctionCall.Id, getWeatherForCityFunctionResult.Id);
+        Assert.NotNull(getWeatherForCityFunctionResult.Result);
+    }
+
     [Fact]
     public async Task SubsetOfFunctionsCanBeUsedForFunctionCallingAsync()
     {
@@ -543,7 +463,7 @@
     }
 
     [Fact]
-    public async Task RequiredFunctionShouldBeCalledAsync()
+    public async Task RequiredFunctionShouldBeCalledByAsync()
     {
         // Arrange
         var kernel = this.InitializeKernel(importHelperPlugin: false);
@@ -566,8 +486,6 @@
         Assert.Contains("Friday", result.Content, StringComparison.InvariantCulture);
     }
 
-=======
->>>>>>> 8665df3d
     private Kernel InitializeKernel(bool importHelperPlugin = false)
     {
         OpenAIConfiguration? openAIConfiguration = this._configuration.GetSection("Planners:OpenAI").Get<OpenAIConfiguration>();
