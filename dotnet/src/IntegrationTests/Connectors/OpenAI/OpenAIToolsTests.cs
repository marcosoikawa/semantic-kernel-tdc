--- conflicted
+++ resolved
@@ -124,8 +124,6 @@
         Assert.Contains("10", result.GetValue<string>(), StringComparison.InvariantCulture);
     }
 
-<<<<<<< HEAD
-=======
     [Fact]
     public async Task CanAutoInvokeKernelFunctionFromPromptAsync()
     {
@@ -185,7 +183,6 @@
         Assert.Contains("Transportation", result, StringComparison.InvariantCultureIgnoreCase);
     }
 
->>>>>>> b8e01f9b
     private Kernel InitializeKernel()
     {
         OpenAIConfiguration? openAIConfiguration = this._configuration.GetSection("Planners:OpenAI").Get<OpenAIConfiguration>();
