--- conflicted
+++ resolved
@@ -33,7 +33,6 @@
         this._bingApiKey = bingApiKeyCandidate;
     }
 
-<<<<<<< HEAD
     [Theory(Skip = "Bing search results not consistent enough for testing.")]
     [InlineData("What is generally recognized as the tallest building in Seattle, Washington, USA?", "Columbia Center")]
     public async Task BingPluginTestAsync(string prompt, string expectedAnswerContains)
@@ -80,8 +79,6 @@
         File.Delete(fileWhereToSaveWebPage);
     }
 
-=======
->>>>>>> bc2d83c1
     #region internals
 
     private readonly ITestOutputHelper _output;
