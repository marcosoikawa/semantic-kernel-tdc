﻿// Copyright (c) Microsoft. All rights reserved.
using System;
using System.Collections.Generic;
using System.Linq;
using System.Threading;
using Microsoft.SemanticKernel;
using Microsoft.SemanticKernel.Agents;
using Microsoft.SemanticKernel.ChatCompletion;

namespace SemanticKernel.Agents.UnitTests;

/// <summary>
/// Mock definition of <see cref="KernelAgent"/> with a <see cref="ChatHistoryKernelAgent"/> contract.
/// </summary>
internal class MockAgent : ChatHistoryKernelAgent
{
    public int InvokeCount { get; private set; }

    public IReadOnlyList<ChatMessageContent> Response { get; set; } = [];

    public override IAsyncEnumerable<ChatMessageContent> InvokeAsync(
        ChatHistory history,
        KernelArguments? arguments = null,
        Kernel? kernel = null,
        CancellationToken cancellationToken = default)
    {
        this.InvokeCount++;

        return this.Response.ToAsyncEnumerable();
    }

    public override IAsyncEnumerable<StreamingChatMessageContent> InvokeStreamingAsync(
        ChatHistory history,
        KernelArguments? arguments = null,
        Kernel? kernel = null,
        CancellationToken cancellationToken = default)
    {
        this.InvokeCount++;
        return this.Response.Select(m => new StreamingChatMessageContent(m.Role, m.Content)).ToAsyncEnumerable();
    }
<<<<<<< HEAD

    /// <inheritdoc/>
    protected internal override IEnumerable<string> GetChannelKeys()
    {
        yield return Guid.NewGuid().ToString();
    }

    /// <inheritdoc/>
    protected internal override Task<AgentChannel> CreateChannelAsync(CancellationToken cancellationToken)
    {
        ChatHistoryChannel channel =
            new()
            {
                Logger = this.LoggerFactory.CreateLogger<ChatHistoryChannel>()
            };

        return Task.FromResult<AgentChannel>(channel);
    }
=======
>>>>>>> c93a56a7
}<|MERGE_RESOLUTION|>--- conflicted
+++ resolved
@@ -1,5 +1,4 @@
 ﻿// Copyright (c) Microsoft. All rights reserved.
-using System;
 using System.Collections.Generic;
 using System.Linq;
 using System.Threading;
@@ -12,7 +11,7 @@
 /// <summary>
 /// Mock definition of <see cref="KernelAgent"/> with a <see cref="ChatHistoryKernelAgent"/> contract.
 /// </summary>
-internal class MockAgent : ChatHistoryKernelAgent
+internal sealed class MockAgent : ChatHistoryKernelAgent
 {
     public int InvokeCount { get; private set; }
 
@@ -38,25 +37,4 @@
         this.InvokeCount++;
         return this.Response.Select(m => new StreamingChatMessageContent(m.Role, m.Content)).ToAsyncEnumerable();
     }
-<<<<<<< HEAD
-
-    /// <inheritdoc/>
-    protected internal override IEnumerable<string> GetChannelKeys()
-    {
-        yield return Guid.NewGuid().ToString();
-    }
-
-    /// <inheritdoc/>
-    protected internal override Task<AgentChannel> CreateChannelAsync(CancellationToken cancellationToken)
-    {
-        ChatHistoryChannel channel =
-            new()
-            {
-                Logger = this.LoggerFactory.CreateLogger<ChatHistoryChannel>()
-            };
-
-        return Task.FromResult<AgentChannel>(channel);
-    }
-=======
->>>>>>> c93a56a7
 }