﻿// Copyright (c) Microsoft. All rights reserved.
using System;
using System.Collections.Generic;
using System.Linq;
using System.Runtime.CompilerServices;
using System.Threading;
using System.Threading.Tasks;
using Azure;
using Azure.AI.OpenAI.Assistants;
using Azure.Core;
using Azure.Core.Pipeline;
using Microsoft.Extensions.Logging;
using Microsoft.SemanticKernel.Agents.OpenAI.Azure;
using Microsoft.SemanticKernel.Http;

namespace Microsoft.SemanticKernel.Agents.OpenAI;

/// <summary>
/// A <see cref="KernelAgent"/> specialization based on Open AI Assistant / GPT.
/// </summary>
public sealed class OpenAIAssistantAgent : KernelAgent
{
    /// <summary>
    /// Metadata key that identifies code-interpreter content.
    /// </summary>
    public const string CodeInterpreterMetadataKey = "code";

    private readonly Assistant _assistant;
    private readonly AssistantsClient _client;
    private readonly OpenAIAssistantConfiguration _config;

    /// <summary>
    /// Optional arguments for the agent.
    /// </summary>
    /// <remarks>
    /// This property is not currently used by the agent, but is provided for future extensibility.
    /// </remarks>
    public KernelArguments? Arguments { get; init; }

    /// <summary>
    /// A list of previously uploaded file IDs to attach to the assistant.
    /// </summary>
    public IReadOnlyList<string> FileIds => this._assistant.FileIds;

    /// <summary>
    /// A set of up to 16 key/value pairs that can be attached to an agent, used for
    /// storing additional information about that object in a structured format.Keys
    /// may be up to 64 characters in length and values may be up to 512 characters in length.
    /// </summary>
    public IReadOnlyDictionary<string, string> Metadata => this._assistant.Metadata;

    /// <summary>
    /// Expose predefined tools.
    /// </summary>
    internal IReadOnlyList<ToolDefinition> Tools => this._assistant.Tools;

    /// <summary>
    /// Set when the assistant has been deleted via <see cref="DeleteAsync(CancellationToken)"/>.
    /// An assistant removed by other means will result in an exception when invoked.
    /// </summary>
    public bool IsDeleted { get; private set; }

    /// <summary>
    /// Define a new <see cref="OpenAIAssistantAgent"/>.
    /// </summary>
    /// <param name="kernel">The <see cref="Kernel"/> containing services, plugins, and other state for use throughout the operation.</param>
    /// <param name="config">Configuration for accessing the Assistants API service, such as the api-key.</param>
    /// <param name="definition">The assistant definition.</param>
    /// <param name="cancellationToken">The <see cref="CancellationToken"/> to monitor for cancellation requests. The default is <see cref="CancellationToken.None"/>.</param>
    /// <returns>An <see cref="OpenAIAssistantAgent"/> instance</returns>
    public static async Task<OpenAIAssistantAgent> CreateAsync(
        Kernel kernel,
        OpenAIAssistantConfiguration config,
        OpenAIAssistantDefinition definition,
        CancellationToken cancellationToken = default)
    {
        // Validate input
        Verify.NotNull(kernel, nameof(kernel));
        Verify.NotNull(config, nameof(config));
        Verify.NotNull(definition, nameof(definition));

        // Create the client
        AssistantsClient client = CreateClient(config);

        // Create the assistant
        AssistantCreationOptions assistantCreationOptions = CreateAssistantCreationOptions(definition);
        Assistant model = await client.CreateAssistantAsync(assistantCreationOptions, cancellationToken).ConfigureAwait(false);

        // Instantiate the agent
        return
            new OpenAIAssistantAgent(client, model, config)
            {
                Kernel = kernel,
            };
    }

    /// <summary>
    /// Retrieve a list of assistant definitions: <see cref="OpenAIAssistantDefinition"/>.
    /// </summary>
    /// <param name="config">Configuration for accessing the Assistants API service, such as the api-key.</param>
    /// <param name="maxResults">The maximum number of assistant definitions to retrieve</param>
    /// <param name="lastId">The identifier of the assistant beyond which to begin selection.</param>
    /// <param name="cancellationToken">The <see cref="CancellationToken"/> to monitor for cancellation requests. The default is <see cref="CancellationToken.None"/>.</param>
    /// <returns>An list of <see cref="OpenAIAssistantDefinition"/> objects.</returns>
    public static async IAsyncEnumerable<OpenAIAssistantDefinition> ListDefinitionsAsync(
        OpenAIAssistantConfiguration config,
        int maxResults = 100,
        string? lastId = null,
        [EnumeratorCancellation] CancellationToken cancellationToken = default)
    {
        // Create the client
        AssistantsClient client = CreateClient(config);

        // Retrieve the assistants
        PageableList<Assistant> assistants;

        int resultCount = 0;
        do
        {
            assistants = await client.GetAssistantsAsync(limit: Math.Min(maxResults, 100), ListSortOrder.Descending, after: lastId, cancellationToken: cancellationToken).ConfigureAwait(false);
            foreach (Assistant assistant in assistants)
            {
                if (resultCount >= maxResults)
                {
                    break;
                }

                resultCount++;

                yield return
                    new()
                    {
                        Id = assistant.Id,
                        Name = assistant.Name,
                        Description = assistant.Description,
                        Instructions = assistant.Instructions,
                        EnableCodeInterpreter = assistant.Tools.Any(t => t is CodeInterpreterToolDefinition),
                        EnableRetrieval = assistant.Tools.Any(t => t is RetrievalToolDefinition),
                        FileIds = assistant.FileIds,
                        Metadata = assistant.Metadata,
                        ModelId = assistant.Model,
                    };

                lastId = assistant.Id;
            }
        }
        while (assistants.HasMore && resultCount < maxResults);
    }

    /// <summary>
    /// Retrieve a <see cref="OpenAIAssistantAgent"/> by identifier.
    /// </summary>
    /// <param name="kernel">The <see cref="Kernel"/> containing services, plugins, and other state for use throughout the operation.</param>
    /// <param name="config">Configuration for accessing the Assistants API service, such as the api-key.</param>
    /// <param name="id">The agent identifier</param>
    /// <param name="cancellationToken">The <see cref="CancellationToken"/> to monitor for cancellation requests. The default is <see cref="CancellationToken.None"/>.</param>
    /// <returns>An <see cref="OpenAIAssistantAgent"/> instance</returns>
    public static async Task<OpenAIAssistantAgent> RetrieveAsync(
        Kernel kernel,
        OpenAIAssistantConfiguration config,
        string id,
        CancellationToken cancellationToken = default)
    {
        // Create the client
        AssistantsClient client = CreateClient(config);

        // Retrieve the assistant
        Assistant model = await client.GetAssistantAsync(id, cancellationToken).ConfigureAwait(false);

        // Instantiate the agent
        return
            new OpenAIAssistantAgent(client, model, config)
            {
                Kernel = kernel,
            };
    }

    /// <summary>
    /// Create a new assistant thread.
    /// </summary>
    /// <param name="cancellationToken">The <see cref="CancellationToken"/> to monitor for cancellation requests. The default is <see cref="CancellationToken.None"/>.</param>
    /// <returns>The thread identifier</returns>
    public async Task<string> CreateThreadAsync(CancellationToken cancellationToken = default)
    {
        AssistantThread thread = await this._client.CreateThreadAsync(cancellationToken).ConfigureAwait(false);

        return thread.Id;
    }

    /// <summary>
    /// Create a new assistant thread.
    /// </summary>
    /// <param name="threadId">The thread identifier</param>
    /// <param name="cancellationToken">The <see cref="CancellationToken"/> to monitor for cancellation requests. The default is <see cref="CancellationToken.None"/>.</param>
    /// <returns>The thread identifier</returns>
    public async Task<bool> DeleteThreadAsync(
        string threadId,
        CancellationToken cancellationToken = default)
    {
        // Validate input
        Verify.NotNullOrWhiteSpace(threadId, nameof(threadId));

        return await this._client.DeleteThreadAsync(threadId, cancellationToken).ConfigureAwait(false);
    }

    /// <summary>
    /// Adds a message to the specified thread.
    /// </summary>
    /// <param name="threadId">The thread identifier</param>
    /// <param name="message">A non-system message with which to append to the conversation.</param>
    /// <param name="cancellationToken">The <see cref="CancellationToken"/> to monitor for cancellation requests. The default is <see cref="CancellationToken.None"/>.</param>
    public Task AddChatMessageAsync(string threadId, ChatMessageContent message, CancellationToken cancellationToken = default)
    {
        this.ThrowIfDeleted();

        return AssistantThreadActions.CreateMessageAsync(this._client, threadId, message, cancellationToken);
    }

    /// <summary>
    /// Gets messages for a specified thread.
    /// </summary>
    /// <param name="threadId">The thread identifier</param>
    /// <param name="cancellationToken">The <see cref="CancellationToken"/> to monitor for cancellation requests. The default is <see cref="CancellationToken.None"/>.</param>
    /// <returns>Asynchronous enumeration of messages.</returns>
    public IAsyncEnumerable<ChatMessageContent> GetThreadMessagesAsync(string threadId, CancellationToken cancellationToken = default)
    {
        this.ThrowIfDeleted();

        return AssistantThreadActions.GetMessagesAsync(this._client, threadId, cancellationToken);
    }

    /// <summary>
    /// Delete the assistant definition.
    /// </summary>
    /// <param name="cancellationToken"></param>
    /// <returns>True if assistant definition has been deleted</returns>
    /// <remarks>
    /// Assistant based agent will not be useable after deletion.
    /// </remarks>
    public async Task<bool> DeleteAsync(CancellationToken cancellationToken = default)
    {
        if (!this.IsDeleted)
        {
            this.IsDeleted = (await this._client.DeleteAssistantAsync(this.Id, cancellationToken).ConfigureAwait(false)).Value;
        }

        return this.IsDeleted;
    }

    /// <summary>
    /// Invoke the assistant on the specified thread.
    /// </summary>
    /// <param name="threadId">The thread identifier</param>
<<<<<<< HEAD
=======
    /// <param name="arguments">Optional arguments to pass to the agents's invocation, including any <see cref="PromptExecutionSettings"/>.</param>
>>>>>>> bdf15a80
    /// <param name="kernel">The <see cref="Kernel"/> containing services, plugins, and other state for use by the agent.</param>
    /// <param name="cancellationToken">The <see cref="CancellationToken"/> to monitor for cancellation requests. The default is <see cref="CancellationToken.None"/>.</param>
    /// <returns>Asynchronous enumeration of messages.</returns>
    /// <remarks>
    /// The `arguments` parameter is not currently used by the agent, but is provided for future extensibility.
    /// </remarks>
    public async IAsyncEnumerable<ChatMessageContent> InvokeAsync(
        string threadId,
<<<<<<< HEAD
=======
        KernelArguments? arguments = null,
>>>>>>> bdf15a80
        Kernel? kernel = null,
        [EnumeratorCancellation] CancellationToken cancellationToken = default)
    {
        this.ThrowIfDeleted();

        kernel ??= this.Kernel;
<<<<<<< HEAD

        await foreach ((bool isVisible, ChatMessageContent message) in AssistantThreadActions.InvokeAsync(this, this._client, threadId, this._config.Polling, this.Logger, kernel, cancellationToken).ConfigureAwait(false))
=======
        arguments ??= this.Arguments;

        await foreach ((bool isVisible, ChatMessageContent message) in AssistantThreadActions.InvokeAsync(this, this._client, threadId, this._config.Polling, this.Logger, kernel, arguments, cancellationToken).ConfigureAwait(false))
>>>>>>> bdf15a80
        {
            if (isVisible)
            {
                yield return message;
            }
        }
    }

    /// <inheritdoc/>
    protected override IEnumerable<string> GetChannelKeys()
    {
        // Distinguish from other channel types.
        yield return typeof(AgentChannel<OpenAIAssistantAgent>).FullName!;

        // Distinguish between different Azure OpenAI endpoints or OpenAI services.
        yield return this._config.Endpoint ?? "openai";

        // Distinguish between different API versioning.
        if (this._config.Version.HasValue)
        {
            yield return this._config.Version.ToString()!;
        }

        // Custom client receives dedicated channel.
        if (this._config.HttpClient is not null)
        {
            if (this._config.HttpClient.BaseAddress is not null)
            {
                yield return this._config.HttpClient.BaseAddress.AbsoluteUri;
            }

            foreach (string header in this._config.HttpClient.DefaultRequestHeaders.SelectMany(h => h.Value))
            {
                yield return header;
            }
        }
    }

    /// <inheritdoc/>
    protected override async Task<AgentChannel> CreateChannelAsync(CancellationToken cancellationToken)
    {
        this.Logger.LogOpenAIAssistantAgentCreatingChannel(nameof(CreateChannelAsync), nameof(OpenAIAssistantChannel));

        AssistantThread thread = await this._client.CreateThreadAsync(cancellationToken).ConfigureAwait(false);

        OpenAIAssistantChannel channel =
            new(this._client, thread.Id, this._config.Polling)
            {
                Logger = this.LoggerFactory.CreateLogger<OpenAIAssistantChannel>()
            };

        this.Logger.LogOpenAIAssistantAgentCreatedChannel(nameof(CreateChannelAsync), nameof(OpenAIAssistantChannel), thread.Id);

        return channel;
    }

    internal void ThrowIfDeleted()
    {
        if (this.IsDeleted)
        {
            throw new KernelException($"Agent Failure - {nameof(OpenAIAssistantAgent)} agent is deleted: {this.Id}.");
        }
    }

    /// <summary>
    /// Initializes a new instance of the <see cref="OpenAIAssistantAgent"/> class.
    /// </summary>
    private OpenAIAssistantAgent(
        AssistantsClient client,
        Assistant model,
        OpenAIAssistantConfiguration config)
    {
        this._assistant = model;
        this._client = client;
        this._config = config;

        this.Description = this._assistant.Description;
        this.Id = this._assistant.Id;
        this.Name = this._assistant.Name;
        this.Instructions = this._assistant.Instructions;
    }

    private static AssistantCreationOptions CreateAssistantCreationOptions(OpenAIAssistantDefinition definition)
    {
        AssistantCreationOptions assistantCreationOptions =
            new(definition.ModelId)
            {
                Description = definition.Description,
                Instructions = definition.Instructions,
                Name = definition.Name,
                Metadata = definition.Metadata?.ToDictionary(kvp => kvp.Key, kvp => kvp.Value),
            };

        assistantCreationOptions.FileIds.AddRange(definition.FileIds ?? []);

        if (definition.EnableCodeInterpreter)
        {
            assistantCreationOptions.Tools.Add(new CodeInterpreterToolDefinition());
        }

        if (definition.EnableRetrieval)
        {
            assistantCreationOptions.Tools.Add(new RetrievalToolDefinition());
        }

        return assistantCreationOptions;
    }

    private static AssistantsClient CreateClient(OpenAIAssistantConfiguration config)
    {
        AssistantsClientOptions clientOptions = CreateClientOptions(config);

        // Inspect options
        if (!string.IsNullOrWhiteSpace(config.Endpoint))
        {
            // Create client configured for Azure OpenAI, if endpoint definition is present.
            return new AssistantsClient(new Uri(config.Endpoint), new AzureKeyCredential(config.ApiKey), clientOptions);
        }

        // Otherwise, create client configured for OpenAI.
        return new AssistantsClient(config.ApiKey, clientOptions);
    }

    private static AssistantsClientOptions CreateClientOptions(OpenAIAssistantConfiguration config)
    {
        AssistantsClientOptions options =
            config.Version.HasValue ?
                new(config.Version.Value) :
                new();

        options.Diagnostics.ApplicationId = HttpHeaderConstant.Values.UserAgent;
        options.AddPolicy(new AddHeaderRequestPolicy(HttpHeaderConstant.Names.SemanticKernelVersion, HttpHeaderConstant.Values.GetAssemblyVersion(typeof(OpenAIAssistantAgent))), HttpPipelinePosition.PerCall);

        if (config.HttpClient is not null)
        {
            options.Transport = new HttpClientTransport(config.HttpClient);
            options.RetryPolicy = new RetryPolicy(maxRetries: 0); // Disable Azure SDK retry policy if and only if a custom HttpClient is provided.
            options.Retry.NetworkTimeout = Timeout.InfiniteTimeSpan; // Disable Azure SDK default timeout
        }

        return options;
    }
}<|MERGE_RESOLUTION|>--- conflicted
+++ resolved
@@ -251,10 +251,7 @@
     /// Invoke the assistant on the specified thread.
     /// </summary>
     /// <param name="threadId">The thread identifier</param>
-<<<<<<< HEAD
-=======
     /// <param name="arguments">Optional arguments to pass to the agents's invocation, including any <see cref="PromptExecutionSettings"/>.</param>
->>>>>>> bdf15a80
     /// <param name="kernel">The <see cref="Kernel"/> containing services, plugins, and other state for use by the agent.</param>
     /// <param name="cancellationToken">The <see cref="CancellationToken"/> to monitor for cancellation requests. The default is <see cref="CancellationToken.None"/>.</param>
     /// <returns>Asynchronous enumeration of messages.</returns>
@@ -263,24 +260,16 @@
     /// </remarks>
     public async IAsyncEnumerable<ChatMessageContent> InvokeAsync(
         string threadId,
-<<<<<<< HEAD
-=======
         KernelArguments? arguments = null,
->>>>>>> bdf15a80
         Kernel? kernel = null,
         [EnumeratorCancellation] CancellationToken cancellationToken = default)
     {
         this.ThrowIfDeleted();
 
         kernel ??= this.Kernel;
-<<<<<<< HEAD
-
-        await foreach ((bool isVisible, ChatMessageContent message) in AssistantThreadActions.InvokeAsync(this, this._client, threadId, this._config.Polling, this.Logger, kernel, cancellationToken).ConfigureAwait(false))
-=======
         arguments ??= this.Arguments;
 
         await foreach ((bool isVisible, ChatMessageContent message) in AssistantThreadActions.InvokeAsync(this, this._client, threadId, this._config.Polling, this.Logger, kernel, arguments, cancellationToken).ConfigureAwait(false))
->>>>>>> bdf15a80
         {
             if (isVisible)
             {
