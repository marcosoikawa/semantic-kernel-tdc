--- conflicted
+++ resolved
@@ -46,12 +46,6 @@
                     required,
                 };
 
-<<<<<<< HEAD
-            return new FunctionToolDefinition(FunctionName.ToFullyQualifiedName(function.Name, pluginName), function.Description, BinaryData.FromObjectAsJson(spec));
-        }
-
-        return new FunctionToolDefinition(FunctionName.ToFullyQualifiedName(function.Name, pluginName), function.Description);
-=======
             return new FunctionToolDefinition(FunctionName.ToFullyQualifiedName(function.Name, pluginName))
             {
                 Description = function.Description,
@@ -63,7 +57,6 @@
         {
             Description = function.Description
         };
->>>>>>> cc63d568
     }
 
     private static string ConvertType(Type? type)
