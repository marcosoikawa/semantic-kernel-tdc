﻿// Copyright (c) Microsoft. All rights reserved.
using System.Collections.Generic;
using System.Threading;
using System.Threading.Tasks;
using Microsoft.SemanticKernel.Agents.OpenAI.Internal;
using OpenAI.Assistants;

namespace Microsoft.SemanticKernel.Agents.OpenAI;

/// <summary>
/// A <see cref="AgentChannel"/> specialization for use with <see cref="OpenAIAssistantAgent"/>.
/// </summary>
internal sealed class OpenAIAssistantChannel(AssistantClient client, string threadId)
    : AgentChannel<OpenAIAssistantAgent>
{
    private readonly AssistantClient _client = client;
    private readonly string _threadId = threadId;

    /// <inheritdoc/>
    protected override async Task ReceiveAsync(IEnumerable<ChatMessageContent> history, CancellationToken cancellationToken)
    {
        foreach (ChatMessageContent message in history)
        {
            await AssistantThreadActions.CreateMessageAsync(this._client, this._threadId, message, cancellationToken).ConfigureAwait(false);
        }
    }

    /// <inheritdoc/>
    protected override IAsyncEnumerable<(bool IsVisible, ChatMessageContent Message)> InvokeAsync(
        OpenAIAssistantAgent agent,
        CancellationToken cancellationToken)
    {
        agent.ThrowIfDeleted();

<<<<<<< HEAD
        return AssistantThreadActions.InvokeAsync(agent, this._client, this._threadId, invocationOptions: null, this.Logger, cancellationToken);
=======
        return AssistantThreadActions.InvokeAsync(agent, this._client, this._threadId, pollingConfiguration, this.Logger, agent.Kernel, agent.Arguments, cancellationToken);
>>>>>>> 73319b1c
    }

    /// <inheritdoc/>
    protected override IAsyncEnumerable<ChatMessageContent> GetHistoryAsync(CancellationToken cancellationToken)
    {
        return AssistantThreadActions.GetMessagesAsync(this._client, this._threadId, cancellationToken);
    }
}<|MERGE_RESOLUTION|>--- conflicted
+++ resolved
@@ -32,11 +32,7 @@
     {
         agent.ThrowIfDeleted();
 
-<<<<<<< HEAD
-        return AssistantThreadActions.InvokeAsync(agent, this._client, this._threadId, invocationOptions: null, this.Logger, cancellationToken);
-=======
-        return AssistantThreadActions.InvokeAsync(agent, this._client, this._threadId, pollingConfiguration, this.Logger, agent.Kernel, agent.Arguments, cancellationToken);
->>>>>>> 73319b1c
+        return AssistantThreadActions.InvokeAsync(agent, this._client, this._threadId, invocationOptions: null, this.Logger, agent.Kernel, agent.Arguments, cancellationToken);
     }
 
     /// <inheritdoc/>
