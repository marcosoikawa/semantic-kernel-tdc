--- conflicted
+++ resolved
@@ -41,11 +41,7 @@
                 this.Kernel,
                 cancellationToken).ConfigureAwait(false);
 
-<<<<<<< HEAD
-        foreach (var message in messages)
-=======
         foreach (var message in messages ?? [])
->>>>>>> f7e66bd9
         {
             // TODO: MESSAGE SOURCE - ISSUE #5731
             message.AuthorName = this.Name;
