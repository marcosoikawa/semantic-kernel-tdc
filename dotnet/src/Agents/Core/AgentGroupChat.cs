﻿// Copyright (c) Microsoft. All rights reserved.
using System;
using System.Collections.Generic;
using System.Linq;
using System.Runtime.CompilerServices;
using System.Threading;
using System.Threading.Tasks;
using Microsoft.Extensions.Logging;
using Microsoft.Extensions.Logging.Abstractions;
using Microsoft.SemanticKernel.Agents.Chat;

namespace Microsoft.SemanticKernel.Agents;

/// <summary>
/// A an <see cref="AgentChat"/> that supports multi-turn interactions.
/// </summary>
public sealed class AgentGroupChat : AgentChat
{
    private readonly HashSet<string> _agentIds; // Efficient existence test O(1) vs O(n) for list.
    private readonly List<Agent> _agents; // Maintain order the agents joined the chat

    /// <summary>
    /// Indicates if completion criteria has been met.  If set, no further
    /// agent interactions will occur.  Clear to enable more agent interactions.
    /// </summary>
    public bool IsComplete { get; set; }

    /// <summary>
    /// Settings for defining chat behavior.
    /// </summary>
    public AgentGroupChatSettings ExecutionSettings { get; set; } = new AgentGroupChatSettings();

    /// <summary>
    /// The agents participating in the chat.
    /// </summary>
    public IReadOnlyList<Agent> Agents => this._agents.AsReadOnly();

    /// <summary>
    /// Add a <see cref="Agent"/> to the chat.
    /// </summary>
    /// <param name="agent">The <see cref="KernelAgent"/> to add.</param>
    public void AddAgent(Agent agent)
    {
        if (this._agentIds.Add(agent.Id))
        {
            this._agents.Add(agent);
        }
    }

    /// <summary>
    /// Process a series of interactions between the <see cref="AgentGroupChat.Agents"/> that have joined this <see cref="AgentGroupChat"/>.
    /// The interactions will proceed according to the <see cref="SelectionStrategy"/> and the <see cref="TerminationStrategy"/>
    /// defined via <see cref="AgentGroupChat.ExecutionSettings"/>.
    /// In the absence of an <see cref="AgentGroupChatSettings.SelectionStrategy"/>, this method will not invoke any agents.
    /// Any agent may be explicitly selected by calling <see cref="AgentGroupChat.InvokeAsync(Agent, CancellationToken)"/>.
    /// </summary>
    /// <param name="cancellationToken">The <see cref="CancellationToken"/> to monitor for cancellation requests. The default is <see cref="CancellationToken.None"/>.</param>
    /// <returns>Asynchronous enumeration of messages.</returns>
    public override async IAsyncEnumerable<ChatMessageContent> InvokeAsync([EnumeratorCancellation] CancellationToken cancellationToken = default)
    {
        this.EnsureStrategyLoggerAssignment();
        this.EnsureCompletionStatus();

        this.Logger.LogAgentGroupChatInvokingAgents(nameof(InvokeAsync), this.Agents);

        for (int index = 0; index < this.ExecutionSettings.TerminationStrategy.MaximumIterations; index++)
        {
            // Identify next agent using strategy
            Agent agent = await this.SelectAgentAsync(cancellationToken).ConfigureAwait(false);
<<<<<<< HEAD

            // Invoke agent and process messages along with termination
            await foreach (var message in this.InvokeAsync(agent, cancellationToken).ConfigureAwait(false))
            {
                yield return message;
            }

            if (this.IsComplete)
            {
                break;
            }
        }

        this.Logger.LogAgentGroupChatYield(nameof(InvokeAsync), this.IsComplete);
    }

    /// <summary>
    /// Process a series of interactions between the <see cref="AgentGroupChat.Agents"/> that have joined this <see cref="AgentGroupChat"/>.
    /// The interactions will proceed according to the <see cref="SelectionStrategy"/> and the <see cref="TerminationStrategy"/>
    /// defined via <see cref="AgentGroupChat.ExecutionSettings"/>.
    /// In the absence of an <see cref="AgentGroupChatSettings.SelectionStrategy"/>, this method will not invoke any agents.
    /// Any agent may be explicitly selected by calling <see cref="AgentGroupChat.InvokeAsync(Agent, CancellationToken)"/>.
    /// </summary>
    /// <param name="cancellationToken">The <see cref="CancellationToken"/> to monitor for cancellation requests. The default is <see cref="CancellationToken.None"/>.</param>
    /// <returns>Asynchronous enumeration of streaming messages.</returns>
    public override async IAsyncEnumerable<StreamingChatMessageContent> InvokeStreamingAsync([EnumeratorCancellation] CancellationToken cancellationToken = default)
    {
        this.EnsureStrategyLoggerAssignment();
        this.EnsureCompletionStatus();

        this.Logger.LogAgentGroupChatInvokingAgents(nameof(InvokeAsync), this.Agents);

        for (int index = 0; index < this.ExecutionSettings.TerminationStrategy.MaximumIterations; index++)
        {
            // Identify next agent using strategy
            Agent agent = await this.SelectAgentAsync(cancellationToken).ConfigureAwait(false);

            // Invoke agent and process messages along with termination
            await foreach (var message in this.InvokeStreamingAsync(agent, cancellationToken).ConfigureAwait(false))
=======

            // Invoke agent and process messages along with termination
            await foreach (var message in this.InvokeAsync(agent, cancellationToken).ConfigureAwait(false))
>>>>>>> c262d99a
            {
                yield return message;
            }

            if (this.IsComplete)
            {
                break;
            }
        }

        this.Logger.LogAgentGroupChatYield(nameof(InvokeAsync), this.IsComplete);
    }

    /// <summary>
    /// Process a single interaction between a given <see cref="Agent"/> an a <see cref="AgentGroupChat"/>.
    /// </summary>
    /// <param name="agent">The agent actively interacting with the chat.</param>
    /// <param name="cancellationToken">The <see cref="CancellationToken"/> to monitor for cancellation requests. The default is <see cref="CancellationToken.None"/>.</param>
    /// <returns>Asynchronous enumeration of messages.</returns>
    /// <remark>
    /// Specified agent joins the chat.
    /// </remark>>
    public async IAsyncEnumerable<ChatMessageContent> InvokeAsync(
<<<<<<< HEAD
        Agent agent,
        [EnumeratorCancellation] CancellationToken cancellationToken = default)
    {
        this.EnsureStrategyLoggerAssignment();

        this.Logger.LogAgentGroupChatInvokingAgent(nameof(InvokeAsync), agent.GetType(), agent.Id);

        this.AddAgent(agent);

        await foreach (ChatMessageContent message in base.InvokeAgentAsync(agent, cancellationToken).ConfigureAwait(false))
        {
            yield return message;
        }

        this.IsComplete = await this.ExecutionSettings.TerminationStrategy.ShouldTerminateAsync(agent, this.History, cancellationToken).ConfigureAwait(false);

        this.Logger.LogAgentGroupChatYield(nameof(InvokeAsync), this.IsComplete);
    }

    /// <summary>
    /// Process a single interaction between a given <see cref="Agent"/> an a <see cref="AgentGroupChat"/>.
    /// </summary>
    /// <param name="agent">The agent actively interacting with the chat.</param>
    /// <param name="cancellationToken">The <see cref="CancellationToken"/> to monitor for cancellation requests. The default is <see cref="CancellationToken.None"/>.</param>
    /// <returns>Asynchronous enumeration of messages.</returns>
    /// <remark>
    /// Specified agent joins the chat.
    /// </remark>>
    public async IAsyncEnumerable<StreamingChatMessageContent> InvokeStreamingAsync(
=======
>>>>>>> c262d99a
        Agent agent,
        [EnumeratorCancellation] CancellationToken cancellationToken = default)
    {
        this.EnsureStrategyLoggerAssignment();

        this.Logger.LogAgentGroupChatInvokingAgent(nameof(InvokeAsync), agent.GetType(), agent.Id);

        this.AddAgent(agent);

        await foreach (StreamingChatMessageContent message in base.InvokeStreamingAgentAsync(agent, cancellationToken).ConfigureAwait(false))
        {
            yield return message;
        }

<<<<<<< HEAD
        Task<bool> task = this.ExecutionSettings.TerminationStrategy.ShouldTerminateAsync(agent, this.History, cancellationToken);
        this.IsComplete = await task.ConfigureAwait(false);
=======
        this.IsComplete = await this.ExecutionSettings.TerminationStrategy.ShouldTerminateAsync(agent, this.History, cancellationToken).ConfigureAwait(false);
>>>>>>> c262d99a

        this.Logger.LogAgentGroupChatYield(nameof(InvokeAsync), this.IsComplete);
    }

    /// <summary>
    /// Initializes a new instance of the <see cref="AgentGroupChat"/> class.
    /// </summary>
    /// <param name="agents">The agents initially participating in the chat.</param>
    public AgentGroupChat(params Agent[] agents)
    {
        this._agents = new(agents);
        this._agentIds = new(this._agents.Select(a => a.Id));
    }

    private void EnsureStrategyLoggerAssignment()
    {
        // Only invoke logger factory when required.
        if (this.ExecutionSettings.SelectionStrategy.Logger == NullLogger.Instance)
        {
            this.ExecutionSettings.SelectionStrategy.Logger = this.LoggerFactory.CreateLogger(this.ExecutionSettings.SelectionStrategy.GetType());
        }

        if (this.ExecutionSettings.TerminationStrategy.Logger == NullLogger.Instance)
        {
            this.ExecutionSettings.TerminationStrategy.Logger = this.LoggerFactory.CreateLogger(this.ExecutionSettings.TerminationStrategy.GetType());
        }
    }

<<<<<<< HEAD
    private void EnsureCompletionStatus()
    {
        if (this.IsComplete)
        {
            // Throw exception if chat is completed and automatic-reset is not enabled.
            if (!this.ExecutionSettings.TerminationStrategy.AutomaticReset)
            {
                throw new KernelException("Agent Failure - Chat has completed.");
            }

            this.IsComplete = false;
        }
    }

=======
>>>>>>> c262d99a
    private async Task<Agent> SelectAgentAsync(CancellationToken cancellationToken)
    {
        this.Logger.LogAgentGroupChatSelectingAgent(nameof(InvokeAsync), this.ExecutionSettings.SelectionStrategy.GetType());

        Agent agent;
<<<<<<< HEAD
=======

>>>>>>> c262d99a
        try
        {
            agent = await this.ExecutionSettings.SelectionStrategy.NextAsync(this.Agents, this.History, cancellationToken).ConfigureAwait(false);
        }
        catch (Exception exception)
        {
            this.Logger.LogAgentGroupChatNoAgentSelected(nameof(InvokeAsync), exception);
            throw;
        }

        this.Logger.LogAgentGroupChatSelectedAgent(nameof(InvokeAsync), agent.GetType(), agent.Id, this.ExecutionSettings.SelectionStrategy.GetType());

        return agent;
    }
}<|MERGE_RESOLUTION|>--- conflicted
+++ resolved
@@ -67,7 +67,6 @@
         {
             // Identify next agent using strategy
             Agent agent = await this.SelectAgentAsync(cancellationToken).ConfigureAwait(false);
-<<<<<<< HEAD
 
             // Invoke agent and process messages along with termination
             await foreach (var message in this.InvokeAsync(agent, cancellationToken).ConfigureAwait(false))
@@ -107,11 +106,6 @@
 
             // Invoke agent and process messages along with termination
             await foreach (var message in this.InvokeStreamingAsync(agent, cancellationToken).ConfigureAwait(false))
-=======
-
-            // Invoke agent and process messages along with termination
-            await foreach (var message in this.InvokeAsync(agent, cancellationToken).ConfigureAwait(false))
->>>>>>> c262d99a
             {
                 yield return message;
             }
@@ -135,7 +129,6 @@
     /// Specified agent joins the chat.
     /// </remark>>
     public async IAsyncEnumerable<ChatMessageContent> InvokeAsync(
-<<<<<<< HEAD
         Agent agent,
         [EnumeratorCancellation] CancellationToken cancellationToken = default)
     {
@@ -165,8 +158,6 @@
     /// Specified agent joins the chat.
     /// </remark>>
     public async IAsyncEnumerable<StreamingChatMessageContent> InvokeStreamingAsync(
-=======
->>>>>>> c262d99a
         Agent agent,
         [EnumeratorCancellation] CancellationToken cancellationToken = default)
     {
@@ -181,12 +172,7 @@
             yield return message;
         }
 
-<<<<<<< HEAD
-        Task<bool> task = this.ExecutionSettings.TerminationStrategy.ShouldTerminateAsync(agent, this.History, cancellationToken);
-        this.IsComplete = await task.ConfigureAwait(false);
-=======
         this.IsComplete = await this.ExecutionSettings.TerminationStrategy.ShouldTerminateAsync(agent, this.History, cancellationToken).ConfigureAwait(false);
->>>>>>> c262d99a
 
         this.Logger.LogAgentGroupChatYield(nameof(InvokeAsync), this.IsComplete);
     }
@@ -215,7 +201,6 @@
         }
     }
 
-<<<<<<< HEAD
     private void EnsureCompletionStatus()
     {
         if (this.IsComplete)
@@ -230,17 +215,11 @@
         }
     }
 
-=======
->>>>>>> c262d99a
     private async Task<Agent> SelectAgentAsync(CancellationToken cancellationToken)
     {
         this.Logger.LogAgentGroupChatSelectingAgent(nameof(InvokeAsync), this.ExecutionSettings.SelectionStrategy.GetType());
 
         Agent agent;
-<<<<<<< HEAD
-=======
-
->>>>>>> c262d99a
         try
         {
             agent = await this.ExecutionSettings.SelectionStrategy.NextAsync(this.Agents, this.History, cancellationToken).ConfigureAwait(false);
