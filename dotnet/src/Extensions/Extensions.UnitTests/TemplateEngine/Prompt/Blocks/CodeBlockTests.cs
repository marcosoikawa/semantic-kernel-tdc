﻿// Copyright (c) Microsoft. All rights reserved.

using System.Collections.Generic;
using System.Runtime.CompilerServices;
using System.Threading;
using System.Threading.Tasks;
using Microsoft.Extensions.Logging;
using Microsoft.Extensions.Logging.Abstractions;
using Microsoft.SemanticKernel;
using Microsoft.SemanticKernel.AI;
using Microsoft.SemanticKernel.Diagnostics;
using Microsoft.SemanticKernel.Orchestration;
using Microsoft.SemanticKernel.Services;
using Microsoft.SemanticKernel.TemplateEngine.Basic.Blocks;
using Moq;
using Xunit;

namespace SemanticKernel.Extensions.UnitTests.TemplateEngine.Prompt.Blocks;

public class CodeBlockTests
{
    private readonly Mock<IReadOnlyFunctionCollection> _functions;
    private readonly ILoggerFactory _logger = NullLoggerFactory.Instance;
    private readonly Mock<IFunctionRunner> _functionRunner = new();
    private readonly Mock<IAIServiceProvider> _serviceProvider = new();

    public CodeBlockTests()
    {
        this._functions = new Mock<IReadOnlyFunctionCollection>();
    }

    [Fact]
    public async Task ItThrowsIfAFunctionDoesntExistAsync()
    {
        // Arrange
<<<<<<< HEAD
        var context = new SKContext(this._functionRunner.Object, this._serviceProvider.Object);
        this._functions.Setup(x => x.TryGetFunction("functionName", out It.Ref<ISKFunction?>.IsAny)).Returns(false);
=======
        var functionRunner = new Mock<IFunctionRunner>();
        var context = new SKContext(this._functionRunner.Object);
>>>>>>> cbcbaf9b
        var target = new CodeBlock("functionName", this._logger);

        this._functionRunner.Setup(r => r.RunAsync(It.IsAny<string>(), It.IsAny<string>(), It.IsAny<ContextVariables>(), It.IsAny<CancellationToken>()))
            .Returns<string, string, ContextVariables, CancellationToken>((pluginName, functionName, variables, cancellationToken) =>
            {
                throw new SKException("No function was found");
            });

        // Act & Assert
        await Assert.ThrowsAsync<SKException>(() => target.RenderCodeAsync(context));
    }

    [Fact]
    public async Task ItThrowsIfAFunctionCallThrowsAsync()
    {
        // Arrange
        var context = new SKContext(this._functionRunner.Object, this._serviceProvider.Object, functions: this._functions.Object);
        var function = new Mock<ISKFunction>();
        function
            .Setup(x => x.InvokeAsync(It.IsAny<SKContext>(), It.IsAny<AIRequestSettings?>(), It.IsAny<CancellationToken>()))
            .Throws(new RuntimeWrappedException("error"));

        this.MockFunctionRunner(function.Object);

        var target = new CodeBlock("functionName", this._logger);

        // Act & Assert
        await Assert.ThrowsAsync<RuntimeWrappedException>(() => target.RenderCodeAsync(context));
    }

    [Fact]
    public void ItHasTheCorrectType()
    {
        // Act
        var target = new CodeBlock("", NullLoggerFactory.Instance);

        // Assert
        Assert.Equal(BlockTypes.Code, target.Type);
    }

    [Fact]
    public void ItTrimsSpaces()
    {
        // Act + Assert
        Assert.Equal("aa", new CodeBlock("  aa  ", NullLoggerFactory.Instance).Content);
    }

    [Fact]
    public void ItChecksValidityOfInternalBlocks()
    {
        // Arrange
        var validBlock1 = new FunctionIdBlock("x");
        var validBlock2 = new ValBlock("''");
        var invalidBlock = new VarBlock("");

        // Act
        var codeBlock1 = new CodeBlock(new List<Block> { validBlock1, validBlock2 }, "", NullLoggerFactory.Instance);
        var codeBlock2 = new CodeBlock(new List<Block> { validBlock1, invalidBlock }, "", NullLoggerFactory.Instance);

        // Assert
        Assert.True(codeBlock1.IsValid(out _));
        Assert.False(codeBlock2.IsValid(out _));
    }

    [Fact]
    public void ItRequiresAValidFunctionCall()
    {
        // Arrange
        var funcId = new FunctionIdBlock("funcName");
        var valBlock = new ValBlock("'value'");
        var varBlock = new VarBlock("$var");
        var namedArgBlock = new NamedArgBlock("varName='foo'");

        // Act
        var codeBlock1 = new CodeBlock(new List<Block> { funcId, valBlock }, "", NullLoggerFactory.Instance);
        var codeBlock2 = new CodeBlock(new List<Block> { funcId, varBlock }, "", NullLoggerFactory.Instance);
        var codeBlock3 = new CodeBlock(new List<Block> { funcId, funcId }, "", NullLoggerFactory.Instance);
        var codeBlock4 = new CodeBlock(new List<Block> { funcId, varBlock, varBlock }, "", NullLoggerFactory.Instance);
        var codeBlock5 = new CodeBlock(new List<Block> { funcId, varBlock, namedArgBlock }, "", NullLoggerFactory.Instance);
        var codeBlock6 = new CodeBlock(new List<Block> { varBlock, valBlock }, "", NullLoggerFactory.Instance);
        var codeBlock7 = new CodeBlock(new List<Block> { namedArgBlock }, "", NullLoggerFactory.Instance);

        // Assert
        Assert.True(codeBlock1.IsValid(out _));
        Assert.True(codeBlock2.IsValid(out _));

        // Assert - Can't pass a function to a function
        Assert.False(codeBlock3.IsValid(out var errorMessage3));
        Assert.Equal("The first arg of a function must be a quoted string, variable or named argument", errorMessage3);

        // Assert - Can't pass more than one unnamed param
        Assert.False(codeBlock4.IsValid(out var errorMessage4));
        Assert.Equal("Functions only support named arguments after the first argument. Argument 2 is not named.", errorMessage4);

        // Assert - Can pass one unnamed param and named args
        Assert.True(codeBlock5.IsValid(out var errorMessage5));
        Assert.Empty(errorMessage5);

        // Assert - Can't use > 1 block if not a function call
        Assert.False(codeBlock6.IsValid(out var errorMessage6));
        Assert.Equal("Unexpected second token found: 'value'", errorMessage6);

        // Assert - Can't use a named argument without a function block
        Assert.False(codeBlock7.IsValid(out var errorMessage7));
        Assert.Equal("Unexpected named argument found. Expected function name first.", errorMessage7);
    }

    [Fact]
    public async Task ItRendersCodeBlockConsistingOfJustAVarBlock1Async()
    {
        // Arrange
        var variables = new ContextVariables { ["varName"] = "foo" };
        var context = new SKContext(this._functionRunner.Object, this._serviceProvider.Object, variables, functions: this._functions.Object);

        // Act
        var codeBlock = new CodeBlock("$varName", NullLoggerFactory.Instance);
        var result = await codeBlock.RenderCodeAsync(context);

        // Assert
        Assert.Equal("foo", result);
    }

    [Fact]
    public async Task ItRendersCodeBlockConsistingOfJustAVarBlock2Async()
    {
        // Arrange
        var variables = new ContextVariables { ["varName"] = "bar" };
        var context = new SKContext(this._functionRunner.Object, this._serviceProvider.Object, variables, functions: this._functions.Object);
        var varBlock = new VarBlock("$varName");

        // Act
        var codeBlock = new CodeBlock(new List<Block> { varBlock }, "", NullLoggerFactory.Instance);
        var result = await codeBlock.RenderCodeAsync(context);

        // Assert
        Assert.Equal("bar", result);
    }

    [Fact]
    public async Task ItRendersCodeBlockConsistingOfJustAValBlock1Async()
    {
        // Arrange
        var context = new SKContext(this._functionRunner.Object, this._serviceProvider.Object);

        // Act
        var codeBlock = new CodeBlock("'ciao'", NullLoggerFactory.Instance);
        var result = await codeBlock.RenderCodeAsync(context);

        // Assert
        Assert.Equal("ciao", result);
    }

    [Fact]
    public async Task ItRendersCodeBlockConsistingOfJustAValBlock2Async()
    {
        // Arrange
        var kernel = new Mock<IKernel>();
        var context = new SKContext(this._functionRunner.Object, this._serviceProvider.Object);
        var valBlock = new ValBlock("'arrivederci'");

        // Act
        var codeBlock = new CodeBlock(new List<Block> { valBlock }, "", NullLoggerFactory.Instance);
        var result = await codeBlock.RenderCodeAsync(context);

        // Assert
        Assert.Equal("arrivederci", result);
    }

    [Fact]
    public async Task ItInvokesFunctionCloningAllVariablesAsync()
    {
        // Arrange
        const string Func = "funcName";
        const string Plugin = "pluginName";

        var variables = new ContextVariables { ["input"] = "zero", ["var1"] = "uno", ["var2"] = "due" };
        var context = new SKContext(this._functionRunner.Object, this._serviceProvider.Object, variables, functions: this._functions.Object);
        var funcId = new FunctionIdBlock(Func);

        var canary0 = string.Empty;
        var canary1 = string.Empty;
        var canary2 = string.Empty;
        var function = new Mock<ISKFunction>();
        function
            .Setup(x => x.InvokeAsync(It.IsAny<SKContext>(), It.IsAny<AIRequestSettings?>(), It.IsAny<CancellationToken>()))
            .Callback<SKContext, object?, CancellationToken>((context, _, _) =>
            {
                canary0 = context!.Variables["input"];
                canary1 = context.Variables["var1"];
                canary2 = context.Variables["var2"];

                context.Variables["input"] = "overridden";
                context.Variables["var1"] = "overridden";
                context.Variables["var2"] = "overridden";
            })
            .ReturnsAsync((SKContext inputcontext, object _, CancellationToken _) => new FunctionResult(Func, Plugin, inputcontext));

        this.MockFunctionRunner(function.Object);

        // Act
        var codeBlock = new CodeBlock(new List<Block> { funcId }, "", NullLoggerFactory.Instance);
        string result = await codeBlock.RenderCodeAsync(context);

        // Assert - Values are received
        Assert.Equal("zero", canary0);
        Assert.Equal("uno", canary1);
        Assert.Equal("due", canary2);

        // Assert - Original context is intact
        Assert.Equal("zero", variables["input"]);
        Assert.Equal("uno", variables["var1"]);
        Assert.Equal("due", variables["var2"]);
    }

    [Fact]
    public async Task ItInvokesFunctionWithCustomVariableAsync()
    {
        // Arrange
        const string Func = "funcName";
        const string Plugin = "pluginName";
        const string Var = "varName";
        const string VarValue = "varValue";

        var variables = new ContextVariables { [Var] = VarValue };
        var context = new SKContext(this._functionRunner.Object, this._serviceProvider.Object, variables, functions: this._functions.Object);
        var funcId = new FunctionIdBlock(Func);
        var varBlock = new VarBlock($"${Var}");

        var canary = string.Empty;
        var function = new Mock<ISKFunction>();
        function
            .Setup(x => x.InvokeAsync(It.IsAny<SKContext>(), It.IsAny<AIRequestSettings?>(), It.IsAny<CancellationToken>()))
            .Callback<SKContext, object?, CancellationToken>((context, _, _) =>
            {
                canary = context!.Variables["input"];
            })
            .ReturnsAsync((SKContext inputcontext, object _, CancellationToken _) => new FunctionResult(Func, Plugin, inputcontext));

        this.MockFunctionRunner(function.Object);

        // Act
        var codeBlock = new CodeBlock(new List<Block> { funcId, varBlock }, "", NullLoggerFactory.Instance);
        string result = await codeBlock.RenderCodeAsync(context);

        // Assert
        Assert.Equal(VarValue, result);
        Assert.Equal(VarValue, canary);
    }

    [Fact]
    public async Task ItInvokesFunctionWithCustomValueAsync()
    {
        // Arrange
        const string Func = "funcName";
        const string Plugin = "pluginName";
        const string Value = "value";

        var context = new SKContext(this._functionRunner.Object, this._serviceProvider.Object, variables: null, functions: this._functions.Object);
        var funcId = new FunctionIdBlock(Func);
        var valBlock = new ValBlock($"'{Value}'");

        var canary = string.Empty;
        var function = new Mock<ISKFunction>();
        function
            .Setup(x => x.InvokeAsync(It.IsAny<SKContext>(), It.IsAny<AIRequestSettings?>(), It.IsAny<CancellationToken>()))
            .Callback<SKContext, object?, CancellationToken>((context, _, _) =>
            {
                canary = context!.Variables["input"];
            })
            .ReturnsAsync((SKContext inputcontext, object _, CancellationToken _) => new FunctionResult(Func, Plugin, inputcontext));

        this.MockFunctionRunner(function.Object);

        // Act
        var codeBlock = new CodeBlock(new List<Block> { funcId, valBlock }, "", NullLoggerFactory.Instance);
        string result = await codeBlock.RenderCodeAsync(context);

        // Assert
        Assert.Equal(Value, result);
        Assert.Equal(Value, canary);
    }

    [Fact]
    public async Task ItInvokesFunctionWithNamedArgsAsync()
    {
        // Arrange
        const string Func = "funcName";
        const string Plugin = "pluginName";
        const string Value = "value";
        const string FooValue = "bar";
        const string BobValue = "bob's value";

        var variables = new ContextVariables();
        variables.Set("bob", BobValue);
        variables.Set("input", Value);
        var context = new SKContext(this._functionRunner.Object, this._serviceProvider.Object, variables: variables, functions: this._functions.Object);
        var funcId = new FunctionIdBlock(Func);
        var namedArgBlock1 = new NamedArgBlock($"foo='{FooValue}'");
        var namedArgBlock2 = new NamedArgBlock("baz=$bob");

        var foo = string.Empty;
        var baz = string.Empty;
        var function = new Mock<ISKFunction>();
        function
            .Setup(x => x.InvokeAsync(It.IsAny<SKContext>(), It.IsAny<AIRequestSettings?>(), It.IsAny<CancellationToken>()))
            .Callback<SKContext, object?, CancellationToken>((context, _, _) =>
            {
                foo = context!.Variables["foo"];
                baz = context!.Variables["baz"];
            })
            .ReturnsAsync((SKContext inputcontext, object _, CancellationToken _) => new FunctionResult(Func, Plugin, inputcontext));

        this.MockFunctionRunner(function.Object);

        // Act
        var codeBlock = new CodeBlock(new List<Block> { funcId, namedArgBlock1, namedArgBlock2 }, "", NullLoggerFactory.Instance);
        string result = await codeBlock.RenderCodeAsync(context);

        // Assert
        Assert.Equal(FooValue, foo);
        Assert.Equal(BobValue, baz);
        Assert.Equal(Value, result);
    }

    private void MockFunctionRunner(ISKFunction function)
    {
        this._functionRunner.Setup(r => r.RunAsync(It.IsAny<string>(), It.IsAny<string>(), It.IsAny<ContextVariables>(), It.IsAny<CancellationToken>()))
            .Returns<string, string, ContextVariables, CancellationToken>((pluginName, functionName, variables, cancellationToken) =>
            {
                var context = new SKContext(this._functionRunner.Object, variables);
                return function.InvokeAsync(context, null, cancellationToken);
            });
    }
}<|MERGE_RESOLUTION|>--- conflicted
+++ resolved
@@ -33,13 +33,8 @@
     public async Task ItThrowsIfAFunctionDoesntExistAsync()
     {
         // Arrange
-<<<<<<< HEAD
+        var functionRunner = new Mock<IFunctionRunner>();
         var context = new SKContext(this._functionRunner.Object, this._serviceProvider.Object);
-        this._functions.Setup(x => x.TryGetFunction("functionName", out It.Ref<ISKFunction?>.IsAny)).Returns(false);
-=======
-        var functionRunner = new Mock<IFunctionRunner>();
-        var context = new SKContext(this._functionRunner.Object);
->>>>>>> cbcbaf9b
         var target = new CodeBlock("functionName", this._logger);
 
         this._functionRunner.Setup(r => r.RunAsync(It.IsAny<string>(), It.IsAny<string>(), It.IsAny<ContextVariables>(), It.IsAny<CancellationToken>()))
