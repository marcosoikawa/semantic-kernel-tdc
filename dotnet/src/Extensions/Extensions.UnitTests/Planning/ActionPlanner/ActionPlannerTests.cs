﻿// Copyright (c) Microsoft. All rights reserved.

using System;
using System.Collections.Generic;
using System.Threading;
using System.Threading.Tasks;
using Microsoft.SemanticKernel;
using Microsoft.SemanticKernel.AI;
using Microsoft.SemanticKernel.Diagnostics;
using Microsoft.SemanticKernel.Orchestration;
using Microsoft.SemanticKernel.Planning.Action;
using Microsoft.SemanticKernel.SemanticFunctions;
using Microsoft.SemanticKernel.SkillDefinition;
using Moq;
using Xunit;

namespace SemanticKernel.Extensions.UnitTests.Planning.ActionPlanner;

public sealed class ActionPlannerTests
{
    [Fact]
    public async Task ExtractsAndDeserializesWellFormedJsonFromPlannerResult()
    {
        // Arrange
        var skills = this.CreateMockSkillCollection();

<<<<<<< HEAD
            mockFunction.Setup(x =>
                    x.InvokeAsync(It.IsAny<SKContext>(), It.IsAny<AIRequestSettings>(), It.IsAny<CancellationToken>()))
                .Returns<SKContext, object, CancellationToken>((context, settings, CancellationToken) =>
                {
                    context.Variables.Update("MOCK FUNCTION CALLED");
                    return Task.FromResult(context);
                });

            skills.Setup(x => x.GetFunction(It.Is<string>(s => s == skillName), It.Is<string>(s => s == name)))
                .Returns(mockFunction.Object);
            ISKFunction? outFunc = mockFunction.Object;
            skills.Setup(x => x.TryGetFunction(It.Is<string>(s => s == skillName), It.Is<string>(s => s == name), out outFunc)).Returns(true);
        }

        skills.Setup(x => x.GetFunctionsView(It.IsAny<bool>(), It.IsAny<bool>())).Returns(functionsView);

        string planString = "Here is a possible plan to accomplish the user intent:\n\n{\"plan\":{\n\"rationale\": \"the list contains a function that allows to list pull requests\",\n\"function\": \"GitHubSkill.PullsList\",\n\"parameters\": {\n\"owner\": \"microsoft\",\n\"repo\": \"semantic-kernel\",\n\"state\": \"open\"\n}}}\n\nThis plan uses the `GitHubSkill.PullsList` function to list the open pull requests for the `semantic-kernel` repository owned by `microsoft`. The `state` parameter is set to `\"open\"` to filter the results to only show open pull requests.";

        var kernel = this.CreateMockKernelAndFunctionFlowWithTestString(planString, skills);
=======
        var kernel = this.CreateMockKernelAndFunctionFlowWithTestString(ValidPlanString, skills);
>>>>>>> 30287443

        var planner = new Microsoft.SemanticKernel.Planning.ActionPlanner(kernel.Object);

        // Act
        var plan = await planner.CreatePlanAsync("goal");

        // Assert
        Assert.Equal("goal", plan.Description);

        Assert.Equal(plan.Steps.Count, 1);
        Assert.Equal(plan.Steps[0].SkillName, "GitHubSkill");
        Assert.Equal(plan.Steps[0].Name, "PullsList");
    }

    [Fact]
    public async Task InvalidJsonThrowsAsync()
    {
        // Arrange
        string invalidJsonString = "<>";

        var kernel = this.CreateMockKernelAndFunctionFlowWithTestString(invalidJsonString);

        var planner = new Microsoft.SemanticKernel.Planning.ActionPlanner(kernel.Object);

        // Act & Assert
        await Assert.ThrowsAsync<SKException>(() => planner.CreatePlanAsync("goal"));
    }

    [Fact]
    public async Task MalformedJsonThrowsAsync()
    {
        // Arrange

        // Extra opening brace before rationale
        string invalidJsonString = @"Here is a possible plan to accomplish the user intent:

{
    ""plan"": { {
        ""rationale"": ""the list contains a function that allows to list pull requests"",
        ""function"": ""GitHubSkill.PullsList"",
        ""parameters"": {
            ""owner"": ""microsoft"",
            ""repo"": ""semantic-kernel"",
            ""state"": ""open""
        }
    }
}

This plan uses the `GitHubSkill.PullsList` function to list the open pull requests for the `semantic-kernel` repository owned by `microsoft`. The `state` parameter is set to `""open""` to filter the results to only show open pull requests.
";

        var kernel = this.CreateMockKernelAndFunctionFlowWithTestString(invalidJsonString);

        var planner = new Microsoft.SemanticKernel.Planning.ActionPlanner(kernel.Object);

        // Act & Assert
        await Assert.ThrowsAsync<SKException>(async () => await planner.CreatePlanAsync("goal"));
    }

    [Fact]
    public void ListOfFunctionsIncludesNativeAndSemanticFunctions()
    {
        // Arrange
        var skills = this.CreateMockSkillCollection();
        var kernel = this.CreateMockKernelAndFunctionFlowWithTestString(ValidPlanString, skills);
        var planner = new Microsoft.SemanticKernel.Planning.ActionPlanner(kernel.Object);
        var context = kernel.Object.CreateNewContext();

        // Act
        var result = planner.ListOfFunctions("goal", context);

        // Assert
        var expected = $"// Send an e-mail.{Environment.NewLine}email.SendEmail{Environment.NewLine}// List pull requests.{Environment.NewLine}GitHubSkill.PullsList{Environment.NewLine}// List repositories.{Environment.NewLine}GitHubSkill.RepoList{Environment.NewLine}";
        Assert.Equal(expected, result);
    }

    [Fact]
    public void ListOfFunctionsExcludesExcludedSkills()
    {
        // Arrange
        var skills = this.CreateMockSkillCollection();
        var kernel = this.CreateMockKernelAndFunctionFlowWithTestString(ValidPlanString, skills);
        var config = new ActionPlannerConfig();
        config.ExcludedSkills.Add("GitHubSkill");
        var planner = new Microsoft.SemanticKernel.Planning.ActionPlanner(kernel.Object, config: config);
        var context = kernel.Object.CreateNewContext();

        // Act
        var result = planner.ListOfFunctions("goal", context);

        // Assert
        var expected = $"// Send an e-mail.{Environment.NewLine}email.SendEmail{Environment.NewLine}";
        Assert.Equal(expected, result);
    }

    [Fact]
    public void ListOfFunctionsExcludesExcludedFunctions()
    {
        // Arrange
        var skills = this.CreateMockSkillCollection();
        var kernel = this.CreateMockKernelAndFunctionFlowWithTestString(ValidPlanString, skills);
        var config = new ActionPlannerConfig();
        config.ExcludedFunctions.Add("PullsList");
        var planner = new Microsoft.SemanticKernel.Planning.ActionPlanner(kernel.Object, config: config);
        var context = kernel.Object.CreateNewContext();

        // Act
        var result = planner.ListOfFunctions("goal", context);

        // Assert
        var expected = $"// Send an e-mail.{Environment.NewLine}email.SendEmail{Environment.NewLine}// List repositories.{Environment.NewLine}GitHubSkill.RepoList{Environment.NewLine}";
        Assert.Equal(expected, result);
    }

    private Mock<IKernel> CreateMockKernelAndFunctionFlowWithTestString(string testPlanString, Mock<ISkillCollection>? skills = null)
    {
        var kernel = new Mock<IKernel>();

        if (skills is null)
        {
            skills = new Mock<ISkillCollection>();

            var functionsView = new FunctionsView();
            skills.Setup(x => x.GetFunctionsView(It.IsAny<bool>(), It.IsAny<bool>())).Returns(functionsView);
        }

        var returnContext = new SKContext(
            new ContextVariables(testPlanString),
            skills.Object
        );

        var context = new SKContext(
            skills: skills.Object
        );

        var mockFunctionFlowFunction = new Mock<ISKFunction>();
        mockFunctionFlowFunction.Setup(x => x.InvokeAsync(
            It.IsAny<SKContext>(),
            null,
            default
        )).Callback<SKContext, object, CancellationToken>(
            (c, s, ct) => c.Variables.Update("Hello world!")
        ).Returns(() => Task.FromResult(returnContext));

        // Mock Skills
        kernel.Setup(x => x.Skills).Returns(skills.Object);
        kernel.Setup(x => x.CreateNewContext()).Returns(context);

        kernel.Setup(x => x.RegisterSemanticFunction(
            It.IsAny<string>(),
            It.IsAny<string>(),
            It.IsAny<SemanticFunctionConfig>()
        )).Returns(mockFunctionFlowFunction.Object);

        return kernel;
    }

    // Method to create Mock<ISKFunction> objects
    private static Mock<ISKFunction> CreateMockFunction(FunctionView functionView)
    {
        var mockFunction = new Mock<ISKFunction>();
        mockFunction.Setup(x => x.Describe()).Returns(functionView);
        mockFunction.Setup(x => x.Name).Returns(functionView.Name);
        mockFunction.Setup(x => x.SkillName).Returns(functionView.SkillName);
        return mockFunction;
    }

    private Mock<ISkillCollection> CreateMockSkillCollection()
    {
        var functions = new List<(string name, string skillName, string description, bool isSemantic)>()
        {
            ("SendEmail", "email", "Send an e-mail", false),
            ("PullsList", "GitHubSkill", "List pull requests", true),
            ("RepoList", "GitHubSkill", "List repositories", true),
        };

        var functionsView = new FunctionsView();
        var skills = new Mock<ISkillCollection>();
        foreach (var (name, skillName, description, isSemantic) in functions)
        {
            var functionView = new FunctionView(name, skillName, description, new List<ParameterView>(), isSemantic, true);
            var mockFunction = CreateMockFunction(functionView);
            functionsView.AddFunction(functionView);

            mockFunction.Setup(x =>
                    x.InvokeAsync(It.IsAny<SKContext>(), It.IsAny<CompleteRequestSettings>(), It.IsAny<CancellationToken>()))
                .Returns<SKContext, CompleteRequestSettings, CancellationToken>((context, settings, CancellationToken) =>
                {
                    context.Variables.Update("MOCK FUNCTION CALLED");
                    return Task.FromResult(context);
                });
            skills.Setup(x => x.GetFunction(skillName, name))
                .Returns(mockFunction.Object);
            ISKFunction? outFunc = mockFunction.Object;
            skills.Setup(x => x.TryGetFunction(skillName, name, out outFunc)).Returns(true);
        }

        skills.Setup(x => x.GetFunctionsView(It.IsAny<bool>(), It.IsAny<bool>())).Returns(functionsView);
        return skills;
    }

    private const string ValidPlanString = @"Here is a possible plan to accomplish the user intent:
{
    ""plan"":{
        ""rationale"": ""the list contains a function that allows to list pull requests"",
        ""function"": ""GitHubSkill.PullsList"",
        ""parameters"": {
            ""owner"": ""microsoft"",
            ""repo"": ""semantic-kernel"",
            ""state"": ""open""
        }
    }
}

This plan uses the `GitHubSkill.PullsList` function to list the open pull requests for the `semantic-kernel` repository owned by `microsoft`. The `state` parameter is set to `""open""` to filter the results to only show open pull requests.";
}<|MERGE_RESOLUTION|>--- conflicted
+++ resolved
@@ -24,29 +24,7 @@
         // Arrange
         var skills = this.CreateMockSkillCollection();
 
-<<<<<<< HEAD
-            mockFunction.Setup(x =>
-                    x.InvokeAsync(It.IsAny<SKContext>(), It.IsAny<AIRequestSettings>(), It.IsAny<CancellationToken>()))
-                .Returns<SKContext, object, CancellationToken>((context, settings, CancellationToken) =>
-                {
-                    context.Variables.Update("MOCK FUNCTION CALLED");
-                    return Task.FromResult(context);
-                });
-
-            skills.Setup(x => x.GetFunction(It.Is<string>(s => s == skillName), It.Is<string>(s => s == name)))
-                .Returns(mockFunction.Object);
-            ISKFunction? outFunc = mockFunction.Object;
-            skills.Setup(x => x.TryGetFunction(It.Is<string>(s => s == skillName), It.Is<string>(s => s == name), out outFunc)).Returns(true);
-        }
-
-        skills.Setup(x => x.GetFunctionsView(It.IsAny<bool>(), It.IsAny<bool>())).Returns(functionsView);
-
-        string planString = "Here is a possible plan to accomplish the user intent:\n\n{\"plan\":{\n\"rationale\": \"the list contains a function that allows to list pull requests\",\n\"function\": \"GitHubSkill.PullsList\",\n\"parameters\": {\n\"owner\": \"microsoft\",\n\"repo\": \"semantic-kernel\",\n\"state\": \"open\"\n}}}\n\nThis plan uses the `GitHubSkill.PullsList` function to list the open pull requests for the `semantic-kernel` repository owned by `microsoft`. The `state` parameter is set to `\"open\"` to filter the results to only show open pull requests.";
-
-        var kernel = this.CreateMockKernelAndFunctionFlowWithTestString(planString, skills);
-=======
-        var kernel = this.CreateMockKernelAndFunctionFlowWithTestString(ValidPlanString, skills);
->>>>>>> 30287443
+        var kernel = this.CreateMockKernelAndFunctionFlowWithTestString(ValidPlanString, skills);
 
         var planner = new Microsoft.SemanticKernel.Planning.ActionPlanner(kernel.Object);
 
