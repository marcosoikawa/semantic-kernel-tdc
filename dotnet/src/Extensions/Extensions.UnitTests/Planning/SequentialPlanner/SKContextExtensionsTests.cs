﻿// Copyright (c) Microsoft. All rights reserved.

using System.Collections.Generic;
using System.Linq;
using System.Threading;
using System.Threading.Tasks;
using Microsoft.SemanticKernel;
using Microsoft.SemanticKernel.Memory;
using Microsoft.SemanticKernel.Orchestration;
using Microsoft.SemanticKernel.Planning.Sequential;
using Moq;
using SemanticKernel.Extensions.UnitTests.XunitHelpers;
using Xunit;

namespace SemanticKernel.Extensions.UnitTests.Planning.SequentialPlanner;

public class SKContextExtensionsTests
{
    [Fact]
    public async Task CanCallGetAvailableFunctionsWithNoFunctionsAsync()
    {
        // Arrange
        var kernel = new Mock<IKernel>();
        var variables = new ContextVariables();
        var functions = new FunctionCollection();
        var cancellationToken = default(CancellationToken);

        // Arrange Mock Memory and Result
        var memory = new Mock<ISemanticTextMemory>();
        var memoryQueryResult = new MemoryQueryResult(
            new MemoryRecordMetadata(
                isReference: false,
                id: "id",
                text: "text",
                description: "description",
                externalSourceName: "sourceName",
                additionalMetadata: "value"),
            relevance: 0.8,
            embedding: null);
        var asyncEnumerable = new[] { memoryQueryResult }.ToAsyncEnumerable();
        memory.Setup(x =>
                x.SearchAsync(It.IsAny<string>(), It.IsAny<string>(), It.IsAny<int>(), It.IsAny<double>(), It.IsAny<bool>(), It.IsAny<CancellationToken>()))
            .Returns(asyncEnumerable);

        // Arrange GetAvailableFunctionsAsync parameters
        var context = new SKContext(kernel.Object, variables, functions);
        var config = new SequentialPlannerConfig() { Memory = memory.Object };
        var semanticQuery = "test";

        // Act
        var result = await context.GetAvailableFunctionsAsync(config, semanticQuery, cancellationToken);

        // Assert
        Assert.NotNull(result);
        memory.Verify(
            x => x.SearchAsync(It.IsAny<string>(), It.IsAny<string>(), It.IsAny<int>(), It.IsAny<double>(), It.IsAny<bool>(), It.IsAny<CancellationToken>()),
            Times.Never);
    }

    [Fact]
    public async Task CanCallGetAvailableFunctionsWithFunctionsAsync()
    {
        // Arrange
        var kernel = new Mock<IKernel>();
        var variables = new ContextVariables();
        var cancellationToken = default(CancellationToken);

        // Arrange FunctionView
        var functionMock = new Mock<ISKFunction>();
<<<<<<< HEAD
        var functionView = new FunctionView("functionName", "pluginName", "description", new List<ParameterView>(), true, false);
        var nativeFunctionView = new FunctionView("nativeFunctionName", "pluginName", "description", new List<ParameterView>(), false, false);
=======
        var functionView = new FunctionView("functionName", "skillName", "description");
        var nativeFunctionView = new FunctionView("nativeFunctionName", "skillName", "description");
>>>>>>> 4c7df67d
        var functionsView = new List<FunctionView>() { functionView, nativeFunctionView };

        // Arrange Mock Memory and Result
        var functions = new Mock<IFunctionCollection>();
        var memoryQueryResult =
            new MemoryQueryResult(
                new MemoryRecordMetadata(
                    isReference: false,
                    id: functionView.ToFullyQualifiedName(),
                    text: "text",
                    description: "description",
                    externalSourceName: "sourceName",
                    additionalMetadata: "value"),
                relevance: 0.8,
                embedding: null);
        var asyncEnumerable = new[] { memoryQueryResult }.ToAsyncEnumerable();
        var memory = new Mock<ISemanticTextMemory>();
        memory.Setup(x =>
                x.SearchAsync(It.IsAny<string>(), It.IsAny<string>(), It.IsAny<int>(), It.IsAny<double>(), It.IsAny<bool>(), It.IsAny<CancellationToken>()))
            .Returns(asyncEnumerable);

        functions.Setup(x => x.TryGetFunction(It.IsAny<string>(), It.IsAny<string>(), out It.Ref<ISKFunction?>.IsAny)).Returns(true);
        functions.Setup(x => x.GetFunction(It.IsAny<string>(), It.IsAny<string>())).Returns(functionMock.Object);
        functions.Setup(x => x.GetFunctionViews()).Returns(functionsView);

        // Arrange GetAvailableFunctionsAsync parameters
        var context = new SKContext(kernel.Object, variables, functions.Object);
        var config = new SequentialPlannerConfig() { Memory = memory.Object };
        var semanticQuery = "test";

        // Act
        var result = (await context.GetAvailableFunctionsAsync(config, semanticQuery, cancellationToken)).ToList();

        // Assert
        Assert.NotNull(result);
        Assert.Equal(2, result.Count);
        Assert.Equal(functionView, result[0]);

        // Arrange update IncludedFunctions
        config.IncludedFunctions.UnionWith(new List<string> { "nativeFunctionName" });

        // Act
        result = (await context.GetAvailableFunctionsAsync(config, semanticQuery)).ToList();

        // Assert
        Assert.NotNull(result);
        Assert.Equal(2, result.Count); // IncludedFunctions should be added to the result
        Assert.Equal(functionView, result[0]);
        Assert.Equal(nativeFunctionView, result[1]);
    }

    [Fact]
    public async Task CanCallGetAvailableFunctionsWithFunctionsWithRelevancyAsync()
    {
        // Arrange
        var kernel = new Mock<IKernel>();
        kernel.SetupGet(k => k.LoggerFactory).Returns(TestConsoleLogger.LoggerFactory);

        var variables = new ContextVariables();
        var cancellationToken = default(CancellationToken);

        // Arrange FunctionView
        var functionMock = new Mock<ISKFunction>();
<<<<<<< HEAD
        var functionView = new FunctionView("functionName", "pluginName", "description", new List<ParameterView>(), true, false);
        var nativeFunctionView = new FunctionView("nativeFunctionName", "pluginName", "description", new List<ParameterView>(), false, false);
=======
        var functionView = new FunctionView("functionName", "skillName", "description");
        var nativeFunctionView = new FunctionView("nativeFunctionName", "skillName", "description");
>>>>>>> 4c7df67d
        var functionsView = new List<FunctionView>() { functionView, nativeFunctionView };

        // Arrange Mock Memory and Result
        var functions = new Mock<IFunctionCollection>();
        var memoryQueryResult =
            new MemoryQueryResult(
                new MemoryRecordMetadata(
                    isReference: false,
                    id: functionView.ToFullyQualifiedName(),
                    text: "text",
                    description: "description",
                    externalSourceName: "sourceName",
                    additionalMetadata: "value"),
                relevance: 0.8,
                embedding: null);
        var asyncEnumerable = new[] { memoryQueryResult }.ToAsyncEnumerable();
        var memory = new Mock<ISemanticTextMemory>();
        memory.Setup(x =>
                x.SearchAsync(It.IsAny<string>(), It.IsAny<string>(), It.IsAny<int>(), It.IsAny<double>(), It.IsAny<bool>(), It.IsAny<CancellationToken>()))
            .Returns(asyncEnumerable);

        functions.Setup(x => x.TryGetFunction(It.IsAny<string>(), It.IsAny<string>(), out It.Ref<ISKFunction?>.IsAny)).Returns(true);
        functions.Setup(x => x.GetFunction(It.IsAny<string>(), It.IsAny<string>())).Returns(functionMock.Object);
        functions.Setup(x => x.GetFunctionViews()).Returns(functionsView);

        // Arrange GetAvailableFunctionsAsync parameters
        var context = new SKContext(kernel.Object, variables, functions.Object);
        var config = new SequentialPlannerConfig { RelevancyThreshold = 0.78, Memory = memory.Object };
        var semanticQuery = "test";

        // Act
        var result = (await context.GetAvailableFunctionsAsync(config, semanticQuery, cancellationToken)).ToList();

        // Assert
        Assert.NotNull(result);
        Assert.Single(result);
        Assert.Equal(functionView, result[0]);

        // Arrange update IncludedFunctions
        config.IncludedFunctions.UnionWith(new List<string> { "nativeFunctionName" });

        // Act
        result = (await context.GetAvailableFunctionsAsync(config, semanticQuery)).ToList();

        // Assert
        Assert.NotNull(result);
        Assert.Equal(2, result.Count); // IncludedFunctions should be added to the result
        Assert.Equal(functionView, result[0]);
        Assert.Equal(nativeFunctionView, result[1]);
    }

    [Fact]
    public async Task CanCallGetAvailableFunctionsAsyncWithDefaultRelevancyAsync()
    {
        // Arrange
        var kernel = new Mock<IKernel>();
        var variables = new ContextVariables();
        var functions = new FunctionCollection();
        var cancellationToken = default(CancellationToken);

        // Arrange Mock Memory and Result
        var memory = new Mock<ISemanticTextMemory>();
        var memoryQueryResult =
            new MemoryQueryResult(
                new MemoryRecordMetadata(
                    isReference: false,
                    id: "id",
                    text: "text",
                    description: "description",
                    externalSourceName: "sourceName",
                    additionalMetadata: "value"),
                relevance: 0.8,
                embedding: null);
        var asyncEnumerable = new[] { memoryQueryResult }.ToAsyncEnumerable();
        memory.Setup(x =>
                x.SearchAsync(It.IsAny<string>(), It.IsAny<string>(), It.IsAny<int>(), It.IsAny<double>(), It.IsAny<bool>(), It.IsAny<CancellationToken>()))
            .Returns(asyncEnumerable);

        // Arrange GetAvailableFunctionsAsync parameters
        var context = new SKContext(kernel.Object, variables, functions);
        var config = new SequentialPlannerConfig { RelevancyThreshold = 0.78, Memory = memory.Object };
        var semanticQuery = "test";

        // Act
        var result = await context.GetAvailableFunctionsAsync(config, semanticQuery, cancellationToken);

        // Assert
        Assert.NotNull(result);
        memory.Verify(
            x => x.SearchAsync(It.IsAny<string>(), It.IsAny<string>(), It.IsAny<int>(), It.IsAny<double>(), It.IsAny<bool>(), It.IsAny<CancellationToken>()),
            Times.Once);
    }
}<|MERGE_RESOLUTION|>--- conflicted
+++ resolved
@@ -67,13 +67,8 @@
 
         // Arrange FunctionView
         var functionMock = new Mock<ISKFunction>();
-<<<<<<< HEAD
-        var functionView = new FunctionView("functionName", "pluginName", "description", new List<ParameterView>(), true, false);
-        var nativeFunctionView = new FunctionView("nativeFunctionName", "pluginName", "description", new List<ParameterView>(), false, false);
-=======
-        var functionView = new FunctionView("functionName", "skillName", "description");
-        var nativeFunctionView = new FunctionView("nativeFunctionName", "skillName", "description");
->>>>>>> 4c7df67d
+        var functionView = new FunctionView("functionName", "pluginName", "description");
+        var nativeFunctionView = new FunctionView("nativeFunctionName", "pluginName", "description");
         var functionsView = new List<FunctionView>() { functionView, nativeFunctionView };
 
         // Arrange Mock Memory and Result
@@ -137,13 +132,8 @@
 
         // Arrange FunctionView
         var functionMock = new Mock<ISKFunction>();
-<<<<<<< HEAD
-        var functionView = new FunctionView("functionName", "pluginName", "description", new List<ParameterView>(), true, false);
-        var nativeFunctionView = new FunctionView("nativeFunctionName", "pluginName", "description", new List<ParameterView>(), false, false);
-=======
-        var functionView = new FunctionView("functionName", "skillName", "description");
-        var nativeFunctionView = new FunctionView("nativeFunctionName", "skillName", "description");
->>>>>>> 4c7df67d
+        var functionView = new FunctionView("functionName", "pluginName", "description");
+        var nativeFunctionView = new FunctionView("nativeFunctionName", "pluginName", "description");
         var functionsView = new List<FunctionView>() { functionView, nativeFunctionView };
 
         // Arrange Mock Memory and Result
