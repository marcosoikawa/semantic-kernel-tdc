--- conflicted
+++ resolved
@@ -575,11 +575,7 @@
     {
         if (this.Config.GetAvailableFunctionsAsync is null)
         {
-<<<<<<< HEAD
-            var functionsView = this._context.Functions!.GetFunctionViews();
-=======
-            var functionsView = this._kernel.Skills!.GetFunctionViews();
->>>>>>> 4c7df67d
+            var functionsView = this._kernel.Functions!.GetFunctionViews();
 
             var excludedPlugins = this.Config.ExcludedPlugins ?? new();
             var excludedFunctions = this.Config.ExcludedFunctions ?? new();
