﻿// Copyright (c) Microsoft. All rights reserved.

using System;
using System.Collections.Generic;
using System.ComponentModel;
using System.Diagnostics.CodeAnalysis;
using System.Globalization;
using System.Linq;
using System.Text.Json;
using System.Text.RegularExpressions;
using System.Threading;
using System.Threading.Tasks;
using Microsoft.Extensions.Logging;
using Microsoft.SemanticKernel.AI.ChatCompletion;
using Microsoft.SemanticKernel.AI.TextCompletion;
using Microsoft.SemanticKernel.Diagnostics;
using Microsoft.SemanticKernel.Orchestration;
using Microsoft.SemanticKernel.Planning.Stepwise;
using Microsoft.SemanticKernel.SemanticFunctions;
using Microsoft.SemanticKernel.Services;
using Microsoft.SemanticKernel.SkillDefinition;
using Microsoft.SemanticKernel.TemplateEngine.Prompt;

#pragma warning disable IDE0130
// ReSharper disable once CheckNamespace - Using NS of Plan
namespace Microsoft.SemanticKernel.Planning;
#pragma warning restore IDE0130

/// <summary>
/// A planner that creates a Stepwise plan using Mrkl systems.
/// </summary>
/// <remarks>
/// An implementation of a Mrkl system as described in https://arxiv.org/pdf/2205.00445.pdf
/// </remarks>
public class StepwisePlanner : IStepwisePlanner
{
    /// <summary>
    /// Initialize a new instance of the <see cref="StepwisePlanner"/> class.
    /// </summary>
    /// <param name="kernel">The semantic kernel instance.</param>
    /// <param name="config">Optional configuration object</param>
    public StepwisePlanner(
        IKernel kernel,
        StepwisePlannerConfig? config = null)
    {
        Verify.NotNull(kernel);
        this._kernel = kernel;

        // Set up Config with default values and excluded skills
        this.Config = config ?? new();
        this.Config.ExcludedSkills.Add(RestrictedSkillName);

        // Set up prompt templates
        this._promptTemplate = this.Config.GetPromptTemplate?.Invoke() ?? EmbeddedResource.Read("Skills.StepwiseStep.skprompt.txt");
        this._manualTemplate = EmbeddedResource.Read("Skills.RenderFunctionManual.skprompt.txt");
        this._questionTemplate = EmbeddedResource.Read("Skills.RenderQuestion.skprompt.txt");

        // Load or use default PromptConfig
        this._promptConfig = this.Config.PromptUserConfig ?? LoadPromptConfigFromResource();

        // Set MaxTokens for the prompt config
        this._promptConfig.Completion.MaxTokens = this.Config.MaxTokens;

        // Initialize prompt renderer
        this._promptRenderer = new PromptTemplateEngine();

        // Import native functions
        this._nativeFunctions = this._kernel.ImportSkill(this, RestrictedSkillName);

        // Create context and logger
        this._context = this._kernel.CreateNewContext();
        this._logger = this._kernel.LoggerFactory.CreateLogger(this.GetType());
    }

    /// <inheritdoc />
    public Plan CreatePlan(string goal)
    {
        if (string.IsNullOrEmpty(goal))
        {
            throw new SKException("The goal specified is empty");
        }

        Plan planStep = new(this._nativeFunctions["ExecutePlan"]);
        planStep.Parameters.Set("question", goal);

        planStep.Outputs.Add("stepCount");
        planStep.Outputs.Add("skillCount");
        planStep.Outputs.Add("stepsTaken");
        planStep.Outputs.Add("iterations");

        Plan plan = new(goal);

        plan.AddSteps(planStep);

        return plan;
    }

    /// <summary>
<<<<<<< HEAD
    /// Execute a plan asynchronously.
    /// </summary>
    /// <param name="question">The question to answer.</param>
    /// <param name="functionDescriptions">List of tool descriptions.</param>
    /// <param name="context">The context for the execution.</param>
    /// <returns>A task that represents the asynchronous operation.</returns>
=======
    /// Execute a plan
    /// </summary>
    /// <param name="question">The question to answer</param>
    /// <param name="context">The context to use</param>
    /// <param name="token">The cancellation token</param>
    /// <returns>The context with the result</returns>
    /// <exception cref="SKException">No AIService available for getting completions.</exception>
>>>>>>> 782b46e5
    [SKFunction, SKName("ExecutePlan"), Description("Execute a plan")]
    public async Task<SKContext> ExecutePlanAsync(
        [Description("The question to answer")]
        string question,
        SKContext context,
        CancellationToken token = default)
    {
        if (string.IsNullOrEmpty(question))
        {
            context.Variables.Update("Question not found.");
            return context;
        }

        ChatHistory chatHistory = await this.InitializeChatHistoryAsync(this.CreateChatHistory(this._kernel, out var aiService), aiService, context).ConfigureAwait(false);

        if (aiService is null)
        {
            throw new SKException("No AIService available for getting completions.");
        }

        if (chatHistory is null)
        {
            throw new SKException("ChatHistory is null.");
        }

        var startingMessageCount = chatHistory.Messages.Count;

        var stepsTaken = new List<SystemStep>();
        SystemStep? lastStep = null;

        var GetNextStepAsync = async () =>
        {
            var actionText = await this.GetNextStepCompletion(stepsTaken, chatHistory, aiService, startingMessageCount, token).ConfigureAwait(false);
            this._logger?.LogDebug("Response: {ActionText}", actionText);
            return this.ParseResult(actionText);
        };

        var TryGetFinalAnswer = (SystemStep step, int iterations, SKContext context) =>
        {
            // If a final answer is found, update the context to be returned
            if (!string.IsNullOrEmpty(step.FinalAnswer))
            {
                this._logger?.LogInformation("Final Answer: {FinalAnswer}", step.FinalAnswer);

                context.Variables.Update(step.FinalAnswer);

                stepsTaken.Add(step);

                // Add additional results to the context
                AddExecutionStatsToContext(stepsTaken, context, iterations);

                return context;
            }

            return null;
        };

        var TryGetObservations = (SystemStep step) =>
        {
            // If no Action/Thought is found, return any already available Observation from parsing the response.
            // Otherwise, add a message to the chat history to guide LLM into returning the next thought|action.
            if (string.IsNullOrEmpty(step.Action) &&
                string.IsNullOrEmpty(step.Thought))
            {
                // If there is an observation, add it to the chat history
                if (!string.IsNullOrEmpty(step.Observation))
                {
                    this._logger?.LogWarning("Invalid response from LLM, observation: {Observation}", step.Observation);
                    chatHistory.AddUserMessage($"{Observation} {step.Observation}");
                    stepsTaken.Add(step);
                    lastStep = step;
                    return true;
                }

                if (lastStep is not null && string.IsNullOrEmpty(lastStep.Action))
                {
                    this._logger?.LogWarning("No response from LLM, expected Action");
                    chatHistory.AddUserMessage(Action);
                }
                else
                {
                    this._logger?.LogWarning("No response from LLM, expected Thought");
                    chatHistory.AddUserMessage(Thought);
                }

                // No action or thought from LLM
                return true;
            }

            return false;
        };

        var AddNextStep = (SystemStep step) =>
        {
            // If the thought is empty and the last step had no action, copy action to last step and set as new nextStep
            if (string.IsNullOrEmpty(step.Thought) && lastStep is not null && string.IsNullOrEmpty(lastStep.Action))
            {
                lastStep.Action = step.Action;
                lastStep.ActionVariables = step.ActionVariables;

                lastStep.OriginalResponse += step.OriginalResponse;
                step = lastStep;
                if (chatHistory.Messages.Count > startingMessageCount)
                {
                    chatHistory.Messages.RemoveAt(chatHistory.Messages.Count - 1);
                }
            }
            else
            {
                this._logger?.LogInformation("Thought: {Thought}", step.Thought);
                stepsTaken.Add(step);
                lastStep = step;
            }

            return step;
        };

        var TryGetActionObservationAsync = async (SystemStep step) =>
        {
            if (!string.IsNullOrEmpty(step.Action))
            {
                this._logger?.LogInformation("Action: {Action}({ActionVariables}).",
                    step.Action, JsonSerializer.Serialize(step.ActionVariables));

                // add [thought and] action to chat history
                var actionMessage = $"{Action} {{\"action\": \"{step.Action}\",\"action_variables\": {JsonSerializer.Serialize(step.ActionVariables)}}}";
                var message = string.IsNullOrEmpty(step.Thought) ? actionMessage : $"{Thought} {step.Thought}\n{actionMessage}";

                chatHistory.AddAssistantMessage(message);

                // Invoke the action
                try
                {
                    var result = await this.InvokeActionAsync(step.Action, step.ActionVariables).ConfigureAwait(false);

                    if (string.IsNullOrEmpty(result))
                    {
                        step.Observation = "Got no result from action";
                    }
                    else
                    {
                        step.Observation = result;
                    }
                }
                catch (Exception ex) when (!ex.IsCriticalException())
                {
                    step.Observation = $"Error invoking action {step.Action} : {ex.Message}";
                    this._logger?.LogWarning(ex, "Error invoking action {Action}", step.Action);
                }

                this._logger?.LogInformation("Observation: {Observation}", step.Observation);
                chatHistory.AddUserMessage($"{Observation} {step.Observation}");

                return true;
            }

            return false;
        };

        var TryGetThought = (SystemStep step) =>
        {
            // Add thought to chat history
            if (!string.IsNullOrEmpty(step.Thought))
            {
                chatHistory.AddAssistantMessage($"{Thought} {step.Thought}");
            }

            return false;
        };

        for (int i = 0; i < this.Config.MaxIterations; i++)
        {
            // sleep for a bit to avoid rate limiting
            if (i > 0)
            {
                await Task.Delay(this.Config.MinIterationTimeMs, token).ConfigureAwait(false);
            }

            // Get next step from LLM
            var nextStep = await GetNextStepAsync().ConfigureAwait(false);

            // If final answer is available, we're done, return the context
            var finalContext = TryGetFinalAnswer(nextStep, i + 1, context);
            if (finalContext is not null)
            {
                return finalContext;
            }

            // If we have an observation before running the action, continue to the next iteration
            if (TryGetObservations(nextStep))
            {
                continue;
            }

            // Add next step to steps taken, merging with last step if necessary
            // (e.g. the LLM gave Thought and Action one at a time, merge to encourage LLM to give both at once in future steps)
            nextStep = AddNextStep(nextStep);

            // Execute actions and get observations
            if (await TryGetActionObservationAsync(nextStep).ConfigureAwait(false))
            {
                continue;
            }

            this._logger?.LogInformation("Action: No action to take");

            // If we have a thought, continue to the next iteration
            if (TryGetThought(nextStep))
            {
                continue;
            }
        }

        AddExecutionStatsToContext(stepsTaken, context, this.Config.MaxIterations);
        context.Variables.Update("Result not found, review 'stepsTaken' to see what happened.");

        return context;
    }

<<<<<<< HEAD
    /// <summary>
    /// Parse the result of the stepwise plan execution.
    /// </summary>
    /// <param name="input">The input string to parse.</param>
    /// <returns>A <see cref="SystemStep"/> object containing the parsed result.</returns>
    public virtual SystemStep ParseResult(string input)
=======
    #region setup helpers

    private async Task<ChatHistory> InitializeChatHistoryAsync(ChatHistory chatHistory, IAIService aiService, SKContext context)
>>>>>>> 782b46e5
    {
        string userManual = await this.GetUserManualAsync(context).ConfigureAwait(false);
        string userQuestion = await this.GetUserQuestionAsync(context).ConfigureAwait(false);

        var systemContext = this._kernel.CreateNewContext();

        systemContext.Variables.Set("suffix", this.Config.Suffix);
        systemContext.Variables.Set("functionDescriptions", userManual);
        string systemMessage = await this.GetSystemMessage(systemContext).ConfigureAwait(false);

        chatHistory.AddSystemMessage(systemMessage);
        chatHistory.AddUserMessage(userQuestion);

        return chatHistory;
    }

    private ChatHistory CreateChatHistory(IKernel kernel, out IAIService aiService)
    {
        ChatHistory chatHistory;
        if (TryGetChatCompletion(this._kernel, out var chatCompletion))
        {
            chatHistory = chatCompletion.CreateNewChat();
            aiService = chatCompletion;
        }
        else
        {
            var textCompletion = this._kernel.GetService<ITextCompletion>();
            aiService = textCompletion;
            chatHistory = new ChatHistory();
        }

        return chatHistory;
    }

    private async Task<string> GetUserManualAsync(SKContext context)
    {
        var descriptions = await this.GetFunctionDescriptionsAsync().ConfigureAwait(false);
        context.Variables.Set("functionDescriptions", descriptions);
        return await this._promptRenderer.RenderAsync(this._manualTemplate, context).ConfigureAwait(false);
    }

    private Task<string> GetUserQuestionAsync(SKContext context)
    {
        return this._promptRenderer.RenderAsync(this._questionTemplate, context);
    }

    private Task<string> GetSystemMessage(SKContext context)
    {
        return this._promptRenderer.RenderAsync(this._promptTemplate, context);
    }

    #endregion setup helpers

    #region execution helpers

    private Task<string> GetNextStepCompletion(List<SystemStep> stepsTaken, ChatHistory chatHistory, IAIService aiService, int startingMessageCount, CancellationToken token)
    {
        var tokenCount = this.GetChatHistoryTokens(chatHistory);

        var preserveFirstNSteps = 0;
        var removalIndex = (startingMessageCount) + preserveFirstNSteps;
        var messagesRemoved = 0;
        string? originalThought = null;
        while (tokenCount >= this.Config.MaxTokens && chatHistory.Messages.Count > removalIndex)
        {
            // something needs to be removed.
            if (string.IsNullOrEmpty(originalThought))
            {
                originalThought = stepsTaken[0].Thought;
            }

            // Update message history
            chatHistory.AddAssistantMessage($"{Thought} {originalThought}");
            preserveFirstNSteps++;
            chatHistory.AddAssistantMessage("... I've removed some of my previous work to make room for the new stuff ...");
            preserveFirstNSteps++;

            removalIndex = (startingMessageCount) + preserveFirstNSteps;

            chatHistory.Messages.RemoveAt(removalIndex);
            tokenCount = this.GetChatHistoryTokens(chatHistory);
            messagesRemoved++;
        }

        return this.GetCompletionAsync(aiService, chatHistory, stepsTaken.Count == 0, token);
    }

    private async Task<string> GetCompletionAsync(IAIService aiService, ChatHistory chatHistory, bool addThought, CancellationToken token)
    {
        if (aiService is IChatCompletion chatCompletion)
        {
            var llmResponse = (await chatCompletion.GenerateMessageAsync(chatHistory, ChatRequestSettings.FromCompletionConfig(this._promptConfig.Completion), token).ConfigureAwait(false));
            return llmResponse;
        }
        else if (aiService is ITextCompletion textCompletion)
        {
            var thoughtProcess = string.Join("\n", chatHistory.Messages.Select(m => m.Content));

            // Add Thought to the thought process at the start of the first iteration
            if (addThought)
            {
                thoughtProcess = $"{thoughtProcess}\n{Thought}";
                addThought = false;
            }

            thoughtProcess = $"{thoughtProcess}\n";
            var results = (await textCompletion.GetCompletionsAsync(thoughtProcess, CompleteRequestSettings.FromCompletionConfig(this._promptConfig.Completion), token).ConfigureAwait(false));

            if (results.Count == 0)
            {
                throw new SKException("No completions returned.");
            }

            return await results[0].GetCompletionAsync(token).ConfigureAwait(false);
        }

        throw new SKException("No AIService available for getting completions.");
    }

    private int GetChatHistoryTokens(ChatHistory chatHistory)
    {
        var messages = string.Join("\n", chatHistory.Messages);
        var tokenCount = messages.Length / 4;
        return tokenCount;
    }

    /// <summary>
    /// Parse LLM response into a SystemStep during execution
    /// </summary>
    /// <param name="input">The response from the LLM</param>
    /// <returns>A SystemStep</returns>
    protected internal virtual SystemStep ParseResult(string input)
    {
        var result = new SystemStep
        {
            OriginalResponse = input
        };

        // Extract final answer
        Match finalAnswerMatch = s_finalAnswerRegex.Match(input);

        if (finalAnswerMatch.Success)
        {
            result.FinalAnswer = finalAnswerMatch.Groups[1].Value.Trim();
            return result;
        }

        // Extract thought
        Match thoughtMatch = s_thoughtRegex.Match(input);

        if (thoughtMatch.Success)
        {
            // if it contains Action, it was only an action
            if (!thoughtMatch.Value.Contains(Action))
            {
                result.Thought = thoughtMatch.Value.Trim();
            }
        }
        else if (!input.Contains(Action))
        {
            result.Thought = input;
        }
        else
        {
            return result;
        }

        result.Thought = result.Thought.Replace(Thought, string.Empty).Trim();

        // Extract action
        // Using regex is prone to issues with complex action json, so we use a simple string search instead
        // This can be less fault tolerant in some scenarios where the LLM tries to call multiple actions, for example.
        // TODO -- that could possibly be improved if we allow an action to be a list of actions.
        int actionIndex = input.IndexOf(Action, StringComparison.OrdinalIgnoreCase);

        if (actionIndex != -1)
        {
            int jsonStartIndex = input.IndexOf("{", actionIndex, StringComparison.OrdinalIgnoreCase);
            if (jsonStartIndex != -1)
            {
                int jsonEndIndex = input.Substring(jsonStartIndex).LastIndexOf("}", StringComparison.OrdinalIgnoreCase);
                if (jsonEndIndex != -1)
                {
                    string json = input.Substring(jsonStartIndex, jsonEndIndex + 1);

                    try
                    {
                        var systemStepResults = JsonSerializer.Deserialize<SystemStep>(json);

                        if (systemStepResults is not null)
                        {
                            result.Action = systemStepResults.Action;
                            result.ActionVariables = systemStepResults.ActionVariables;
                        }
                    }
                    catch (JsonException je)
                    {
                        result.Observation = $"Action parsing error: {je.Message}\nInvalid action: {json}";
                    }
                }
            }
        }

        return result;
    }

    private async Task<string> InvokeActionAsync(string actionName, Dictionary<string, string> actionVariables)
    {
        var availableFunctions = await this.GetAvailableFunctionsAsync().ConfigureAwait(false);
        var targetFunction = availableFunctions.FirstOrDefault(f => ToFullyQualifiedName(f) == actionName);
        if (targetFunction == null)
        {
            this._logger?.LogDebug("Attempt to invoke action {Action} failed", actionName);
            return $"{actionName} is not in [AVAILABLE FUNCTIONS]. Please try again using one of the [AVAILABLE FUNCTIONS].";
        }

        try
        {
            ISKFunction function = this.GetFunction(targetFunction);

            var actionContext = this.CreateActionContext(actionVariables);

            var result = await function.InvokeAsync(actionContext).ConfigureAwait(false);

            if (result.ErrorOccurred)
            {
                this._logger?.LogError("Error occurred: {Error}", result.LastException);
                return $"Error occurred: {result.LastException}";
            }

            this._logger?.LogTrace("Invoked {FunctionName}. Result: {Result}", targetFunction.Name, result.Result);

            return result.Result;
        }
        catch (Exception e) when (!e.IsCriticalException())
        {
            this._logger?.LogError(e, "Something went wrong in system step: {0}.{1}. Error: {2}", targetFunction.SkillName, targetFunction.Name, e.Message);
            return $"Something went wrong in system step: {targetFunction.SkillName}.{targetFunction.Name}. Error: {e.Message} {e.InnerException.Message}";
        }
    }

    private ISKFunction GetFunction(FunctionView targetFunction)
    {
        var getFunction = (string skillName, string functionName) =>
        {
            return this._kernel.Func(skillName, functionName);
        };
        var getSkillFunction = this.Config.GetSkillFunction ?? getFunction;
        var function = getSkillFunction(targetFunction.SkillName, targetFunction.Name);
        return function;
    }

    private async Task<string> GetFunctionDescriptionsAsync()
    {
        // Use configured function provider if available, otherwise use the default SKContext function provider.
        var availableFunctions = await this.GetAvailableFunctionsAsync().ConfigureAwait(false);
        var functionDescriptions = string.Join("\n\n", availableFunctions.Select(x => ToManualString(x)));
        return functionDescriptions;
    }

    private Task<IOrderedEnumerable<FunctionView>> GetAvailableFunctionsAsync()
    {
        if (this.Config.GetAvailableFunctionsAsync is null)
        {
            FunctionsView functionsView = this._context.Skills!.GetFunctionsView();

            var excludedSkills = this.Config.ExcludedSkills ?? new();
            var excludedFunctions = this.Config.ExcludedFunctions ?? new();

            var availableFunctions =
                functionsView.NativeFunctions
                    .Concat(functionsView.SemanticFunctions)
                    .SelectMany(x => x.Value)
                    .Where(s => !excludedSkills.Contains(s.SkillName) && !excludedFunctions.Contains(s.Name))
                    .OrderBy(x => x.SkillName)
                    .ThenBy(x => x.Name);

            return Task.FromResult(availableFunctions);
        }

        return this.Config.GetAvailableFunctionsAsync(this.Config, null, CancellationToken.None);
    }

    private SKContext CreateActionContext(Dictionary<string, string> actionVariables)
    {
        var actionContext = this._kernel.CreateNewContext();
        if (actionVariables != null)
        {
            foreach (var kvp in actionVariables)
            {
                actionContext.Variables.Set(kvp.Key, kvp.Value);
            }
        }

        return actionContext;
    }

    #endregion execution helpers

    private static PromptTemplateConfig LoadPromptConfigFromResource()
    {
        string promptConfigString = EmbeddedResource.Read("Skills.StepwiseStep.config.json");
        return !string.IsNullOrEmpty(promptConfigString) ? PromptTemplateConfig.FromJson(promptConfigString) : new PromptTemplateConfig();
    }

    private static bool TryGetChatCompletion(IKernel kernel, [NotNullWhen(true)] out IChatCompletion? chatCompletion)
    {
        try
        {
            // Client used to request answers to chat completion models
            // TODO #2635 - Using TryGetService would improve cost of this method to avoid exception handling
            chatCompletion = kernel.GetService<IChatCompletion>();
            return true;
        }
        catch (SKException)
        {
            chatCompletion = null;
        }

        return false;
    }

    private static void AddExecutionStatsToContext(List<SystemStep> stepsTaken, SKContext context, int iterations)
    {
        context.Variables.Set("stepCount", stepsTaken.Count.ToString(CultureInfo.InvariantCulture));
        context.Variables.Set("stepsTaken", JsonSerializer.Serialize(stepsTaken));
        context.Variables.Set("iterations", iterations.ToString(CultureInfo.InvariantCulture));

        Dictionary<string, int> actionCounts = new();
        foreach (var step in stepsTaken)
        {
            if (string.IsNullOrEmpty(step.Action)) { continue; }

            _ = actionCounts.TryGetValue(step.Action, out int currentCount);
            actionCounts[step.Action!] = ++currentCount;
        }

        var skillCallListWithCounts = string.Join(", ", actionCounts.Keys.Select(skill =>
            $"{skill}({actionCounts[skill]})"));

        var skillCallCountStr = actionCounts.Values.Sum().ToString(CultureInfo.InvariantCulture);

        context.Variables.Set("skillCount", $"{skillCallCountStr} ({skillCallListWithCounts})");
    }

    private static string ToManualString(FunctionView function)
    {
        var inputs = string.Join("\n", function.Parameters.Select(parameter =>
        {
            var defaultValueString = string.IsNullOrEmpty(parameter.DefaultValue) ? string.Empty : $"(default='{parameter.DefaultValue}')";
            return $"  - {parameter.Name}: {parameter.Description} {defaultValueString}";
        }));

        var functionDescription = function.Description.Trim();

        if (string.IsNullOrEmpty(inputs))
        {
            return $"{ToFullyQualifiedName(function)}: {functionDescription}\n";
        }

        return $"{ToFullyQualifiedName(function)}: {functionDescription}\n{inputs}\n";
    }

    private static string ToFullyQualifiedName(FunctionView function)
    {
        return $"{function.SkillName}.{function.Name}";
    }

    #region private

    /// <summary>
    /// The configuration for the StepwisePlanner
    /// </summary>
    private StepwisePlannerConfig Config { get; }

    // Context used to access the list of functions in the kernel
    private readonly SKContext _context;
    private readonly IKernel _kernel;
    private readonly ILogger? _logger;

    /// <summary>
    /// Planner native functions
    /// </summary>
    private IDictionary<string, ISKFunction> _nativeFunctions = new Dictionary<string, ISKFunction>();

    /// <summary>
    /// The prompt template to use for the system step
    /// </summary>
    private string _promptTemplate;

    /// <summary>
    /// The question template to use for the system step
    /// </summary>
    private string _questionTemplate;

    /// <summary>
    /// The function manual template to use for the system step
    /// </summary>
    private string _manualTemplate;

    /// <summary>
    /// The prompt renderer to use for the system step
    /// </summary>
    private PromptTemplateEngine _promptRenderer;

    /// <summary>
    /// The prompt config to use for the system step
    /// </summary>
    private PromptTemplateConfig _promptConfig;

    /// <summary>
    /// The name to use when creating semantic functions that are restricted from plan creation
    /// </summary>
    private const string RestrictedSkillName = "StepwisePlanner_Excluded";

    /// <summary>
    /// The Action tag
    /// </summary>
    private const string Action = "[ACTION]";

    /// <summary>
    /// The Thought tag
    /// </summary>
    private const string Thought = "[THOUGHT]";

    /// <summary>
    /// The Observation tag
    /// </summary>
    private const string Observation = "[OBSERVATION]";

    /// <summary>
    /// The regex for parsing the thought response
    /// </summary>
    private static readonly Regex s_thoughtRegex = new(@"(\[THOUGHT\])?(?<thought>.+?)(?=\[ACTION\]|$)", RegexOptions.Singleline | RegexOptions.IgnoreCase);

    /// <summary>
    /// The regex for parsing the final answer response
    /// </summary>
    private static readonly Regex s_finalAnswerRegex = new(@"\[FINAL[_\s\-]?ANSWER\](?<final_answer>.+)", RegexOptions.Singleline | RegexOptions.IgnoreCase);

    #endregion private
}<|MERGE_RESOLUTION|>--- conflicted
+++ resolved
@@ -96,14 +96,6 @@
     }
 
     /// <summary>
-<<<<<<< HEAD
-    /// Execute a plan asynchronously.
-    /// </summary>
-    /// <param name="question">The question to answer.</param>
-    /// <param name="functionDescriptions">List of tool descriptions.</param>
-    /// <param name="context">The context for the execution.</param>
-    /// <returns>A task that represents the asynchronous operation.</returns>
-=======
     /// Execute a plan
     /// </summary>
     /// <param name="question">The question to answer</param>
@@ -111,7 +103,6 @@
     /// <param name="token">The cancellation token</param>
     /// <returns>The context with the result</returns>
     /// <exception cref="SKException">No AIService available for getting completions.</exception>
->>>>>>> 782b46e5
     [SKFunction, SKName("ExecutePlan"), Description("Execute a plan")]
     public async Task<SKContext> ExecutePlanAsync(
         [Description("The question to answer")]
@@ -331,18 +322,9 @@
         return context;
     }
 
-<<<<<<< HEAD
-    /// <summary>
-    /// Parse the result of the stepwise plan execution.
-    /// </summary>
-    /// <param name="input">The input string to parse.</param>
-    /// <returns>A <see cref="SystemStep"/> object containing the parsed result.</returns>
-    public virtual SystemStep ParseResult(string input)
-=======
     #region setup helpers
 
     private async Task<ChatHistory> InitializeChatHistoryAsync(ChatHistory chatHistory, IAIService aiService, SKContext context)
->>>>>>> 782b46e5
     {
         string userManual = await this.GetUserManualAsync(context).ConfigureAwait(false);
         string userQuestion = await this.GetUserQuestionAsync(context).ConfigureAwait(false);
