﻿// Copyright (c) Microsoft. All rights reserved.

using System;
using System.Collections.Generic;
using System.ComponentModel;
using System.Diagnostics.CodeAnalysis;
using System.Globalization;
using System.Linq;
using System.Text.Json;
using System.Text.RegularExpressions;
using System.Threading;
using System.Threading.Tasks;
using Microsoft.Extensions.Logging;
using Microsoft.SemanticKernel.AI;
using Microsoft.SemanticKernel.AI.ChatCompletion;
using Microsoft.SemanticKernel.AI.TextCompletion;
using Microsoft.SemanticKernel.Diagnostics;
using Microsoft.SemanticKernel.Orchestration;
using Microsoft.SemanticKernel.Planning.Stepwise;
using Microsoft.SemanticKernel.SemanticFunctions;
using Microsoft.SemanticKernel.Services;
using Microsoft.SemanticKernel.SkillDefinition;
using Microsoft.SemanticKernel.TemplateEngine.Prompt;

#pragma warning disable IDE0130
// ReSharper disable once CheckNamespace - Using NS of Plan
namespace Microsoft.SemanticKernel.Planning;
#pragma warning restore IDE0130

/// <summary>
/// A planner that creates a Stepwise plan using Mrkl systems.
/// </summary>
/// <remarks>
/// An implementation of a Mrkl system as described in https://arxiv.org/pdf/2205.00445.pdf
/// </remarks>
public class StepwisePlanner : IStepwisePlanner
{
    /// <summary>
    /// Initialize a new instance of the <see cref="StepwisePlanner"/> class.
    /// </summary>
    /// <param name="kernel">The semantic kernel instance.</param>
    /// <param name="config">Optional configuration object</param>
    public StepwisePlanner(
        IKernel kernel,
        StepwisePlannerConfig? config = null)
    {
        Verify.NotNull(kernel);
        this._kernel = kernel;

        // Set up Config with default values and excluded skills
        this.Config = config ?? new();
        this.Config.ExcludedSkills.Add(RestrictedSkillName);

        // Set up prompt templates
        this._promptTemplate = this.Config.GetPromptTemplate?.Invoke() ?? EmbeddedResource.Read("Skills.StepwiseStep.skprompt.txt");
        this._manualTemplate = EmbeddedResource.Read("Skills.RenderFunctionManual.skprompt.txt");
        this._questionTemplate = EmbeddedResource.Read("Skills.RenderQuestion.skprompt.txt");

        // Load or use default PromptConfig
        this._promptConfig = this.Config.PromptUserConfig ?? LoadPromptConfigFromResource();

        // Set MaxTokens for the prompt config
        if (this._promptConfig.Completion is null)
        {
            this._promptConfig.Completion = new AIRequestSettings();
        }
        this._promptConfig.Completion.ExtensionData["max_tokens"] = this.Config.MaxCompletionTokens;

        // Initialize prompt renderer
        this._promptRenderer = new PromptTemplateEngine(this._kernel.LoggerFactory);

        // Import native functions
        this._nativeFunctions = this._kernel.ImportSkill(this, RestrictedSkillName);

        // Create context and logger
        this._logger = this._kernel.LoggerFactory.CreateLogger(this.GetType());
    }

    /// <inheritdoc />
    public Plan CreatePlan(string goal)
    {
        if (string.IsNullOrEmpty(goal))
        {
            throw new SKException("The goal specified is empty");
        }

        Plan planStep = new(this._nativeFunctions["ExecutePlan"]);
        planStep.Parameters.Set("question", goal);

        planStep.Outputs.Add("stepCount");
        planStep.Outputs.Add("skillCount");
        planStep.Outputs.Add("stepsTaken");
        planStep.Outputs.Add("iterations");

        Plan plan = new(goal);

        plan.AddSteps(planStep);

        return plan;
    }

    /// <summary>
    /// Execute a plan
    /// </summary>
    /// <param name="question">The question to answer</param>
    /// <param name="context">The context to use</param>
    /// <param name="cancellationToken">The <see cref="CancellationToken"/> to monitor for cancellation requests. The default is <see cref="CancellationToken.None"/>.</param>
    /// <returns>The context with the result</returns>
    /// <exception cref="SKException">No AIService available for getting completions.</exception>
    [SKFunction, SKName("ExecutePlan"), Description("Execute a plan")]
    public async Task<SKContext> ExecutePlanAsync(
        [Description("The question to answer")]
        string question,
        SKContext context,
        CancellationToken cancellationToken = default)
    {
        if (string.IsNullOrEmpty(question))
        {
            context.Variables.Update("Question not found.");
            return context;
        }

        ChatHistory chatHistory = await this.InitializeChatHistoryAsync(this.CreateChatHistory(this._kernel, out var aiService), aiService, context, cancellationToken).ConfigureAwait(false);

        if (aiService is null)
        {
            throw new SKException("No AIService available for getting completions.");
        }

        if (chatHistory is null)
        {
            throw new SKException("ChatHistory is null.");
        }

        var startingMessageCount = chatHistory.Count;

        var stepsTaken = new List<SystemStep>();
        SystemStep? lastStep = null;

        async Task<SystemStep> GetNextStepAsync()
        {
            var actionText = await this.GetNextStepCompletionAsync(stepsTaken, chatHistory, aiService, startingMessageCount, cancellationToken).ConfigureAwait(false);
            this._logger?.LogDebug("Response: {ActionText}", actionText);
            return this.ParseResult(actionText);
        }

        SKContext? TryGetFinalAnswer(SystemStep step, int iterations, SKContext context)
        {
            // If a final answer is found, update the context to be returned
            if (!string.IsNullOrEmpty(step.FinalAnswer))
            {
                this._logger?.LogInformation("Final Answer: {FinalAnswer}", step.FinalAnswer);

                context.Variables.Update(step.FinalAnswer);

                stepsTaken.Add(step);

                // Add additional results to the context
                AddExecutionStatsToContext(stepsTaken, context, iterations);

                return context;
            }

            return null;
        }

        bool TryGetObservations(SystemStep step)
        {
            // If no Action/Thought is found, return any already available Observation from parsing the response.
            // Otherwise, add a message to the chat history to guide LLM into returning the next thought|action.
            if (string.IsNullOrEmpty(step.Action) &&
                string.IsNullOrEmpty(step.Thought))
            {
                // If there is an observation, add it to the chat history
                if (!string.IsNullOrEmpty(step.Observation))
                {
                    this._logger?.LogWarning("Invalid response from LLM, observation: {Observation}", step.Observation);
                    chatHistory.AddUserMessage($"{Observation} {step.Observation}");
                    stepsTaken.Add(step);
                    lastStep = step;
                    return true;
                }

                if (lastStep is not null && string.IsNullOrEmpty(lastStep.Action))
                {
                    this._logger?.LogWarning("No response from LLM, expected Action");
                    chatHistory.AddUserMessage(Action);
                }
                else
                {
                    this._logger?.LogWarning("No response from LLM, expected Thought");
                    chatHistory.AddUserMessage(Thought);
                }

                // No action or thought from LLM
                return true;
            }

            return false;
        }

        SystemStep AddNextStep(SystemStep step)
        {
            // If the thought is empty and the last step had no action, copy action to last step and set as new nextStep
            if (string.IsNullOrEmpty(step.Thought) && lastStep is not null && string.IsNullOrEmpty(lastStep.Action))
            {
                lastStep.Action = step.Action;
                lastStep.ActionVariables = step.ActionVariables;

                lastStep.OriginalResponse += step.OriginalResponse;
                step = lastStep;
                if (chatHistory.Count > startingMessageCount)
                {
                    chatHistory.RemoveAt(chatHistory.Count - 1);
                }
            }
            else
            {
                this._logger?.LogInformation("Thought: {Thought}", step.Thought);
                stepsTaken.Add(step);
                lastStep = step;
            }

            return step;
        }

        async Task<bool> TryGetActionObservationAsync(SystemStep step)
        {
            if (!string.IsNullOrEmpty(step.Action))
            {
                this._logger?.LogInformation("Action: {Action}({ActionVariables}).",
                    step.Action, JsonSerializer.Serialize(step.ActionVariables));

                // add [thought and] action to chat history
                var actionMessage = $"{Action} {{\"action\": \"{step.Action}\",\"action_variables\": {JsonSerializer.Serialize(step.ActionVariables)}}}";
                var message = string.IsNullOrEmpty(step.Thought) ? actionMessage : $"{Thought} {step.Thought}\n{actionMessage}";

                chatHistory.AddAssistantMessage(message);

                // Invoke the action
                try
                {
                    var result = await this.InvokeActionAsync(step.Action, step.ActionVariables, cancellationToken).ConfigureAwait(false);

                    step.Observation = string.IsNullOrEmpty(result) ? "Got no result from action" : result!;
                }
                catch (Exception ex) when (!ex.IsCriticalException())
                {
                    step.Observation = $"Error invoking action {step.Action} : {ex.Message}";
                    this._logger?.LogWarning(ex, "Error invoking action {Action}", step.Action);
                }

                this._logger?.LogInformation("Observation: {Observation}", step.Observation);
                chatHistory.AddUserMessage($"{Observation} {step.Observation}");

                return true;
            }

            return false;
        }

        bool TryGetThought(SystemStep step)
        {
            // Add thought to chat history
            if (!string.IsNullOrEmpty(step.Thought))
            {
                chatHistory.AddAssistantMessage($"{Thought} {step.Thought}");
            }

            return false;
        }

        for (int i = 0; i < this.Config.MaxIterations; i++)
        {
            // sleep for a bit to avoid rate limiting
            if (i > 0)
            {
                await Task.Delay(this.Config.MinIterationTimeMs, cancellationToken).ConfigureAwait(false);
            }

            // Get next step from LLM
            var nextStep = await GetNextStepAsync().ConfigureAwait(false);

            // If final answer is available, we're done, return the context
            var finalContext = TryGetFinalAnswer(nextStep, i + 1, context);
            if (finalContext is not null)
            {
                return finalContext;
            }

            // If we have an observation before running the action, continue to the next iteration
            if (TryGetObservations(nextStep))
            {
                continue;
            }

            // Add next step to steps taken, merging with last step if necessary
            // (e.g. the LLM gave Thought and Action one at a time, merge to encourage LLM to give both at once in future steps)
            nextStep = AddNextStep(nextStep);

            // Execute actions and get observations
            if (await TryGetActionObservationAsync(nextStep).ConfigureAwait(false))
            {
                continue;
            }

            this._logger?.LogInformation("Action: No action to take");

            // If we have a thought, continue to the next iteration
            if (TryGetThought(nextStep))
            {
                continue;
            }
        }

        AddExecutionStatsToContext(stepsTaken, context, this.Config.MaxIterations);
        context.Variables.Update(NoFinalAnswerFoundMessage);

        return context;
    }

    #region setup helpers

    private async Task<ChatHistory> InitializeChatHistoryAsync(ChatHistory chatHistory, IAIService aiService, SKContext context, CancellationToken cancellationToken)
    {
        string userManual = await this.GetUserManualAsync(context, cancellationToken).ConfigureAwait(false);
        string userQuestion = await this.GetUserQuestionAsync(context, cancellationToken).ConfigureAwait(false);

        var systemContext = this._kernel.CreateNewContext();

        systemContext.Variables.Set("suffix", this.Config.Suffix);
        systemContext.Variables.Set("functionDescriptions", userManual);
        string systemMessage = await this.GetSystemMessageAsync(systemContext, cancellationToken).ConfigureAwait(false);

        chatHistory.AddSystemMessage(systemMessage);
        chatHistory.AddUserMessage(userQuestion);

        return chatHistory;
    }

    private ChatHistory CreateChatHistory(IKernel kernel, out IAIService aiService)
    {
        ChatHistory chatHistory;
        if (TryGetChatCompletion(this._kernel, out var chatCompletion))
        {
            chatHistory = chatCompletion.CreateNewChat();
            aiService = chatCompletion;
        }
        else
        {
            var textCompletion = this._kernel.GetService<ITextCompletion>();
            aiService = textCompletion;
            chatHistory = new ChatHistory();
        }

        return chatHistory;
    }

    private async Task<string> GetUserManualAsync(SKContext context, CancellationToken cancellationToken)
    {
        var descriptions = await this.GetFunctionDescriptionsAsync(cancellationToken).ConfigureAwait(false);
        context.Variables.Set("functionDescriptions", descriptions);
        return await this._promptRenderer.RenderAsync(this._manualTemplate, context, cancellationToken).ConfigureAwait(false);
    }

    private Task<string> GetUserQuestionAsync(SKContext context, CancellationToken cancellationToken)
        => this._promptRenderer.RenderAsync(this._questionTemplate, context, cancellationToken);

    private Task<string> GetSystemMessageAsync(SKContext context, CancellationToken cancellationToken)
        => this._promptRenderer.RenderAsync(this._promptTemplate, context, cancellationToken);

    #endregion setup helpers

    #region execution helpers

    private Task<string> GetNextStepCompletionAsync(List<SystemStep> stepsTaken, ChatHistory chatHistory, IAIService aiService, int startingMessageCount, CancellationToken token)
    {
        var skipStart = startingMessageCount;
        var skipCount = 0;
        var lastObservationIndex = chatHistory.FindLastIndex(m => m.Content.StartsWith(Observation, StringComparison.OrdinalIgnoreCase));
        var messagesToKeep = lastObservationIndex >= 0 ? chatHistory.Count - lastObservationIndex : 0;

        string? originalThought = null;

        var tokenCount = chatHistory.GetTokenCount();
        while (tokenCount >= this.Config.MaxPromptTokens && chatHistory.Count > (skipStart + skipCount + messagesToKeep))
        {
            originalThought = $"{Thought} {stepsTaken.FirstOrDefault()?.Thought}";
            tokenCount = chatHistory.GetTokenCount($"{originalThought}\n{string.Format(CultureInfo.InvariantCulture, TrimMessageFormat, skipCount)}", skipStart, ++skipCount);
        }

        if (tokenCount >= this.Config.MaxPromptTokens)
        {
            throw new SKException("ChatHistory is too long to get a completion. Try reducing the available functions.");
        }

        var reducedChatHistory = new ChatHistory();
        reducedChatHistory.AddRange(chatHistory.Where((m, i) => i < skipStart || i >= skipStart + skipCount));

        if (skipCount > 0 && originalThought is not null)
        {
            reducedChatHistory.InsertMessage(skipStart, AuthorRole.Assistant, string.Format(CultureInfo.InvariantCulture, TrimMessageFormat, skipCount));
            reducedChatHistory.InsertMessage(skipStart, AuthorRole.Assistant, originalThought);
        }

        return this.GetCompletionAsync(aiService, reducedChatHistory, stepsTaken.Count == 0, token);
    }

    private async Task<string> GetCompletionAsync(IAIService aiService, ChatHistory chatHistory, bool addThought, CancellationToken token)
    {
        if (aiService is IChatCompletion chatCompletion)
        {
            var llmResponse = (await ChatCompletionExtensions.GenerateMessageAsync(chatCompletion, chatHistory, this._promptConfig.Completion, token).ConfigureAwait(false));
            return llmResponse;
        }
        else if (aiService is ITextCompletion textCompletion)
        {
            var thoughtProcess = string.Join("\n", chatHistory.Select(m => m.Content));

            // Add Thought to the thought process at the start of the first iteration
            if (addThought)
            {
                thoughtProcess = $"{thoughtProcess}\n{Thought}";
                addThought = false;
            }

            thoughtProcess = $"{thoughtProcess}\n";
            IReadOnlyList<ITextResult> results = await textCompletion.GetCompletionsAsync(thoughtProcess, this._promptConfig.Completion, token).ConfigureAwait(false);

            if (results.Count == 0)
            {
                throw new SKException("No completions returned.");
            }

            return await results[0].GetCompletionAsync(token).ConfigureAwait(false);
        }

        throw new SKException("No AIService available for getting completions.");
    }

    /// <summary>
    /// Parse LLM response into a SystemStep during execution
    /// </summary>
    /// <param name="input">The response from the LLM</param>
    /// <returns>A SystemStep</returns>
    protected internal virtual SystemStep ParseResult(string input)
    {
        var result = new SystemStep
        {
            OriginalResponse = input
        };

        // Extract final answer
        Match finalAnswerMatch = s_finalAnswerRegex.Match(input);

        if (finalAnswerMatch.Success)
        {
            result.FinalAnswer = finalAnswerMatch.Groups[1].Value.Trim();
            return result;
        }

        // Extract thought
        Match thoughtMatch = s_thoughtRegex.Match(input);

        if (thoughtMatch.Success)
        {
            // if it contains Action, it was only an action
            if (!thoughtMatch.Value.Contains(Action))
            {
                result.Thought = thoughtMatch.Value.Trim();
            }
        }
        else if (!input.Contains(Action))
        {
            result.Thought = input;
        }
        else
        {
            return result;
        }

        result.Thought = result.Thought.Replace(Thought, string.Empty).Trim();

        // Extract action
        // Using regex is prone to issues with complex action json, so we use a simple string search instead
        // This can be less fault tolerant in some scenarios where the LLM tries to call multiple actions, for example.
        // TODO -- that could possibly be improved if we allow an action to be a list of actions.
        int actionIndex = input.IndexOf(Action, StringComparison.OrdinalIgnoreCase);

        if (actionIndex != -1)
        {
            int jsonStartIndex = input.IndexOf("{", actionIndex, StringComparison.OrdinalIgnoreCase);
            if (jsonStartIndex != -1)
            {
                int jsonEndIndex = input.Substring(jsonStartIndex).LastIndexOf("}", StringComparison.OrdinalIgnoreCase);
                if (jsonEndIndex != -1)
                {
                    string json = input.Substring(jsonStartIndex, jsonEndIndex + 1);

                    try
                    {
                        var systemStepResults = JsonSerializer.Deserialize<SystemStep>(json);

                        if (systemStepResults is not null)
                        {
                            result.Action = systemStepResults.Action;
                            result.ActionVariables = systemStepResults.ActionVariables;
                        }
                    }
                    catch (JsonException je)
                    {
                        result.Observation = $"Action parsing error: {je.Message}\nInvalid action: {json}";
                    }
                }
            }
        }

        return result;
    }

<<<<<<< HEAD
    private async Task<string?> InvokeActionAsync(string actionName, Dictionary<string, string> actionVariables)
=======
    private async Task<string> InvokeActionAsync(string actionName, Dictionary<string, string> actionVariables, CancellationToken cancellationToken)
>>>>>>> f6a55ed0
    {
        var availableFunctions = await this.GetAvailableFunctionsAsync(cancellationToken).ConfigureAwait(false);
        var targetFunction = availableFunctions.FirstOrDefault(f => ToFullyQualifiedName(f) == actionName);
        if (targetFunction == null)
        {
            this._logger?.LogDebug("Attempt to invoke action {Action} failed", actionName);
            return $"{actionName} is not in [AVAILABLE FUNCTIONS]. Please try again using one of the [AVAILABLE FUNCTIONS].";
        }

        try
        {
            ISKFunction function = this.GetFunction(targetFunction);

<<<<<<< HEAD
            var actionContext = this.CreateActionContext(actionVariables);

            var functionResult = await function.InvokeAsync(actionContext).ConfigureAwait(false);
            var result = functionResult.GetValue<string>();
=======
            var vars = this.CreateActionContextVariables(actionVariables);
            var result = await this._kernel.RunAsync(function, vars, cancellationToken).ConfigureAwait(false);
>>>>>>> f6a55ed0

            this._logger?.LogTrace("Invoked {FunctionName}. Result: {Result}", targetFunction.Name, result);

            return result;
        }
        catch (Exception e) when (!e.IsCriticalException())
        {
            this._logger?.LogError(e, "Something went wrong in system step: {Plugin}.{Function}. Error: {Error}", targetFunction.SkillName, targetFunction.Name, e.Message);
            throw;
        }
    }

    private ISKFunction GetFunction(FunctionView targetFunction)
    {
        var getFunction = (string skillName, string functionName) =>
        {
            return this._kernel.Skills.GetFunction(skillName, functionName);
        };
        var getSkillFunction = this.Config.GetSkillFunction ?? getFunction;
        var function = getSkillFunction(targetFunction.SkillName, targetFunction.Name);
        return function;
    }

    private async Task<string> GetFunctionDescriptionsAsync(CancellationToken cancellationToken)
    {
        // Use configured function provider if available, otherwise use the default SKContext function provider.
        var availableFunctions = await this.GetAvailableFunctionsAsync(cancellationToken).ConfigureAwait(false);
        var functionDescriptions = string.Join("\n\n", availableFunctions.Select(x => ToManualString(x)));
        return functionDescriptions;
    }

    private Task<IOrderedEnumerable<FunctionView>> GetAvailableFunctionsAsync(CancellationToken cancellationToken)
    {
        if (this.Config.GetAvailableFunctionsAsync is null)
        {
            var functionsView = this._kernel.Skills!.GetFunctionViews();

            var excludedSkills = this.Config.ExcludedSkills ?? new();
            var excludedFunctions = this.Config.ExcludedFunctions ?? new();

            var availableFunctions =
                functionsView
                    .Where(s => !excludedSkills.Contains(s.SkillName) && !excludedFunctions.Contains(s.Name))
                    .OrderBy(x => x.SkillName)
                    .ThenBy(x => x.Name);

            return Task.FromResult(availableFunctions);
        }

        return this.Config.GetAvailableFunctionsAsync(this.Config, null, cancellationToken);
    }

    private ContextVariables CreateActionContextVariables(Dictionary<string, string> actionVariables)
    {
        ContextVariables vars = new();
        if (actionVariables != null)
        {
            foreach (var kvp in actionVariables)
            {
                vars.Set(kvp.Key, kvp.Value);
            }
        }

        return vars;
    }

    #endregion execution helpers

    private static PromptTemplateConfig LoadPromptConfigFromResource()
    {
        string promptConfigString = EmbeddedResource.Read("Skills.StepwiseStep.config.json");
        return !string.IsNullOrEmpty(promptConfigString) ? PromptTemplateConfig.FromJson(promptConfigString) : new PromptTemplateConfig();
    }

    private static bool TryGetChatCompletion(IKernel kernel, [NotNullWhen(true)] out IChatCompletion? chatCompletion)
    {
        try
        {
            // Client used to request answers to chat completion models
            // TODO #2635 - Using TryGetService would improve cost of this method to avoid exception handling
            chatCompletion = kernel.GetService<IChatCompletion>();
            return true;
        }
        catch (SKException)
        {
            chatCompletion = null;
        }

        return false;
    }

    private static void AddExecutionStatsToContext(List<SystemStep> stepsTaken, SKContext context, int iterations)
    {
        context.Variables.Set("stepCount", stepsTaken.Count.ToString(CultureInfo.InvariantCulture));
        context.Variables.Set("stepsTaken", JsonSerializer.Serialize(stepsTaken));
        context.Variables.Set("iterations", iterations.ToString(CultureInfo.InvariantCulture));

        Dictionary<string, int> actionCounts = new();
        foreach (var step in stepsTaken)
        {
            if (string.IsNullOrEmpty(step.Action)) { continue; }

            _ = actionCounts.TryGetValue(step.Action, out int currentCount);
            actionCounts[step.Action!] = ++currentCount;
        }

        var skillCallListWithCounts = string.Join(", ", actionCounts.Keys.Select(skill =>
            $"{skill}({actionCounts[skill]})"));

        var skillCallCountStr = actionCounts.Values.Sum().ToString(CultureInfo.InvariantCulture);

        context.Variables.Set("skillCount", $"{skillCallCountStr} ({skillCallListWithCounts})");
    }

    private static string ToManualString(FunctionView function)
    {
        var inputs = string.Join("\n", function.Parameters.Select(parameter =>
        {
            var defaultValueString = string.IsNullOrEmpty(parameter.DefaultValue) ? string.Empty : $"(default='{parameter.DefaultValue}')";
            return $"  - {parameter.Name}: {parameter.Description} {defaultValueString}";
        }));

        var functionDescription = function.Description.Trim();

        if (string.IsNullOrEmpty(inputs))
        {
            return $"{ToFullyQualifiedName(function)}: {functionDescription}\n";
        }

        return $"{ToFullyQualifiedName(function)}: {functionDescription}\n{inputs}\n";
    }

    private static string ToFullyQualifiedName(FunctionView function)
    {
        return $"{function.SkillName}.{function.Name}";
    }

    #region private

    /// <summary>
    /// The configuration for the StepwisePlanner
    /// </summary>
    private StepwisePlannerConfig Config { get; }

    // Context used to access the list of functions in the kernel
    private readonly IKernel _kernel;
    private readonly ILogger? _logger;

    /// <summary>
    /// Planner native functions
    /// </summary>
    private IDictionary<string, ISKFunction> _nativeFunctions = new Dictionary<string, ISKFunction>();

    /// <summary>
    /// The prompt template to use for the system step
    /// </summary>
    private string _promptTemplate;

    /// <summary>
    /// The question template to use for the system step
    /// </summary>
    private string _questionTemplate;

    /// <summary>
    /// The function manual template to use for the system step
    /// </summary>
    private string _manualTemplate;

    /// <summary>
    /// The prompt renderer to use for the system step
    /// </summary>
    private PromptTemplateEngine _promptRenderer;

    /// <summary>
    /// The prompt config to use for the system step
    /// </summary>
    private PromptTemplateConfig _promptConfig;

    /// <summary>
    /// The name to use when creating semantic functions that are restricted from plan creation
    /// </summary>
    private const string RestrictedSkillName = "StepwisePlanner_Excluded";

    /// <summary>
    /// The Action tag
    /// </summary>
    private const string Action = "[ACTION]";

    /// <summary>
    /// The Thought tag
    /// </summary>
    private const string Thought = "[THOUGHT]";

    /// <summary>
    /// The Observation tag
    /// </summary>
    private const string Observation = "[OBSERVATION]";

    /// <summary>
    /// The chat message to include when trimming thought process history
    /// </summary>
    private const string TrimMessageFormat = "... I've removed the first {0} steps of my previous work to make room for the new stuff ...";

    /// <summary>
    /// The regex for parsing the thought response
    /// </summary>
    private static readonly Regex s_thoughtRegex = new(@"(\[THOUGHT\])?(?<thought>.+?)(?=\[ACTION\]|$)", RegexOptions.Singleline | RegexOptions.IgnoreCase);

    /// <summary>
    /// The regex for parsing the final answer response
    /// </summary>
    private static readonly Regex s_finalAnswerRegex = new(@"\[FINAL[_\s\-]?ANSWER\](?<final_answer>.+)", RegexOptions.Singleline | RegexOptions.IgnoreCase);

    /// <summary>
    /// The message to include when no final answer is found
    /// </summary>
    private const string NoFinalAnswerFoundMessage = "Result not found, review 'stepsTaken' to see what happened.";

    #endregion private
}<|MERGE_RESOLUTION|>--- conflicted
+++ resolved
@@ -518,11 +518,7 @@
         return result;
     }
 
-<<<<<<< HEAD
-    private async Task<string?> InvokeActionAsync(string actionName, Dictionary<string, string> actionVariables)
-=======
-    private async Task<string> InvokeActionAsync(string actionName, Dictionary<string, string> actionVariables, CancellationToken cancellationToken)
->>>>>>> f6a55ed0
+    private async Task<string?> InvokeActionAsync(string actionName, Dictionary<string, string> actionVariables, CancellationToken cancellationToken)
     {
         var availableFunctions = await this.GetAvailableFunctionsAsync(cancellationToken).ConfigureAwait(false);
         var targetFunction = availableFunctions.FirstOrDefault(f => ToFullyQualifiedName(f) == actionName);
@@ -536,15 +532,9 @@
         {
             ISKFunction function = this.GetFunction(targetFunction);
 
-<<<<<<< HEAD
-            var actionContext = this.CreateActionContext(actionVariables);
-
-            var functionResult = await function.InvokeAsync(actionContext).ConfigureAwait(false);
-            var result = functionResult.GetValue<string>();
-=======
             var vars = this.CreateActionContextVariables(actionVariables);
-            var result = await this._kernel.RunAsync(function, vars, cancellationToken).ConfigureAwait(false);
->>>>>>> f6a55ed0
+            var kernelResult = await this._kernel.RunAsync(function, vars, cancellationToken).ConfigureAwait(false);
+            var result = kernelResult.GetValue<string>();
 
             this._logger?.LogTrace("Invoked {FunctionName}. Result: {Result}", targetFunction.Name, result);
 
