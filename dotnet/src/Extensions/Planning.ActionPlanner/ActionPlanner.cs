﻿// Copyright (c) Microsoft. All rights reserved.

using System;
using System.Collections.Generic;
using System.ComponentModel;
using System.Text;
using System.Text.Json;
using System.Threading.Tasks;
using Microsoft.Extensions.Logging;
using Microsoft.Extensions.Logging.Abstractions;
using Microsoft.SemanticKernel.Diagnostics;
using Microsoft.SemanticKernel.Orchestration;
using Microsoft.SemanticKernel.Planning.Action;
using Microsoft.SemanticKernel.SkillDefinition;
using Microsoft.SemanticKernel.Text;

#pragma warning disable IDE0130
// ReSharper disable once CheckNamespace - Using NS of Plan
namespace Microsoft.SemanticKernel.Planning;
#pragma warning restore IDE0130

/// <summary>
/// Action Planner allows to select one function out of many, to achieve a given goal.
/// The planner implement the Intent Detection pattern, uses the functions registered
/// in the kernel to see if there's a relevant one, providing instructions to call the
/// function and the rationale used to select it. The planner can also return
/// "no function" is nothing relevant is available.
/// The rationale is currently available only in the prompt, we might include it in
/// the Plan object in future.
/// </summary>
public sealed class ActionPlanner
{
    private const string StopSequence = "#END-OF-PLAN";
    private const string SkillName = "this";

    // Planner semantic function
    private readonly ISKFunction _plannerFunction;

    // Context used to access the list of functions in the kernel
    private readonly SKContext _context;
    private readonly IKernel _kernel;
    private readonly ILogger _logger;

    // TODO: allow to inject skill store
    /// <summary>
    /// Initialize a new instance of the <see cref="ActionPlanner"/> class.
    /// </summary>
    /// <param name="kernel">The semantic kernel instance.</param>
    /// <param name="prompt">Optional prompt override</param>
    /// <param name="logger">Optional logger</param>
    public ActionPlanner(
        IKernel kernel,
        string? prompt = null,
        ILogger? logger = null)
    {
        Verify.NotNull(kernel);

        this._logger = logger ?? new NullLogger<ActionPlanner>();

        string promptTemplate = prompt ?? EmbeddedResource.Read("skprompt.txt");

        this._plannerFunction = kernel.CreateSemanticFunction(
            skillName: SkillName,
            promptTemplate: promptTemplate,
            maxTokens: 1024,
            stopSequences: new[] { StopSequence });

        kernel.ImportSkill(this, skillName: SkillName);

        this._kernel = kernel;
        this._context = kernel.CreateNewContext();
    }

    public async Task<Plan> CreatePlanAsync(string goal)
    {
        if (string.IsNullOrEmpty(goal))
        {
            throw new PlanningException(PlanningException.ErrorCodes.InvalidGoal, "The goal specified is empty");
        }

        this._context.Variables.Update(goal);

        SKContext result = await this._plannerFunction.InvokeAsync(this._context).ConfigureAwait(false);
        if (result.ErrorOccurred)
        {
            throw new PlanningException(PlanningException.ErrorCodes.InvalidPlan, "Failed to create a plan", result.LastException);
        }

        ActionPlanResponse? planData;
        try
        {
            planData = JsonSerializer.Deserialize<ActionPlanResponse>(result.Result, SourceGenerationContext.WithOptions.ActionPlanResponse);
        }
        catch (Exception e)
        {
            throw new PlanningException(PlanningException.ErrorCodes.InvalidPlan,
                "Plan parsing error, invalid JSON", e);
        }

        if (planData == null)
        {
            throw new PlanningException(PlanningException.ErrorCodes.InvalidPlan, "The plan deserialized to a null object");
        }

        // Build and return plan
        Plan plan;
        if (planData.Plan.Function.Contains("."))
        {
            var parts = planData.Plan.Function.Split('.');
            plan = new Plan(goal, this._context.Skills!.GetFunction(parts[0], parts[1]));
        }
        else if (!string.IsNullOrWhiteSpace(planData.Plan.Function))
        {
            plan = new Plan(goal, this._context.Skills!.GetFunction(planData.Plan.Function));
        }
        else
        {
            // No function was found - return a plan with no steps.
            plan = new Plan(goal);
        }

        // Create a plan using the function and the parameters suggested by the planner
        foreach (KeyValuePair<string, object> p in planData.Plan.Parameters)
        {
            if (p.Value != null)
            {
<<<<<<< HEAD
                plan.State[p.Key] = p.Value.ToString()!;
=======
                plan.Parameters[p.Key] = p.Value.ToString();
>>>>>>> 527d3782
            }
        }

        return plan;
    }

    // TODO: use goal to find relevant functions in a skill store
    /// <summary>
    /// Native function returning a list of all the functions in the current context,
    /// excluding functions in the planner itself.
    /// </summary>
    /// <param name="goal">Currently unused. Will be used to handle long lists of functions.</param>
    /// <param name="context">Function execution context</param>
    /// <returns>List of functions, formatted accordingly to the prompt</returns>
    [SKFunction, Description("List all functions available in the kernel")]
    public string ListOfFunctions(
        [Description("The current goal processed by the planner")] string goal,
        SKContext context)
    {
        Verify.NotNull(context.Skills);
        var functionsAvailable = context.Skills.GetFunctionsView();

        // Prepare list using the format used by skprompt.txt
        var list = new StringBuilder();
        this.PopulateList(list, functionsAvailable.NativeFunctions);
        this.PopulateList(list, functionsAvailable.SemanticFunctions);

        return list.ToString();
    }

    // TODO: generate string programmatically
    // TODO: use goal to find relevant examples
    [SKFunction, Description("List a few good examples of plans to generate")]
    public string GoodExamples(
        [Description("The current goal processed by the planner")] string goal,
        SKContext context)
    {
        return @"
[EXAMPLE]
- List of functions:
// Read a file.
FileIOSkill.ReadAsync
Parameter ""path"": Source file.
// Write a file.
FileIOSkill.WriteAsync
Parameter ""path"": Destination file. (default value: sample.txt)
Parameter ""content"": File content.
// Get the current time.
TimeSkill.Time
No parameters.
// Makes a POST request to a uri.
HttpSkill.PostAsync
Parameter ""body"": The body of the request.
- End list of functions.
Goal: create a file called ""something.txt"".
{""plan"":{
""rationale"": ""the list contains a function that allows to create files"",
""function"": ""FileIOSkill.WriteAsync"",
""parameters"": {
""path"": ""something.txt"",
""content"": null
}}}
#END-OF-PLAN
";
    }

    // TODO: generate string programmatically
    [SKFunction, Description("List a few edge case examples of plans to handle")]
    public string EdgeCaseExamples(
        [Description("The current goal processed by the planner")] string goal,
        SKContext context)
    {
        return @"
[EXAMPLE]
- List of functions:
// Get the current time.
TimeSkill.Time
No parameters.
// Write a file.
FileIOSkill.WriteAsync
Parameter ""path"": Destination file. (default value: sample.txt)
Parameter ""content"": File content.
// Makes a POST request to a uri.
HttpSkill.PostAsync
Parameter ""body"": The body of the request.
// Read a file.
FileIOSkill.ReadAsync
Parameter ""path"": Source file.
- End list of functions.
Goal: tell me a joke.
{""plan"":{
""rationale"": ""the list does not contain functions to tell jokes or something funny"",
""function"": """",
""parameters"": {
}}}
#END-OF-PLAN
";
    }

    private void PopulateList(StringBuilder list, IDictionary<string, List<FunctionView>> functions)
    {
        foreach (KeyValuePair<string, List<FunctionView>> skill in functions)
        {
            // Skip this planner skills
            if (string.Equals(skill.Key, SkillName, StringComparison.OrdinalIgnoreCase)) { continue; }

            foreach (FunctionView func in skill.Value)
            {
                // Function description
                if (func.Description != null)
                {
                    list.AppendLine($"// {AddPeriod(func.Description)}");
                }
                else
                {
                    this._logger.LogWarning("{0}.{1} is missing a description", func.SkillName, func.Name);
                    list.AppendLine($"// Function {func.SkillName}.{func.Name}.");
                }

                // Function name
                list.AppendLine($"{func.SkillName}.{func.Name}");

                // Function parameters
                foreach (var p in func.Parameters)
                {
                    var description = string.IsNullOrEmpty(p.Description) ? p.Name : p.Description;
                    var defaultValueString = string.IsNullOrEmpty(p.DefaultValue) ? string.Empty : $" (default value: {p.DefaultValue})";
                    list.AppendLine($"Parameter \"{p.Name}\": {AddPeriod(description)} {defaultValueString}");
                }
            }
        }
    }

    private static string AddPeriod(string x)
    {
        return x.EndsWith(".", StringComparison.Ordinal) ? x : $"{x}.";
    }
}<|MERGE_RESOLUTION|>--- conflicted
+++ resolved
@@ -124,11 +124,7 @@
         {
             if (p.Value != null)
             {
-<<<<<<< HEAD
-                plan.State[p.Key] = p.Value.ToString()!;
-=======
-                plan.Parameters[p.Key] = p.Value.ToString();
->>>>>>> 527d3782
+                plan.Parameters[p.Key] = p.Value.ToString()!;
             }
         }
 
