--- conflicted
+++ resolved
@@ -88,11 +88,7 @@
         Plan plan;
         try
         {
-<<<<<<< HEAD
-            plan = planResultString!.ToPlanFromXml(goal, getSkillFunction, this.Config.AllowMissingFunctions);
-=======
-            plan = planResultString.ToPlanFromXml(goal, getPluginFunction, this.Config.AllowMissingFunctions);
->>>>>>> 59f3346d
+            plan = planResultString!.ToPlanFromXml(goal, getPluginFunction, this.Config.AllowMissingFunctions);
         }
         catch (SKException e)
         {
