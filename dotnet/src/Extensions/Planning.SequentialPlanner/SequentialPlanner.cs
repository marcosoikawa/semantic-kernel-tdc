﻿// Copyright (c) Microsoft. All rights reserved.

using System.Collections.Generic;
using System.Threading;
using System.Threading.Tasks;
using Microsoft.SemanticKernel.AI;
using Microsoft.SemanticKernel.Diagnostics;
using Microsoft.SemanticKernel.Orchestration;
using Microsoft.SemanticKernel.Planning.Sequential;
using Microsoft.SemanticKernel.SkillDefinition;

#pragma warning disable IDE0130
// ReSharper disable once CheckNamespace - Using NS of Plan
namespace Microsoft.SemanticKernel.Planning;
#pragma warning restore IDE0130

/// <summary>
/// A planner that uses semantic function to create a sequential plan.
/// </summary>
public sealed class SequentialPlanner : ISequentialPlanner
{
    private const string StopSequence = "<!-- END -->";

    /// <summary>
    /// Initialize a new instance of the <see cref="SequentialPlanner"/> class.
    /// </summary>
    /// <param name="kernel">The semantic kernel instance.</param>
    /// <param name="config">The planner configuration.</param>
    public SequentialPlanner(
        IKernel kernel,
        SequentialPlannerConfig? config = null)
    {
        Verify.NotNull(kernel);

        // Set up config with default value and excluded skills
        this._config = config ?? new();
        this._config.ExcludedSkills.Add(RestrictedSkillName);

        // Set up prompt template
        string promptTemplate = this._config.GetPromptTemplate?.Invoke() ?? EmbeddedResource.Read("skprompt.txt");

        this._functionFlowFunction = kernel.CreateSemanticFunction(
            promptTemplate: promptTemplate,
            skillName: RestrictedSkillName,
            description: "Given a request or command or goal generate a step by step plan to " +
                         "fulfill the request using functions. This ability is also known as decision making and function flow",
<<<<<<< HEAD
            maxTokens: this._config.MaxTokens ?? 1024,
            temperature: 0.0,
            stopSequences: new[] { StopSequence });
=======
            requestSettings: new AIRequestSettings()
            {
                ExtensionData = new Dictionary<string, object>()
                {
                    { "Temperature", 0.0 },
                    { "StopSequences", new[] { StopSequence } },
                    { "MaxTokens", this.Config.MaxTokens ?? 1024 },
                }
            });
>>>>>>> 14ceac17

        this._context = kernel.CreateNewContext();
    }

    /// <inheritdoc />
    public async Task<Plan> CreatePlanAsync(string goal, CancellationToken cancellationToken = default)
    {
        if (string.IsNullOrEmpty(goal))
        {
            throw new SKException("The goal specified is empty");
        }

        string relevantFunctionsManual = await this._context.GetFunctionsManualAsync(goal, this._config, cancellationToken).ConfigureAwait(false);
        this._context.Variables.Set("available_functions", relevantFunctionsManual);

        this._context.Variables.Update(goal);

        var planResult = await this._functionFlowFunction.InvokeAsync(this._context, cancellationToken: cancellationToken).ConfigureAwait(false);

        string planResultString = planResult.Result.Trim();

        var getSkillFunction = this._config.GetSkillFunction ?? SequentialPlanParser.GetSkillFunction(this._context);

        Plan plan;
        try
        {
            plan = planResultString.ToPlanFromXml(goal, getSkillFunction, this._config.AllowMissingFunctions);
        }
        catch (SKException e)
        {
            throw new SKException($"Unable to create plan for goal with available functions.\nGoal:{goal}\nFunctions:\n{relevantFunctionsManual}", e);
        }

        if (plan.Steps.Count == 0)
        {
            throw new SKException($"Not possible to create plan for goal with available functions.\nGoal:{goal}\nFunctions:\n{relevantFunctionsManual}");
        }

        return plan;
    }

    private SequentialPlannerConfig _config { get; }

    private readonly SKContext _context;

    /// <summary>
    /// the function flow semantic function, which takes a goal and creates an xml plan that can be executed
    /// </summary>
    private readonly ISKFunction _functionFlowFunction;

    /// <summary>
    /// The name to use when creating semantic functions that are restricted from plan creation
    /// </summary>
    private const string RestrictedSkillName = "SequentialPlanner_Excluded";
}<|MERGE_RESOLUTION|>--- conflicted
+++ resolved
@@ -44,11 +44,6 @@
             skillName: RestrictedSkillName,
             description: "Given a request or command or goal generate a step by step plan to " +
                          "fulfill the request using functions. This ability is also known as decision making and function flow",
-<<<<<<< HEAD
-            maxTokens: this._config.MaxTokens ?? 1024,
-            temperature: 0.0,
-            stopSequences: new[] { StopSequence });
-=======
             requestSettings: new AIRequestSettings()
             {
                 ExtensionData = new Dictionary<string, object>()
@@ -58,7 +53,6 @@
                     { "MaxTokens", this.Config.MaxTokens ?? 1024 },
                 }
             });
->>>>>>> 14ceac17
 
         this._context = kernel.CreateNewContext();
     }
