--- conflicted
+++ resolved
@@ -92,16 +92,13 @@
             // '(.*?)': Captures the content between the opening and closing <plan> tags using a non-greedy match. It matches any character (except newline) in a lazy manner, i.e., it captures the smallest possible match.
             // '</plan>': Matches the literal string "</plan>", indicating the closing tag of the <plan> element.
             Regex planRegex = new(@"<plan\b[^>]*>(.*?)</plan>", RegexOptions.Singleline);
-<<<<<<< HEAD
-            var match = planRegex.Match(xmlString);
-=======
             Match match = planRegex.Match(xmlString);
 
             if (!match.Success)
             {
                 match = planRegex.Match($"{xmlString}</plan>"); // try again with a closing tag
             }
->>>>>>> ee68b659
+
 
             if (match.Success)
             {
