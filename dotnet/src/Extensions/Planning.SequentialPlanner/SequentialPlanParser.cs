--- conflicted
+++ resolved
@@ -42,12 +42,7 @@
     /// </summary>
     internal const string AppendToResultTag = "appendToResult";
 
-<<<<<<< HEAD
-
-    internal static Func<string, string, ISKFunction?> GetSkillFunction(SKContext context)
-=======
     internal static Func<string, string, ISKFunction?> GetSkillFunction(IReadOnlySkillCollection skills)
->>>>>>> a348ca34
     {
         return (skillName, functionName) =>
         {
