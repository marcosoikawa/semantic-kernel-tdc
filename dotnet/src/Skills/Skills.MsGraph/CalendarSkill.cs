﻿// Copyright (c) Microsoft. All rights reserved.

using System;
using System.Collections.Generic;
using System.ComponentModel;
using System.Linq;
using System.Text.Json;
<<<<<<< HEAD
=======
using System.Text.Json.Serialization;
using System.Threading;
>>>>>>> 527d3782
using System.Threading.Tasks;
using Microsoft.Extensions.Logging;
using Microsoft.Extensions.Logging.Abstractions;
using Microsoft.SemanticKernel.Orchestration;
using Microsoft.SemanticKernel.SkillDefinition;
using Microsoft.SemanticKernel.Skills.MsGraph.Diagnostics;
using Microsoft.SemanticKernel.Skills.MsGraph.Models;
using Microsoft.SemanticKernel.Text;

namespace Microsoft.SemanticKernel.Skills.MsGraph;

/// <summary>
/// Skill for calendar operations.
/// </summary>
public sealed class CalendarSkill
{
    /// <summary>
    /// <see cref="ContextVariables"/> parameter names.
    /// </summary>
    public static class Parameters
    {
        /// <summary>
        /// Event start as DateTimeOffset.
        /// </summary>
        public const string Start = "start";

        /// <summary>
        /// Event end as DateTimeOffset.
        /// </summary>
        public const string End = "end";

        /// <summary>
        /// Event's location.
        /// </summary>
        public const string Location = "location";

        /// <summary>
        /// Event's content.
        /// </summary>
        public const string Content = "content";

        /// <summary>
        /// Event's attendees, separated by ',' or ';'.
        /// </summary>
        public const string Attendees = "attendees";

        /// <summary>
        /// The name of the top parameter used to limit the number of results returned in the response.
        /// </summary>
        public const string MaxResults = "maxResults";

        /// <summary>
        /// The name of the skip parameter used to skip a certain number of results in the response.
        /// </summary>
        public const string Skip = "skip";
    }

    private readonly ICalendarConnector _connector;
    private readonly ILogger<CalendarSkill> _logger;
    private static readonly JsonSerializerOptions s_options = new()
    {
        WriteIndented = false,
        DefaultIgnoreCondition = JsonIgnoreCondition.WhenWritingNull,
    };

    /// <summary>
    /// Initializes a new instance of the <see cref="CalendarSkill"/> class.
    /// </summary>
    /// <param name="connector">Calendar connector.</param>
    /// <param name="logger">Logger.</param>
    public CalendarSkill(ICalendarConnector connector, ILogger<CalendarSkill>? logger = null)
    {
        Ensure.NotNull(connector, nameof(connector));

        this._connector = connector;
        this._logger = logger ?? new NullLogger<CalendarSkill>();
    }

    /// <summary>
    /// Add an event to my calendar using <see cref="ContextVariables.Input"/> as the subject.
    /// </summary>
    [SKFunction, Description("Add an event to my calendar.")]
    public async Task AddEventAsync(
        [Description("Event subject"), SKName("input")] string subject,
        [Description("Event start date/time as DateTimeOffset")] DateTimeOffset start,
        [Description("Event end date/time as DateTimeOffset")] DateTimeOffset end,
        [Description("Event location (optional)")] string? location = null,
        [Description("Event content/body (optional)")] string? content = null,
        [Description("Event attendees, separated by ',' or ';'.")] string? attendees = null)
    {
        if (string.IsNullOrWhiteSpace(subject))
        {
            throw new ArgumentException($"{nameof(subject)} variable was null or whitespace", nameof(subject));
        }

        CalendarEvent calendarEvent = new()
        {
            Subject = subject,
            Start = start,
            End = end,
            Location = location,
            Content = content,
            Attendees = attendees is not null ? attendees.Split(new[] { ',', ';' }, StringSplitOptions.RemoveEmptyEntries) : Enumerable.Empty<string>(),
        };

        this._logger.LogInformation("Adding calendar event '{0}'", calendarEvent.Subject);
        await this._connector.AddEventAsync(calendarEvent).ConfigureAwait(false);
    }

    /// <summary>
    /// Get calendar events with specified optional clauses used to query for messages.
    /// </summary>
    [SKFunction, Description("Get calendar events.")]
    public async Task<string> GetCalendarEventsAsync(
        [Description("Optional limit of the number of events to retrieve.")] int? maxResults = 10,
        [Description("Optional number of events to skip before retrieving results.")] int? skip = 0,
        CancellationToken cancellationToken = default)
    {
        this._logger.LogInformation("Getting calendar events with query options top: '{0}', skip:'{1}'.", maxResults, skip);

        const string SelectString = "start,subject,organizer,location";

        IEnumerable<CalendarEvent> events = await this._connector.GetEventsAsync(
            top: maxResults,
            skip: skip,
            select: SelectString,
            cancellationToken
        ).ConfigureAwait(false);

<<<<<<< HEAD
        return JsonSerializer.Serialize(
            value: events,
            jsonTypeInfo: SourceGenerationContext.Default.IEnumerableCalendarEvent);
=======
        return JsonSerializer.Serialize(value: events, options: s_options);
>>>>>>> 527d3782
    }
}<|MERGE_RESOLUTION|>--- conflicted
+++ resolved
@@ -5,11 +5,7 @@
 using System.ComponentModel;
 using System.Linq;
 using System.Text.Json;
-<<<<<<< HEAD
-=======
-using System.Text.Json.Serialization;
 using System.Threading;
->>>>>>> 527d3782
 using System.Threading.Tasks;
 using Microsoft.Extensions.Logging;
 using Microsoft.Extensions.Logging.Abstractions;
@@ -69,11 +65,6 @@
 
     private readonly ICalendarConnector _connector;
     private readonly ILogger<CalendarSkill> _logger;
-    private static readonly JsonSerializerOptions s_options = new()
-    {
-        WriteIndented = false,
-        DefaultIgnoreCondition = JsonIgnoreCondition.WhenWritingNull,
-    };
 
     /// <summary>
     /// Initializes a new instance of the <see cref="CalendarSkill"/> class.
@@ -139,12 +130,8 @@
             cancellationToken
         ).ConfigureAwait(false);
 
-<<<<<<< HEAD
         return JsonSerializer.Serialize(
             value: events,
-            jsonTypeInfo: SourceGenerationContext.Default.IEnumerableCalendarEvent);
-=======
-        return JsonSerializer.Serialize(value: events, options: s_options);
->>>>>>> 527d3782
+            jsonTypeInfo: SourceGenerationContext.WithMsGraphOptions.IEnumerableCalendarEvent);
     }
 }