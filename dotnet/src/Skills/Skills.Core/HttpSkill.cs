--- conflicted
+++ resolved
@@ -104,13 +104,9 @@
     private async Task<string> SendRequestAsync(string uri, HttpMethod method, HttpContent? requestContent, CancellationToken cancellationToken)
     {
         using var request = new HttpRequestMessage(method, uri) { Content = requestContent };
-<<<<<<< HEAD
-
-=======
         request.Headers.Add("User-Agent", Telemetry.HttpUserAgent);
->>>>>>> 250c541d
+      
         using var response = await this._client.SendAsync(request, cancellationToken).ConfigureAwait(false);
-
         var responseContent = await response.Content.ReadAsStringAsync().ConfigureAwait(false);
 
         response.EnsureSuccess(responseContent);
