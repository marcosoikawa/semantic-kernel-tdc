﻿// Copyright (c) Microsoft. All rights reserved.

using System;
using System.Collections.Generic;
using System.Diagnostics.CodeAnalysis;
using System.Globalization;
using System.IO;
using System.Linq;
using System.Net.Http;
using System.Text;
using System.Text.Json;
using System.Text.Json.Nodes;
using System.Threading;
using System.Threading.Tasks;
using Microsoft.Extensions.Logging;
using Microsoft.Extensions.Logging.Abstractions;
using Microsoft.OpenApi.Any;
using Microsoft.OpenApi.Models;
using Microsoft.OpenApi.Readers;
using Microsoft.SemanticKernel.Skills.OpenAPI.Model;
using Microsoft.SemanticKernel.Text;

namespace Microsoft.SemanticKernel.Skills.OpenAPI.OpenApi;

/// <summary>
/// Parser for OpenAPI documents.
/// </summary>
internal sealed class OpenApiDocumentParser : IOpenApiDocumentParser
{
    /// <summary>
    /// Initializes a new instance of the <see cref="OpenApiDocumentParser"/> class.
    /// </summary>
    /// <param name="logger">Optional logger instance.</param>
    public OpenApiDocumentParser(ILogger? logger = null)
    {
        this._logger = logger ?? NullLogger.Instance;
    }

    /// <inheritdoc/>
<<<<<<< HEAD
    [RequiresUnreferencedCode("Uses SharpYaml to parse unknown types.")]
    [RequiresDynamicCode("Uses SharpYaml to parse unknown types and JsonSerializer to serialize instances of those unknown types")]
    public async Task<IList<RestApiOperation>> ParseAsync(Stream stream, CancellationToken cancellationToken = default)
=======
    public async Task<IList<RestApiOperation>> ParseAsync(Stream stream, bool ignoreNonCompliantErrors = false, CancellationToken cancellationToken = default)
>>>>>>> 527d3782
    {
        var jsonObject = await this.DowngradeDocumentVersionToSupportedOneAsync(stream, cancellationToken).ConfigureAwait(false);

        using var memoryStream = new MemoryStream(JsonSerializer.SerializeToUtf8Bytes(jsonObject, SourceGenerationContext.WithGeneralOptions.JsonObject));

        var result = await this._openApiReader.ReadAsync(memoryStream, cancellationToken).ConfigureAwait(false);

        this.AssertReadingSuccessful(result, ignoreNonCompliantErrors);

        return ExtractRestApiOperations(result.OpenApiDocument);
    }

    #region private

    /// <summary>
    /// Max depth to traverse down OpenApi schema to discover payload properties.
    /// </summary>
    private const int PayloadPropertiesHierarchyMaxDepth = 10;

    /// <summary>
    /// Name of property that contains OpenAPI document version.
    /// </summary>
    private const string OpenApiVersionPropertyName = "openapi";

    /// <summary>
    /// Latest supported version of OpenAPI document.
    /// </summary>
    private static readonly Version s_latestSupportedVersion = new(3, 0, 1);

    /// <summary>
    /// List of supported Media Types.
    /// </summary>
    private static readonly List<string> s_supportedMediaTypes = new()
    {
        "application/json",
        "text/plain"
    };

    private readonly OpenApiStreamReader _openApiReader = new();
    private readonly ILogger _logger;

    /// <summary>
    /// Downgrades the version of an OpenAPI document to the latest supported one - 3.0.1.
    /// This class relies on Microsoft.OpenAPI.NET library to work with OpenApi documents.
    /// The library, at the moment, does not support 3.1 spec, and the latest supported version is 3.0.1.
    /// There's an open issue tracking the support progress - https://github.com/microsoft/OpenAPI.NET/issues/795
    /// This method should be removed/revised as soon the support is added.
    /// </summary>
    /// <param name="stream">The original OpenAPI document stream.</param>
    /// <param name="cancellationToken">The cancellation token.</param>
    /// <returns>OpenAPI document with downgraded document version.</returns>
    [RequiresUnreferencedCode("Uses SharpYaml to parse unknown types.")]
    [RequiresDynamicCode("Uses SharpYaml to parse unknown types and JsonSerializer to serialize instances of those unknown types")]
    private async Task<JsonObject> DowngradeDocumentVersionToSupportedOneAsync(Stream stream, CancellationToken cancellationToken)
    {
        var jsonObject = await ConvertContentToJsonAsync(stream, cancellationToken).ConfigureAwait(false);
        if (jsonObject == null)
        {
            // The document is malformed.
            throw new OpenApiDocumentParsingException("Parsing of OpenAPI document failed.");
        }

        if (!jsonObject.TryGetPropertyValue(OpenApiVersionPropertyName, out var propertyNode))
        {
            // The document is either malformed or has 2.x version that specifies document version in the 'swagger' property rather than in the 'openapi' one.
            return jsonObject;
        }

        if (propertyNode is not JsonValue value)
        {
            // The 'openapi' property has unexpected type.
            return jsonObject;
        }

        if (!Version.TryParse(value.ToString(), out var version))
        {
            // The 'openapi' property is malformed.
            return jsonObject;
        }

        if (version > s_latestSupportedVersion)
        {
            jsonObject[OpenApiVersionPropertyName] = s_latestSupportedVersion.ToString();
        }

        return jsonObject;
    }

    /// <summary>
    /// Converts YAML content to JSON content.
    /// The method uses SharpYaml library that comes as a not-direct dependency of Microsoft.OpenAPI.NET library.
    /// Should be replaced later when there's more convenient way to convert YAML content to JSON one.
    /// </summary>
    /// <param name="stream">The YAML/JSON content stream.</param>
    /// <param name="cancellationToken">The <see cref="CancellationToken"/> to monitor for cancellation requests. The default is <see cref="CancellationToken.None"/>.</param>
    /// <returns>JSON content stream.</returns>
    [RequiresUnreferencedCode("Uses SharpYaml to parse unknown types.")]
    [RequiresDynamicCode("Uses SharpYaml to parse unknown types and JsonSerializer to serialize instances of those unknown types")]
    private static async Task<JsonObject?> ConvertContentToJsonAsync(Stream stream, CancellationToken cancellationToken = default)
    {
        var serializer = new SharpYaml.Serialization.Serializer();

        var obj = serializer.Deserialize(stream);

        using var memoryStream = new MemoryStream(JsonSerializer.SerializeToUtf8Bytes(obj));

        return await JsonSerializer.DeserializeAsync(memoryStream, SourceGenerationContext.Default.JsonObject, cancellationToken: cancellationToken).ConfigureAwait(false);
    }

    /// <summary>
    /// Parses an OpenApi document and extracts REST API operations.
    /// </summary>
    /// <param name="document">The OpenApi document.</param>
    /// <returns>List of Rest operations.</returns>
    private static List<RestApiOperation> ExtractRestApiOperations(OpenApiDocument document)
    {
        var result = new List<RestApiOperation>();

        var serverUrl = document.Servers.First().Url;

        foreach (var pathPair in document.Paths)
        {
            var operations = CreateRestApiOperations(serverUrl, pathPair.Key, pathPair.Value);

            result.AddRange(operations);
        }

        return result;
    }

    /// <summary>
    /// Creates REST API operation.
    /// </summary>
    /// <param name="serverUrl">The server url.</param>
    /// <param name="path">Rest resource path.</param>
    /// <param name="pathItem">Rest resource metadata.</param>
    /// <returns>Rest operation.</returns>
    private static List<RestApiOperation> CreateRestApiOperations(string serverUrl, string path, OpenApiPathItem pathItem)
    {
        var operations = new List<RestApiOperation>();

        foreach (var operationPair in pathItem.Operations)
        {
            var method = operationPair.Key.ToString();

            var operationItem = operationPair.Value;

            var operation = new RestApiOperation(
                operationItem.OperationId,
                new Uri(serverUrl),
                path,
                new HttpMethod(method),
                operationItem.Description,
                CreateRestApiOperationParameters(operationItem.OperationId, operationItem.Parameters),
                CreateRestApiOperationHeaders(operationItem.Parameters),
                CreateRestApiOperationPayload(operationItem.OperationId, operationItem.RequestBody)
            );

            operations.Add(operation);
        }

        return operations;
    }

    /// <summary>
    /// Creates REST API operation parameters.
    /// </summary>
    /// <param name="operationId">The operation id.</param>
    /// <param name="parameters">The OpenApi parameters.</param>
    /// <returns>The parameters.</returns>
    private static List<RestApiOperationParameter> CreateRestApiOperationParameters(string operationId, IList<OpenApiParameter> parameters)
    {
        var result = new List<RestApiOperationParameter>();

        foreach (var parameter in parameters)
        {
            if (parameter.In == null)
            {
                throw new OpenApiDocumentParsingException($"Parameter location of {parameter.Name} parameter of {operationId} operation is undefined.");
            }

            if (parameter.Style == null)
            {
                throw new OpenApiDocumentParsingException($"Parameter style of {parameter.Name} parameter of {operationId} operation is undefined.");
            }

            var restParameter = new RestApiOperationParameter(
                parameter.Name,
                parameter.Schema.Type,
                parameter.Required,
                (RestApiOperationParameterLocation)Enum.Parse(typeof(RestApiOperationParameterLocation), parameter.In.ToString()!),
                (RestApiOperationParameterStyle)Enum.Parse(typeof(RestApiOperationParameterStyle), parameter.Style.ToString()!),
                parameter.Schema.Items?.Type,
                GetParameterValue(parameter.Name, parameter.Schema.Default),
                parameter.Description
            );

            result.Add(restParameter);
        }

        return result;
    }

    /// <summary>
    /// Creates REST API operation headers.
    /// </summary>
    /// <param name="parameters">The OpenApi parameters</param>
    /// <returns>The headers.</returns>
    private static Dictionary<string, string> CreateRestApiOperationHeaders(IList<OpenApiParameter> parameters)
    {
        return parameters.Where(p => p.In == ParameterLocation.Header).ToDictionary(p => p.Name, p => string.Empty);
    }

    /// <summary>
    /// Creates REST API operation payload.
    /// </summary>
    /// <param name="operationId">The operation id.</param>
    /// <param name="requestBody">The OpenApi request body.</param>
    /// <returns>The REST API operation payload.</returns>
    private static RestApiOperationPayload? CreateRestApiOperationPayload(string operationId, OpenApiRequestBody requestBody)
    {
        if (requestBody?.Content == null)
        {
            return null;
        }

        var mediaType = s_supportedMediaTypes.FirstOrDefault(smt => requestBody.Content.ContainsKey(smt));
        if (mediaType == null)
        {
            throw new OpenApiDocumentParsingException($"Neither of the media types of {operationId} is supported.");
        }

        var mediaTypeMetadata = requestBody.Content[mediaType];

        var payloadProperties = GetPayloadProperties(operationId, mediaTypeMetadata.Schema, mediaTypeMetadata.Schema.Required);

        return new RestApiOperationPayload(mediaType, payloadProperties, requestBody.Description);
    }

    /// <summary>
    /// Returns REST API operation payload properties.
    /// </summary>
    /// <param name="operationId">The operation id.</param>
    /// <param name="schema">An OpenApi document schema representing request body properties.</param>
    /// <param name="requiredProperties">List of required properties.</param>
    /// <param name="level">Current level in OpenApi schema.</param>
    /// <returns>The REST API operation payload properties.</returns>
    private static List<RestApiOperationPayloadProperty> GetPayloadProperties(string operationId, OpenApiSchema? schema, ISet<string> requiredProperties,
        int level = 0)
    {
        if (schema == null)
        {
            return new List<RestApiOperationPayloadProperty>();
        }

        if (level > PayloadPropertiesHierarchyMaxDepth)
        {
            throw new OpenApiDocumentParsingException($"Max level {PayloadPropertiesHierarchyMaxDepth} of traversing payload properties of {operationId} operation is exceeded.");
        }

        var result = new List<RestApiOperationPayloadProperty>();

        foreach (var propertyPair in schema.Properties)
        {
            var propertyName = propertyPair.Key;

            var propertySchema = propertyPair.Value;

            var property = new RestApiOperationPayloadProperty(
                propertyName,
                propertySchema.Type,
                requiredProperties.Contains(propertyName),
                GetPayloadProperties(operationId, propertySchema, requiredProperties, level + 1),
                propertySchema.Description
            );

            result.Add(property);
        }

        return result;
    }

    /// <summary>
    /// Returns parameter value.
    /// </summary>
    /// <param name="name">The parameter name.</param>
    /// <param name="valueMetadata">The value metadata.</param>
    /// <returns>The parameter value.</returns>
    private static string? GetParameterValue(string name, IOpenApiAny valueMetadata)
    {
        if (valueMetadata is not IOpenApiPrimitive value)
        {
            return null;
        }

        switch (value.PrimitiveType)
        {
            case PrimitiveType.Integer:
                var intValue = (OpenApiInteger)value;
                return intValue.Value.ToString(CultureInfo.InvariantCulture);

            case PrimitiveType.Long:
                var longValue = (OpenApiLong)value;
                return longValue.Value.ToString(CultureInfo.InvariantCulture);

            case PrimitiveType.Float:
                var floatValue = (OpenApiFloat)value;
                return floatValue.Value.ToString(CultureInfo.InvariantCulture);

            case PrimitiveType.Double:
                var doubleValue = (OpenApiDouble)value;
                return doubleValue.Value.ToString(CultureInfo.InvariantCulture);

            case PrimitiveType.String:
                var stringValue = (OpenApiString)value;
                return stringValue.Value.ToString(CultureInfo.InvariantCulture);

            case PrimitiveType.Byte:
                var byteValue = (OpenApiByte)value;
                return Convert.ToBase64String(byteValue.Value);

            case PrimitiveType.Binary:
                var binaryValue = (OpenApiBinary)value;
                return Encoding.UTF8.GetString(binaryValue.Value);

            case PrimitiveType.Boolean:
                var boolValue = (OpenApiBoolean)value;
                return boolValue.Value.ToString(CultureInfo.InvariantCulture);

            case PrimitiveType.Date:
                var dateValue = (OpenApiDate)value;
                return dateValue.Value.ToString("o").Substring(0, 10);

            case PrimitiveType.DateTime:
                var dateTimeValue = (OpenApiDateTime)value;
                return dateTimeValue.Value.ToString(CultureInfo.InvariantCulture);

            case PrimitiveType.Password:
                var passwordValue = (OpenApiPassword)value;
                return passwordValue.Value.ToString(CultureInfo.InvariantCulture);

            default:
                throw new OpenApiDocumentParsingException($"The value type - {value.PrimitiveType} is not supported.");
        }
    }

    /// <summary>
    /// Asserts the successful reading of OpenAPI document.
    /// </summary>
    /// <param name="readResult">The reading results to be checked.</param>
    /// <param name="ignoreNonCompliantErrors">Flag indicating whether to ignore non-compliant errors.
    /// If set to true, the parser will not throw exceptions for non-compliant documents.
    /// Please note that enabling this option may result in incomplete or inaccurate parsing results.
    /// </param>
    private void AssertReadingSuccessful(ReadResult readResult, bool ignoreNonCompliantErrors)
    {
        if (readResult.OpenApiDiagnostic.Errors.Any())
        {
            var message = $"Parsing of '{readResult.OpenApiDocument.Info?.Title}' OpenAPI document complete with the following errors: {string.Join(";", readResult.OpenApiDiagnostic.Errors)}";

            this._logger.LogWarning("{Message}", message);

            if (!ignoreNonCompliantErrors)
            {
                throw new OpenApiDocumentParsingException(message);
            }
        }
    }

    #endregion
}<|MERGE_RESOLUTION|>--- conflicted
+++ resolved
@@ -37,13 +37,12 @@
     }
 
     /// <inheritdoc/>
-<<<<<<< HEAD
     [RequiresUnreferencedCode("Uses SharpYaml to parse unknown types.")]
     [RequiresDynamicCode("Uses SharpYaml to parse unknown types and JsonSerializer to serialize instances of those unknown types")]
-    public async Task<IList<RestApiOperation>> ParseAsync(Stream stream, CancellationToken cancellationToken = default)
-=======
-    public async Task<IList<RestApiOperation>> ParseAsync(Stream stream, bool ignoreNonCompliantErrors = false, CancellationToken cancellationToken = default)
->>>>>>> 527d3782
+    public async Task<IList<RestApiOperation>> ParseAsync(
+        Stream stream,
+        bool ignoreNonCompliantErrors = false,
+        CancellationToken cancellationToken = default)
     {
         var jsonObject = await this.DowngradeDocumentVersionToSupportedOneAsync(stream, cancellationToken).ConfigureAwait(false);
 
