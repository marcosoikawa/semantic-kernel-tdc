--- conflicted
+++ resolved
@@ -21,22 +21,7 @@
     /// <summary>
     /// Skill parameter: where to save file.
     /// </summary>
-<<<<<<< HEAD
-    public static class Parameters
-    {
-        /// <summary>
-        /// Where to save file.
-        /// </summary>
-        public const string FilePath = "filePath";
-
-        /// <summary>
-        /// Default headers for the download requests
-        /// </summary>
-        public const string DefaultHttpHeaders = "defaultHttpHeaders";
-    }
-=======
     public const string FilePathParamName = "filePath";
->>>>>>> e38d97f5
 
     private readonly ILogger _logger;
     private readonly HttpClientHandler _httpClientHandler;
