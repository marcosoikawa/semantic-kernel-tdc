﻿// Copyright (c) Microsoft. All rights reserved.

#define DISABLEHOST // Comment line to enable
using System.Threading.Tasks;
using Microsoft.SemanticKernel;
using Microsoft.SemanticKernel.Experimental.Agents;
using Microsoft.SemanticKernel.Experimental.Agents.Internal;
using Xunit;
using Xunit.Abstractions;

namespace SemanticKernel.Experimental.Agents.UnitTests.Integration;

/// <summary>
/// Dev harness for manipulating threads.
/// </summary>
/// <remarks>
/// Comment out DISABLEHOST definition to enable tests.
/// Not enabled by default.
/// </remarks>
[Trait("Category", "Integration Tests")]
[Trait("Feature", "Agent")]
public sealed class ThreadHarness
{
#if DISABLEHOST
    private const string SkipReason = "Harness only for local/dev environment";
#else
    private const string SkipReason = null;
#endif

    private readonly ITestOutputHelper _output;

    /// <summary>
    /// Test constructor.
    /// </summary>
    public ThreadHarness(ITestOutputHelper output)
    {
        this._output = output;
    }

    /// <summary>
    /// Verify creation and retrieval of thread.
    /// </summary>
    [Fact(Skip = SkipReason)]
    public async Task VerifyThreadLifecycleAsync()
    {
        var agent =
            await new AgentBuilder()
                .WithOpenAIChatCompletion(TestConfig.SupportedGpt35TurboModel, TestConfig.OpenAIApiKey)
                .WithName("DeleteMe")
                .BuildAsync()
                .ConfigureAwait(true);

        var thread = await agent.NewThreadAsync().ConfigureAwait(true);

        Assert.NotNull(thread.Id);

        this._output.WriteLine($"# {thread.Id}");

        var message = await thread.AddUserMessageAsync("I'm so confused!").ConfigureAwait(true);
        Assert.NotNull(message);

        this._output.WriteLine($"# {message.Id}");

        var context = new OpenAIRestContext(AgentBuilder.OpenAIBaseUrl, TestConfig.OpenAIApiKey);
        var copy = await context.GetThreadModelAsync(thread.Id).ConfigureAwait(true);

        await context.DeleteThreadModelAsync(thread.Id).ConfigureAwait(true);

        await Assert.ThrowsAsync<HttpOperationException>(() => context.GetThreadModelAsync(thread.Id)).ConfigureAwait(true);
<<<<<<< HEAD
=======
    }

    /// <summary>
    /// Verify retrieval of thread messages
    /// </summary>
    [Fact(Skip = SkipReason)]
    public async Task GetThreadAsync()
    {
        var threadId = "<your thread-id>";

        var context = new OpenAIRestContext(AgentBuilder.OpenAIBaseUrl, TestConfig.OpenAIApiKey);
        var thread = await ChatThread.GetAsync(context, threadId);

        int index = 0;
        string? messageId = null;
        while (messageId != null || index == 0)
        {
            var messages = await thread.GetMessagesAsync(count: 100, lastMessageId: messageId).ConfigureAwait(true);
            foreach (var message in messages)
            {
                ++index;
                this._output.WriteLine($"#{index:000} [{message.Id}] {message.Role} [{message.AgentId ?? "n/a"}]");

                this._output.WriteLine(message.Content);
            }

            messageId = messages.Count > 0 ? messages[messages.Count - 1].Id : null;
        }
>>>>>>> b8e01f9b
    }
}<|MERGE_RESOLUTION|>--- conflicted
+++ resolved
@@ -67,8 +67,6 @@
         await context.DeleteThreadModelAsync(thread.Id).ConfigureAwait(true);
 
         await Assert.ThrowsAsync<HttpOperationException>(() => context.GetThreadModelAsync(thread.Id)).ConfigureAwait(true);
-<<<<<<< HEAD
-=======
     }
 
     /// <summary>
@@ -97,6 +95,5 @@
 
             messageId = messages.Count > 0 ? messages[messages.Count - 1].Id : null;
         }
->>>>>>> b8e01f9b
     }
 }