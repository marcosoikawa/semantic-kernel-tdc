--- conflicted
+++ resolved
@@ -59,11 +59,7 @@
         var serviceSelector = new OrderedAIServiceSelector();
 
         // Act
-<<<<<<< HEAD
-        (var aiService, var defaultRequestSettings) = serviceSelector.SelectAIService<ITextGenerationService>(kernel, function, new KernelArguments());
-=======
-        (var aiService, var defaultExecutionSettings) = serviceSelector.SelectAIService<ITextCompletion>(kernel, function, new KernelArguments());
->>>>>>> 51958fbf
+        (var aiService, var defaultExecutionSettings) = serviceSelector.SelectAIService<ITextGenerationService>(kernel, function, new KernelArguments());
 
         // Assert
         Assert.NotNull(aiService);
@@ -124,19 +120,11 @@
         var serviceSelector = new OrderedAIServiceSelector();
 
         // Act
-<<<<<<< HEAD
-        (var aiService, var defaultRequestSettings) = serviceSelector.SelectAIService<ITextGenerationService>(kernel, function, new KernelArguments());
-
-        // Assert
-        Assert.Equal(kernel.GetService<ITextGenerationService>("service2"), aiService);
-        Assert.Null(defaultRequestSettings);
-=======
-        (var aiService, var defaultExecutionSettings) = serviceSelector.SelectAIService<ITextCompletion>(kernel, function, new KernelArguments());
-
-        // Assert
-        Assert.Equal(kernel.GetService<ITextCompletion>("service2"), aiService);
+        (var aiService, var defaultExecutionSettings) = serviceSelector.SelectAIService<ITextGenerationService>(kernel, function, new KernelArguments());
+
+        // Assert
+        Assert.Equal(kernel.GetService<ITextGenerationService>("service2"), aiService);
         Assert.Null(defaultExecutionSettings);
->>>>>>> 51958fbf
     }
 
     [Fact]
@@ -154,19 +142,11 @@
         var serviceSelector = new OrderedAIServiceSelector();
 
         // Act
-<<<<<<< HEAD
-        (var aiService, var defaultRequestSettings) = serviceSelector.SelectAIService<ITextGenerationService>(kernel, function, new KernelArguments());
-
-        // Assert
-        Assert.Equal(kernel.GetService<ITextGenerationService>("service2"), aiService);
-        Assert.Equal(executionSettings, defaultRequestSettings);
-=======
-        (var aiService, var defaultExecutionSettings) = serviceSelector.SelectAIService<ITextCompletion>(kernel, function, new KernelArguments());
-
-        // Assert
-        Assert.Equal(kernel.GetService<ITextCompletion>("service2"), aiService);
-        Assert.Equal(executionSettings, defaultExecutionSettings);
->>>>>>> 51958fbf
+        (var aiService, var defaultExecutionSettings) = serviceSelector.SelectAIService<ITextGenerationService>(kernel, function, new KernelArguments());
+
+        // Assert
+        Assert.Equal(kernel.GetService<ITextGenerationService>("service2"), aiService);
+        Assert.Equal(executionSettings, defaultExecutionSettings);
     }
 
     [Fact]
@@ -183,19 +163,11 @@
         var serviceSelector = new OrderedAIServiceSelector();
 
         // Act
-<<<<<<< HEAD
-        (var aiService, var defaultRequestSettings) = serviceSelector.SelectAIService<ITextGenerationService>(kernel, function, new KernelArguments());
-
-        // Assert
-        Assert.Equal(kernel.GetService<ITextGenerationService>("service2"), aiService);
-        Assert.Equal(executionSettings, defaultRequestSettings);
-=======
-        (var aiService, var defaultExecutionSettings) = serviceSelector.SelectAIService<ITextCompletion>(kernel, function, new KernelArguments());
-
-        // Assert
-        Assert.Equal(kernel.GetService<ITextCompletion>("service2"), aiService);
-        Assert.Equal(executionSettings, defaultExecutionSettings);
->>>>>>> 51958fbf
+        (var aiService, var defaultExecutionSettings) = serviceSelector.SelectAIService<ITextGenerationService>(kernel, function, new KernelArguments());
+
+        // Assert
+        Assert.Equal(kernel.GetService<ITextGenerationService>("service2"), aiService);
+        Assert.Equal(executionSettings, defaultExecutionSettings);
     }
 
     [Theory]
@@ -221,19 +193,11 @@
         var serviceSelector = new OrderedAIServiceSelector();
 
         // Act
-<<<<<<< HEAD
-        (var aiService, var defaultRequestSettings) = serviceSelector.SelectAIService<ITextGenerationService>(kernel, function, new KernelArguments());
+        (var aiService, var defaultExecutionSettings) = serviceSelector.SelectAIService<ITextGenerationService>(kernel, function, new KernelArguments());
 
         // Assert
         Assert.Equal(kernel.GetService<ITextGenerationService>(expectedServiceId), aiService);
-        Assert.Equal(expectedServiceId, defaultRequestSettings!.ServiceId);
-=======
-        (var aiService, var defaultExecutionSettings) = serviceSelector.SelectAIService<ITextCompletion>(kernel, function, new KernelArguments());
-
-        // Assert
-        Assert.Equal(kernel.GetService<ITextCompletion>(expectedServiceId), aiService);
         Assert.Equal(expectedServiceId, defaultExecutionSettings!.ServiceId);
->>>>>>> 51958fbf
     }
 
     [Fact]
