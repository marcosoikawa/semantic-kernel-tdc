--- conflicted
+++ resolved
@@ -7,11 +7,6 @@
 using System.Threading.Tasks;
 using Microsoft.Extensions.Logging;
 using Microsoft.SemanticKernel;
-<<<<<<< HEAD
-using Microsoft.SemanticKernel.Services;
-=======
-using Microsoft.SemanticKernel.Orchestration;
->>>>>>> 40b0af61
 using Moq;
 using Xunit;
 
@@ -187,12 +182,7 @@
     private static async Task ValidFunctionNameAsync()
     {
         var function = KernelFunctionFactory.CreateFromMethod(Method(ValidFunctionName));
-<<<<<<< HEAD
-        var result = await function.InvokeAsync(new Kernel(new Mock<IAIServiceProvider>().Object));
-=======
-        var variables = new ContextVariables(string.Empty);
-        var result = await function.InvokeAsync(new Kernel(new Mock<IServiceProvider>().Object), variables);
->>>>>>> 40b0af61
+        var result = await function.InvokeAsync(new Kernel(new Mock<IServiceProvider>().Object));
     }
 
     private static MethodInfo Method(Delegate method)
