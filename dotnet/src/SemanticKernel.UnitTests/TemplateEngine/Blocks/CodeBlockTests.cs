﻿// Copyright (c) Microsoft. All rights reserved.

using System;
using System.Collections.Generic;
using System.Threading;
using System.Threading.Tasks;
using Microsoft.Extensions.Logging;
using Microsoft.Extensions.Logging.Abstractions;
using Microsoft.SemanticKernel;
using Microsoft.SemanticKernel.AI;
using Microsoft.SemanticKernel.Orchestration;
using Microsoft.SemanticKernel.Services;
using Microsoft.SemanticKernel.TemplateEngine.Blocks;
using Moq;
using Xunit;

namespace SemanticKernel.UnitTests.TemplateEngine.Blocks;

public class CodeBlockTests
{
    private readonly ILoggerFactory _logger = NullLoggerFactory.Instance;
    private readonly Kernel _kernel = new(new Mock<IAIServiceProvider>().Object);

    [Fact]
    public async Task ItThrowsIfAFunctionDoesntExistAsync()
    {
        // Arrange
        var context = new SKContext();
        var target = new CodeBlock("functionName", this._logger);

        // Act & Assert
        await Assert.ThrowsAsync<KeyNotFoundException>(() => target.RenderCodeAsync(this._kernel, context));
    }

    [Fact]
    public async Task ItThrowsIfAFunctionCallThrowsAsync()
    {
        // Arrange
        var context = new SKContext();

        var function = new Mock<ISKFunction>();
        function.Setup(x => x.Name).Returns("function");
        function
            .Setup(x => x.InvokeAsync(
                It.IsAny<Kernel>(),
                It.IsAny<SKContext>(),
                It.IsAny<AIRequestSettings?>(),
                It.IsAny<CancellationToken>()))
            .Throws(new FormatException("error"));

        this._kernel.Plugins.Add(new SKPlugin("plugin", new[] { function.Object }));

        var target = new CodeBlock("plugin.function", this._logger);

        // Act & Assert
<<<<<<< HEAD
        await Assert.ThrowsAsync<RuntimeWrappedException>(() => target.RenderCodeAsync(this._kernel, context));
=======
        await Assert.ThrowsAsync<FormatException>(() => target.RenderCodeAsync(context));
>>>>>>> f81a7f3c
    }

    [Fact]
    public void ItHasTheCorrectType()
    {
        // Act
        var target = new CodeBlock("", NullLoggerFactory.Instance);

        // Assert
        Assert.Equal(BlockTypes.Code, target.Type);
    }

    [Fact]
    public void ItTrimsSpaces()
    {
        // Act + Assert
        Assert.Equal("aa", new CodeBlock("  aa  ", NullLoggerFactory.Instance).Content);
    }

    [Fact]
    public void ItChecksValidityOfInternalBlocks()
    {
        // Arrange
        var validBlock1 = new FunctionIdBlock("x");
        var validBlock2 = new ValBlock("''");
        var invalidBlock = new VarBlock("");

        // Act
        var codeBlock1 = new CodeBlock(new List<Block> { validBlock1, validBlock2 }, "", NullLoggerFactory.Instance);
        var codeBlock2 = new CodeBlock(new List<Block> { validBlock1, invalidBlock }, "", NullLoggerFactory.Instance);

        // Assert
        Assert.True(codeBlock1.IsValid(out _));
        Assert.False(codeBlock2.IsValid(out _));
    }

    [Fact]
    public void ItRequiresAValidFunctionCall()
    {
        // Arrange
        var funcId = new FunctionIdBlock("funcName");
        var valBlock = new ValBlock("'value'");
        var varBlock = new VarBlock("$var");
        var namedArgBlock = new NamedArgBlock("varName='foo'");

        // Act
        var codeBlock1 = new CodeBlock(new List<Block> { funcId, valBlock }, "", NullLoggerFactory.Instance);
        var codeBlock2 = new CodeBlock(new List<Block> { funcId, varBlock }, "", NullLoggerFactory.Instance);
        var codeBlock3 = new CodeBlock(new List<Block> { funcId, funcId }, "", NullLoggerFactory.Instance);
        var codeBlock4 = new CodeBlock(new List<Block> { funcId, varBlock, varBlock }, "", NullLoggerFactory.Instance);
        var codeBlock5 = new CodeBlock(new List<Block> { funcId, varBlock, namedArgBlock }, "", NullLoggerFactory.Instance);
        var codeBlock6 = new CodeBlock(new List<Block> { varBlock, valBlock }, "", NullLoggerFactory.Instance);
        var codeBlock7 = new CodeBlock(new List<Block> { namedArgBlock }, "", NullLoggerFactory.Instance);

        // Assert
        Assert.True(codeBlock1.IsValid(out _));
        Assert.True(codeBlock2.IsValid(out _));

        // Assert - Can't pass a function to a function
        Assert.False(codeBlock3.IsValid(out var errorMessage3));
        Assert.Equal("The first arg of a function must be a quoted string, variable or named argument", errorMessage3);

        // Assert - Can't pass more than one unnamed param
        Assert.False(codeBlock4.IsValid(out var errorMessage4));
        Assert.Equal("Functions only support named arguments after the first argument. Argument 2 is not named.", errorMessage4);

        // Assert - Can pass one unnamed param and named args
        Assert.True(codeBlock5.IsValid(out var errorMessage5));
        Assert.Empty(errorMessage5);

        // Assert - Can't use > 1 block if not a function call
        Assert.False(codeBlock6.IsValid(out var errorMessage6));
        Assert.Equal("Unexpected second token found: 'value'", errorMessage6);

        // Assert - Can't use a named argument without a function block
        Assert.False(codeBlock7.IsValid(out var errorMessage7));
        Assert.Equal("Unexpected named argument found. Expected function name first.", errorMessage7);
    }

    [Fact]
    public async Task ItRendersCodeBlockConsistingOfJustAVarBlock1Async()
    {
        // Arrange
        var variables = new ContextVariables { ["varName"] = "foo" };
        var context = new SKContext(variables);

        // Act
        var codeBlock = new CodeBlock("$varName", NullLoggerFactory.Instance);
        var result = await codeBlock.RenderCodeAsync(this._kernel, context);

        // Assert
        Assert.Equal("foo", result);
    }

    [Fact]
    public async Task ItRendersCodeBlockConsistingOfJustAVarBlock2Async()
    {
        // Arrange
        var variables = new ContextVariables { ["varName"] = "bar" };
        var context = new SKContext(variables);
        var varBlock = new VarBlock("$varName");

        // Act
        var codeBlock = new CodeBlock(new List<Block> { varBlock }, "", NullLoggerFactory.Instance);
        var result = await codeBlock.RenderCodeAsync(this._kernel, context);

        // Assert
        Assert.Equal("bar", result);
    }

    [Fact]
    public async Task ItRendersCodeBlockConsistingOfJustAValBlock1Async()
    {
        // Arrange
        var context = new SKContext();

        // Act
        var codeBlock = new CodeBlock("'ciao'", NullLoggerFactory.Instance);
        var result = await codeBlock.RenderCodeAsync(this._kernel, context);

        // Assert
        Assert.Equal("ciao", result);
    }

    [Fact]
    public async Task ItRendersCodeBlockConsistingOfJustAValBlock2Async()
    {
        // Arrange
        var context = new SKContext();
        var valBlock = new ValBlock("'arrivederci'");

        // Act
        var codeBlock = new CodeBlock(new List<Block> { valBlock }, "", NullLoggerFactory.Instance);
        var result = await codeBlock.RenderCodeAsync(this._kernel, context);

        // Assert
        Assert.Equal("arrivederci", result);
    }

    [Fact]
    public async Task ItInvokesFunctionCloningAllVariablesAsync()
    {
        // Arrange
        var variables = new ContextVariables { ["input"] = "zero", ["var1"] = "uno", ["var2"] = "due" };
        var context = new SKContext(variables);
        var funcBlock = new FunctionIdBlock("plugin.function");

        var canary0 = string.Empty;
        var canary1 = string.Empty;
        var canary2 = string.Empty;

        var function = SKFunction.FromMethod((SKContext context) =>
        {
            canary0 = context!.Variables["input"];
            canary1 = context.Variables["var1"];
            canary2 = context.Variables["var2"];

            context.Variables["input"] = "overridden";
            context.Variables["var1"] = "overridden";
            context.Variables["var2"] = "overridden";
        },
        "function");

        this._kernel.Plugins.Add(new SKPlugin("plugin", new[] { function }));

        // Act
        var codeBlock = new CodeBlock(new List<Block> { funcBlock }, "", NullLoggerFactory.Instance);
        string result = await codeBlock.RenderCodeAsync(this._kernel, context);

        // Assert - Values are received
        Assert.Equal("zero", canary0);
        Assert.Equal("uno", canary1);
        Assert.Equal("due", canary2);

        // Assert - Original context is intact
        Assert.Equal("zero", variables["input"]);
        Assert.Equal("uno", variables["var1"]);
        Assert.Equal("due", variables["var2"]);
    }

    [Fact]
    public async Task ItInvokesFunctionWithCustomVariableAsync()
    {
        // Arrange
        const string Var = "varName";
        const string VarValue = "varValue";

        var variables = new ContextVariables { [Var] = VarValue };
        var context = new SKContext(variables);
        var funcId = new FunctionIdBlock("plugin.function");
        var varBlock = new VarBlock($"${Var}");

        var canary = string.Empty;

        var function = SKFunction.FromMethod((SKContext context) =>
        {
            canary = context!.Variables["input"];
        },
        "function");

        this._kernel.Plugins.Add(new SKPlugin("plugin", new[] { function }));

        // Act
        var codeBlock = new CodeBlock(new List<Block> { funcId, varBlock }, "", NullLoggerFactory.Instance);
        string result = await codeBlock.RenderCodeAsync(this._kernel, context);

        // Assert
        Assert.Equal(VarValue, result);
        Assert.Equal(VarValue, canary);
    }

    [Fact]
    public async Task ItInvokesFunctionWithCustomValueAsync()
    {
        // Arrange
        const string Value = "value";

        var context = new SKContext(variables: null);
        var funcBlock = new FunctionIdBlock("plugin.function");
        var valBlock = new ValBlock($"'{Value}'");

        var canary = string.Empty;

        var function = SKFunction.FromMethod((SKContext context) =>
        {
            canary = context!.Variables["input"];
        },
        "function");

        this._kernel.Plugins.Add(new SKPlugin("plugin", new[] { function }));

        // Act
        var codeBlock = new CodeBlock(new List<Block> { funcBlock, valBlock }, "", NullLoggerFactory.Instance);
        string result = await codeBlock.RenderCodeAsync(this._kernel, context);

        // Assert
        Assert.Equal(Value, result);
        Assert.Equal(Value, canary);
    }

    [Fact]
    public async Task ItInvokesFunctionWithNamedArgsAsync()
    {
        // Arrange
        const string Value = "value";
        const string FooValue = "bar";
        const string BobValue = "bob's value";

        var variables = new ContextVariables();
        variables.Set("bob", BobValue);
        variables.Set("input", Value);
        var context = new SKContext(variables);
        var funcId = new FunctionIdBlock("plugin.function");
        var namedArgBlock1 = new NamedArgBlock($"foo='{FooValue}'");
        var namedArgBlock2 = new NamedArgBlock("baz=$bob");

        var foo = string.Empty;
        var baz = string.Empty;

        var function = SKFunction.FromMethod((SKContext context) =>
        {
            foo = context!.Variables["foo"];
            baz = context!.Variables["baz"];
        },
        "function");

        this._kernel.Plugins.Add(new SKPlugin("plugin", new[] { function }));

        // Act
        var codeBlock = new CodeBlock(new List<Block> { funcId, namedArgBlock1, namedArgBlock2 }, "", NullLoggerFactory.Instance);
        string result = await codeBlock.RenderCodeAsync(this._kernel, context);

        // Assert
        Assert.Equal(FooValue, foo);
        Assert.Equal(BobValue, baz);
        Assert.Equal(Value, result);
    }
}<|MERGE_RESOLUTION|>--- conflicted
+++ resolved
@@ -53,11 +53,7 @@
         var target = new CodeBlock("plugin.function", this._logger);
 
         // Act & Assert
-<<<<<<< HEAD
-        await Assert.ThrowsAsync<RuntimeWrappedException>(() => target.RenderCodeAsync(this._kernel, context));
-=======
-        await Assert.ThrowsAsync<FormatException>(() => target.RenderCodeAsync(context));
->>>>>>> f81a7f3c
+        await Assert.ThrowsAsync<FormatException>(() => target.RenderCodeAsync(this._kernel, context));
     }
 
     [Fact]
