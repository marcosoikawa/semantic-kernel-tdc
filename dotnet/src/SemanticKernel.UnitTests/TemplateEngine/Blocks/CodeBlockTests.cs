﻿// Copyright (c) Microsoft. All rights reserved.

using System.Collections.Generic;
using System.Runtime.CompilerServices;
using System.Threading;
using System.Threading.Tasks;
using Microsoft.Extensions.Logging;
using Microsoft.Extensions.Logging.Abstractions;
using Microsoft.SemanticKernel.AI.TextCompletion;
using Microsoft.SemanticKernel.Orchestration;
using Microsoft.SemanticKernel.SkillDefinition;
using Microsoft.SemanticKernel.TemplateEngine;
using Microsoft.SemanticKernel.TemplateEngine.Blocks;
using Moq;
using Xunit;

namespace SemanticKernel.UnitTests.TemplateEngine.Blocks;

public class CodeBlockTests
{
    private readonly Mock<IReadOnlySkillCollection> _skills;
    private readonly Mock<ILogger> _logger;

    public CodeBlockTests()
    {
        this._skills = new Mock<IReadOnlySkillCollection>();
        this._logger = new Mock<ILogger>();
    }

    [Fact]
    public async Task ItThrowsIfAFunctionDoesntExistAsync()
    {
        // Arrange
<<<<<<< HEAD
        var context = new DefaultSKContext(skills: this._skills.Object, logger: this._log.Object);
=======
        var context = new SKContext(skills: this._skills.Object, logger: this._logger.Object);
>>>>>>> 5885b95d
        this._skills.Setup(x => x.TryGetFunction("functionName", out It.Ref<ISKFunction?>.IsAny)).Returns(false);
        var target = new CodeBlock("functionName", this._logger.Object);

        // Act
        var exception = await Assert.ThrowsAsync<TemplateException>(async () => await target.RenderCodeAsync(context));

        // Assert
        Assert.Equal(TemplateException.ErrorCodes.FunctionNotFound, exception.ErrorCode);
    }

    [Fact]
    public async Task ItThrowsIfAFunctionCallThrowsAsync()
    {
        // Arrange
<<<<<<< HEAD
        var context = new DefaultSKContext(skills: this._skills.Object, logger: this._log.Object);
=======
        var context = new SKContext(skills: this._skills.Object, logger: this._logger.Object);
>>>>>>> 5885b95d
        var function = new Mock<ISKFunction>();
        function
            .Setup(x => x.InvokeAsync(It.IsAny<SKContext>(), It.IsAny<CompleteRequestSettings?>(), It.IsAny<CancellationToken>()))
            .Throws(new RuntimeWrappedException("error"));
        ISKFunction? outFunc = function.Object;
        this._skills.Setup(x => x.TryGetFunction("functionName", out outFunc)).Returns(true);
        this._skills.Setup(x => x.GetFunction("functionName")).Returns(function.Object);
        var target = new CodeBlock("functionName", this._logger.Object);

        // Act
        var exception = await Assert.ThrowsAsync<TemplateException>(async () => await target.RenderCodeAsync(context));

        // Assert
        Assert.Equal(TemplateException.ErrorCodes.RuntimeError, exception.ErrorCode);
    }

    [Fact]
    public void ItHasTheCorrectType()
    {
        // Act
        var target = new CodeBlock("", NullLogger.Instance);

        // Assert
        Assert.Equal(BlockTypes.Code, target.Type);
    }

    [Fact]
    public void ItTrimsSpaces()
    {
        // Act + Assert
        Assert.Equal("aa", new CodeBlock("  aa  ", NullLogger.Instance).Content);
    }

    [Fact]
    public void ItChecksValidityOfInternalBlocks()
    {
        // Arrange
        var validBlock1 = new FunctionIdBlock("x");
        var validBlock2 = new ValBlock("''");
        var invalidBlock = new VarBlock("");

        // Act
        var codeBlock1 = new CodeBlock(new List<Block> { validBlock1, validBlock2 }, "", NullLogger.Instance);
        var codeBlock2 = new CodeBlock(new List<Block> { validBlock1, invalidBlock }, "", NullLogger.Instance);

        // Assert
        Assert.True(codeBlock1.IsValid(out _));
        Assert.False(codeBlock2.IsValid(out _));
    }

    [Fact]
    public void ItRequiresAValidFunctionCall()
    {
        // Arrange
        var funcId = new FunctionIdBlock("funcName");
        var valBlock = new ValBlock("'value'");
        var varBlock = new VarBlock("$var");

        // Act
        var codeBlock1 = new CodeBlock(new List<Block> { funcId, valBlock }, "", NullLogger.Instance);
        var codeBlock2 = new CodeBlock(new List<Block> { funcId, varBlock }, "", NullLogger.Instance);
        var codeBlock3 = new CodeBlock(new List<Block> { funcId, funcId }, "", NullLogger.Instance);
        var codeBlock4 = new CodeBlock(new List<Block> { funcId, varBlock, varBlock }, "", NullLogger.Instance);

        // Assert
        Assert.True(codeBlock1.IsValid(out _));
        Assert.True(codeBlock2.IsValid(out _));

        // Assert - Can't pass a function to a function
        Assert.False(codeBlock3.IsValid(out _));

        // Assert - Can't pass more than one param
        Assert.False(codeBlock4.IsValid(out _));
    }

    [Fact]
    public async Task ItRendersCodeBlockConsistingOfJustAVarBlock1Async()
    {
        // Arrange
        var variables = new ContextVariables { ["varName"] = "foo" };
        var context = new DefaultSKContext(variables);

        // Act
        var codeBlock = new CodeBlock("$varName", NullLogger.Instance);
        var result = await codeBlock.RenderCodeAsync(context);

        // Assert
        Assert.Equal("foo", result);
    }

    [Fact]
    public async Task ItRendersCodeBlockConsistingOfJustAVarBlock2Async()
    {
        // Arrange
        var variables = new ContextVariables { ["varName"] = "bar" };
        var context = new DefaultSKContext(variables);
        var varBlock = new VarBlock("$varName");

        // Act
        var codeBlock = new CodeBlock(new List<Block> { varBlock }, "", NullLogger.Instance);
        var result = await codeBlock.RenderCodeAsync(context);

        // Assert
        Assert.Equal("bar", result);
    }

    [Fact]
    public async Task ItRendersCodeBlockConsistingOfJustAValBlock1Async()
    {
        // Arrange
        var context = new DefaultSKContext();

        // Act
        var codeBlock = new CodeBlock("'ciao'", NullLogger.Instance);
        var result = await codeBlock.RenderCodeAsync(context);

        // Assert
        Assert.Equal("ciao", result);
    }

    [Fact]
    public async Task ItRendersCodeBlockConsistingOfJustAValBlock2Async()
    {
        // Arrange
        var context = new DefaultSKContext();
        var valBlock = new ValBlock("'arrivederci'");

        // Act
        var codeBlock = new CodeBlock(new List<Block> { valBlock }, "", NullLogger.Instance);
        var result = await codeBlock.RenderCodeAsync(context);

        // Assert
        Assert.Equal("arrivederci", result);
    }

    [Fact]
    public async Task ItInvokesFunctionCloningAllVariablesAsync()
    {
        // Arrange
        const string Func = "funcName";

        var variables = new ContextVariables { ["input"] = "zero", ["var1"] = "uno", ["var2"] = "due" };
        var context = new DefaultSKContext(variables, skills: this._skills.Object);
        var funcId = new FunctionIdBlock(Func);

        var canary0 = string.Empty;
        var canary1 = string.Empty;
        var canary2 = string.Empty;
        var function = new Mock<ISKFunction>();
        function
            .Setup(x => x.InvokeAsync(It.IsAny<SKContext>(), It.IsAny<CompleteRequestSettings?>(), It.IsAny<CancellationToken>()))
            .Callback<SKContext, CompleteRequestSettings?, CancellationToken>((context, _, _) =>
            {
<<<<<<< HEAD
                canary0 = ctx.Variables["input"];
                canary1 = ctx.Variables["var1"];
                canary2 = ctx.Variables["var2"];

                ctx.Variables["input"] = "overridden";
                ctx.Variables["var1"] = "overridden";
                ctx.Variables["var2"] = "overridden";
=======
                canary0 = context!.Variables["input"];
                canary1 = context.Variables["var1"];
                canary2 = context.Variables["var2"];

                context.Variables["input"] = "overridden";
                context.Variables["var1"] = "overridden";
                context.Variables["var2"] = "overridden";
>>>>>>> 5885b95d
            })
            .ReturnsAsync((SKContext inputcontext, CompleteRequestSettings _, CancellationToken _) => inputcontext);

        ISKFunction? outFunc = function.Object;
        this._skills.Setup(x => x.TryGetFunction(Func, out outFunc)).Returns(true);
        this._skills.Setup(x => x.GetFunction(Func)).Returns(function.Object);

        // Act
        var codeBlock = new CodeBlock(new List<Block> { funcId }, "", NullLogger.Instance);
        string result = await codeBlock.RenderCodeAsync(context);

        // Assert - Values are received
        Assert.Equal("zero", canary0);
        Assert.Equal("uno", canary1);
        Assert.Equal("due", canary2);

        // Assert - Original context is intact
        Assert.Equal("zero", variables["input"]);
        Assert.Equal("uno", variables["var1"]);
        Assert.Equal("due", variables["var2"]);
    }

    [Fact]
    public async Task ItInvokesFunctionWithCustomVariableAsync()
    {
        // Arrange
        const string Func = "funcName";
        const string Var = "varName";
        const string VarValue = "varValue";

        var variables = new ContextVariables { [Var] = VarValue };
        var context = new DefaultSKContext(variables, skills: this._skills.Object);
        var funcId = new FunctionIdBlock(Func);
        var varBlock = new VarBlock($"${Var}");

        var canary = string.Empty;
        var function = new Mock<ISKFunction>();
        function
            .Setup(x => x.InvokeAsync(It.IsAny<SKContext>(), It.IsAny<CompleteRequestSettings?>(), It.IsAny<CancellationToken>()))
            .Callback<SKContext, CompleteRequestSettings?, CancellationToken>((context, _, _) =>
            {
<<<<<<< HEAD
                canary = ctx!.Variables["input"];
=======
                canary = context!.Variables["input"];
>>>>>>> 5885b95d
            })
            .ReturnsAsync((SKContext inputcontext, CompleteRequestSettings _, CancellationToken _) => inputcontext);

        ISKFunction? outFunc = function.Object;
        this._skills.Setup(x => x.TryGetFunction(Func, out outFunc)).Returns(true);
        this._skills.Setup(x => x.GetFunction(Func)).Returns(function.Object);

        // Act
        var codeBlock = new CodeBlock(new List<Block> { funcId, varBlock }, "", NullLogger.Instance);
        string result = await codeBlock.RenderCodeAsync(context);

        // Assert
        Assert.Equal(VarValue, result);
        Assert.Equal(VarValue, canary);
    }

    [Fact]
    public async Task ItInvokesFunctionWithCustomValueAsync()
    {
        // Arrange
        const string Func = "funcName";
        const string Value = "value";

        var context = new DefaultSKContext(skills: this._skills.Object);
        var funcId = new FunctionIdBlock(Func);
        var valBlock = new ValBlock($"'{Value}'");

        var canary = string.Empty;
        var function = new Mock<ISKFunction>();
        function
            .Setup(x => x.InvokeAsync(It.IsAny<SKContext>(), It.IsAny<CompleteRequestSettings?>(), It.IsAny<CancellationToken>()))
            .Callback<SKContext, CompleteRequestSettings?, CancellationToken>((context, _, _) =>
            {
<<<<<<< HEAD
                canary = ctx!.Variables["input"];
=======
                canary = context!.Variables["input"];
>>>>>>> 5885b95d
            })
            .ReturnsAsync((SKContext inputcontext, CompleteRequestSettings _, CancellationToken _) => inputcontext);

        ISKFunction? outFunc = function.Object;
        this._skills.Setup(x => x.TryGetFunction(Func, out outFunc)).Returns(true);
        this._skills.Setup(x => x.GetFunction(Func)).Returns(function.Object);

        // Act
        var codeBlock = new CodeBlock(new List<Block> { funcId, valBlock }, "", NullLogger.Instance);
        string result = await codeBlock.RenderCodeAsync(context);

        // Assert
        Assert.Equal(Value, result);
        Assert.Equal(Value, canary);
    }
}<|MERGE_RESOLUTION|>--- conflicted
+++ resolved
@@ -31,11 +31,7 @@
     public async Task ItThrowsIfAFunctionDoesntExistAsync()
     {
         // Arrange
-<<<<<<< HEAD
-        var context = new DefaultSKContext(skills: this._skills.Object, logger: this._log.Object);
-=======
-        var context = new SKContext(skills: this._skills.Object, logger: this._logger.Object);
->>>>>>> 5885b95d
+        var context = new DefaultSKContext(skills: this._skills.Object, logger: this._logger.Object);
         this._skills.Setup(x => x.TryGetFunction("functionName", out It.Ref<ISKFunction?>.IsAny)).Returns(false);
         var target = new CodeBlock("functionName", this._logger.Object);
 
@@ -50,11 +46,7 @@
     public async Task ItThrowsIfAFunctionCallThrowsAsync()
     {
         // Arrange
-<<<<<<< HEAD
-        var context = new DefaultSKContext(skills: this._skills.Object, logger: this._log.Object);
-=======
-        var context = new SKContext(skills: this._skills.Object, logger: this._logger.Object);
->>>>>>> 5885b95d
+        var context = new DefaultSKContext(skills: this._skills.Object, logger: this._logger.Object);
         var function = new Mock<ISKFunction>();
         function
             .Setup(x => x.InvokeAsync(It.IsAny<SKContext>(), It.IsAny<CompleteRequestSettings?>(), It.IsAny<CancellationToken>()))
@@ -208,23 +200,13 @@
             .Setup(x => x.InvokeAsync(It.IsAny<SKContext>(), It.IsAny<CompleteRequestSettings?>(), It.IsAny<CancellationToken>()))
             .Callback<SKContext, CompleteRequestSettings?, CancellationToken>((context, _, _) =>
             {
-<<<<<<< HEAD
-                canary0 = ctx.Variables["input"];
-                canary1 = ctx.Variables["var1"];
-                canary2 = ctx.Variables["var2"];
-
-                ctx.Variables["input"] = "overridden";
-                ctx.Variables["var1"] = "overridden";
-                ctx.Variables["var2"] = "overridden";
-=======
-                canary0 = context!.Variables["input"];
+                canary0 = context.Variables["input"];
                 canary1 = context.Variables["var1"];
                 canary2 = context.Variables["var2"];
 
                 context.Variables["input"] = "overridden";
                 context.Variables["var1"] = "overridden";
                 context.Variables["var2"] = "overridden";
->>>>>>> 5885b95d
             })
             .ReturnsAsync((SKContext inputcontext, CompleteRequestSettings _, CancellationToken _) => inputcontext);
 
@@ -266,11 +248,7 @@
             .Setup(x => x.InvokeAsync(It.IsAny<SKContext>(), It.IsAny<CompleteRequestSettings?>(), It.IsAny<CancellationToken>()))
             .Callback<SKContext, CompleteRequestSettings?, CancellationToken>((context, _, _) =>
             {
-<<<<<<< HEAD
-                canary = ctx!.Variables["input"];
-=======
-                canary = context!.Variables["input"];
->>>>>>> 5885b95d
+                canary = context.Variables["input"];
             })
             .ReturnsAsync((SKContext inputcontext, CompleteRequestSettings _, CancellationToken _) => inputcontext);
 
@@ -304,11 +282,7 @@
             .Setup(x => x.InvokeAsync(It.IsAny<SKContext>(), It.IsAny<CompleteRequestSettings?>(), It.IsAny<CancellationToken>()))
             .Callback<SKContext, CompleteRequestSettings?, CancellationToken>((context, _, _) =>
             {
-<<<<<<< HEAD
-                canary = ctx!.Variables["input"];
-=======
-                canary = context!.Variables["input"];
->>>>>>> 5885b95d
+                canary = context.Variables["input"];
             })
             .ReturnsAsync((SKContext inputcontext, CompleteRequestSettings _, CancellationToken _) => inputcontext);
 
