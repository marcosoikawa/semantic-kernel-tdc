﻿// Copyright (c) Microsoft. All rights reserved.

using System;
using System.Collections.Generic;
using System.ComponentModel;
using System.Threading;
using System.Threading.Tasks;
using Microsoft.Extensions.Logging;
using Microsoft.SemanticKernel;
using Microsoft.SemanticKernel.AI.TextCompletion;
<<<<<<< HEAD
using Microsoft.SemanticKernel.Events;
=======
using Microsoft.SemanticKernel.Diagnostics;
>>>>>>> 29d7e662
using Microsoft.SemanticKernel.Orchestration;
using Microsoft.SemanticKernel.SemanticFunctions;
using Microsoft.SemanticKernel.SkillDefinition;
using Moq;
using Xunit;

// ReSharper disable StringLiteralTypo

namespace SemanticKernel.UnitTests;

public class KernelTests
{
    [Fact]
    public void ItProvidesAccessToFunctionsViaSkillCollection()
    {
        // Arrange
        var factory = new Mock<Func<ILoggerFactory, ITextCompletion>>();
        var kernel = Kernel.Builder
            .WithDefaultAIService<ITextCompletion>(factory.Object)
            .Build();

        var nativeSkill = new MySkill();
        kernel.CreateSemanticFunction(promptTemplate: "Tell me a joke", functionName: "joker", skillName: "jk", description: "Nice fun");
        kernel.ImportSkill(nativeSkill, "mySk");

        // Act
        FunctionsView data = kernel.Skills.GetFunctionsView();

        // Assert - 3 functions, var name is not case sensitive
        Assert.True(data.IsSemantic("jk", "joker"));
        Assert.True(data.IsSemantic("JK", "JOKER"));
        Assert.False(data.IsNative("jk", "joker"));
        Assert.False(data.IsNative("JK", "JOKER"));
        Assert.True(data.IsNative("mySk", "sayhello"));
        Assert.True(data.IsNative("MYSK", "SayHello"));
        Assert.True(data.IsNative("mySk", "ReadSkillCollectionAsync"));
        Assert.True(data.IsNative("MYSK", "readskillcollectionasync"));
        Assert.Single(data.SemanticFunctions["Jk"]);
        Assert.Equal(3, data.NativeFunctions["mySk"].Count);
    }

    [Fact]
    public async Task ItProvidesAccessToFunctionsViaSKContextAsync()
    {
        // Arrange
        var factory = new Mock<Func<ILoggerFactory, ITextCompletion>>();
        var kernel = Kernel.Builder
            .WithAIService<ITextCompletion>("x", factory.Object)
            .Build();

        var nativeSkill = new MySkill();
        kernel.CreateSemanticFunction("Tell me a joke", functionName: "joker", skillName: "jk", description: "Nice fun");
        var skill = kernel.ImportSkill(nativeSkill, "mySk");

        // Act
        SKContext result = await kernel.RunAsync(skill["ReadSkillCollectionAsync"]);

        // Assert - 3 functions, var name is not case sensitive
        Assert.Equal("Nice fun", result.Variables["jk.joker"]);
        Assert.Equal("Nice fun", result.Variables["JK.JOKER"]);
        Assert.Equal("Just say hello", result.Variables["mySk.sayhello"]);
        Assert.Equal("Just say hello", result.Variables["mySk.SayHello"]);
        Assert.Equal("Export info.", result.Variables["mySk.ReadSkillCollectionAsync"]);
        Assert.Equal("Export info.", result.Variables["mysk.readskillcollectionasync"]);
    }

    [Fact]
    public async Task RunAsyncDoesNotRunWhenCancelledAsync()
    {
        // Arrange
        var kernel = Kernel.Builder.Build();
        var nativeSkill = new MySkill();
        var skill = kernel.ImportSkill(nativeSkill, "mySk");

        using CancellationTokenSource cts = new();
        cts.Cancel();

        // Act
        await Assert.ThrowsAsync<OperationCanceledException>(() => kernel.RunAsync(cts.Token, skill["GetAnyValue"]));
    }

    [Fact]
    public async Task RunAsyncRunsWhenNotCancelledAsync()
    {
        // Arrange
        var kernel = Kernel.Builder.Build();
        var nativeSkill = new MySkill();
        kernel.ImportSkill(nativeSkill, "mySk");

        using CancellationTokenSource cts = new();

        // Act
        SKContext result = await kernel.RunAsync(cts.Token, kernel.Func("mySk", "GetAnyValue"));

        // Assert
        Assert.False(string.IsNullOrEmpty(result.Result));
    }

    [Fact]
    public void ItImportsSkillsNotCaseSensitive()
    {
        // Act
        IDictionary<string, ISKFunction> skill = Kernel.Builder.Build().ImportSkill(new MySkill(), "test");

        // Assert
        Assert.Equal(3, skill.Count);
        Assert.True(skill.ContainsKey("GetAnyValue"));
        Assert.True(skill.ContainsKey("getanyvalue"));
        Assert.True(skill.ContainsKey("GETANYVALUE"));
    }

    [Theory]
    [InlineData(null, "Assistant is a large language model.")]
    [InlineData("My Chat Prompt", "My Chat Prompt")]
    public void ItUsesChatSystemPromptWhenProvided(string providedSystemChatPrompt, string expectedSystemChatPrompt)
    {
        // Arrange
        var mockTextCompletion = new Mock<ITextCompletion>();
        var mockCompletionResult = new Mock<ITextResult>();

        mockTextCompletion.Setup(c => c.GetCompletionsAsync(It.IsAny<string>(), It.IsAny<CompleteRequestSettings>(), It.IsAny<CancellationToken>())).ReturnsAsync(new[] { mockCompletionResult.Object });
        mockCompletionResult.Setup(cr => cr.GetCompletionAsync(It.IsAny<CancellationToken>())).ReturnsAsync("llmResult");

        var kernel = Kernel.Builder
            .WithAIService<ITextCompletion>("x", mockTextCompletion.Object)
            .Build();

        var templateConfig = new PromptTemplateConfig();
        templateConfig.Completion.ChatSystemPrompt = providedSystemChatPrompt;

        var func = kernel.CreateSemanticFunction("template", templateConfig, "functionName", "skillName");

        // Act
        kernel.RunAsync(func);

        // Assert
        mockTextCompletion.Verify(a => a.GetCompletionsAsync("template", It.Is<CompleteRequestSettings>(c => c.ChatSystemPrompt == expectedSystemChatPrompt), It.IsAny<CancellationToken>()), Times.Once());
    }

    [Fact]
    public void ItAllowsToImportSkillsInTheGlobalNamespace()
    {
        // Arrange
        var kernel = Kernel.Builder.Build();

        // Act
        IDictionary<string, ISKFunction> skill = kernel.ImportSkill(new MySkill());

        // Assert
        Assert.Equal(3, skill.Count);
        Assert.True(kernel.Skills.TryGetFunction("GetAnyValue", out ISKFunction? functionInstance));
        Assert.NotNull(functionInstance);
    }

    [Fact]
    public void ItAllowsToImportTheSameSkillMultipleTimes()
    {
        // Arrange
        var kernel = Kernel.Builder.Build();

        // Act - Assert no exception occurs
        kernel.ImportSkill(new MySkill());
        kernel.ImportSkill(new MySkill());
        kernel.ImportSkill(new MySkill());
    }

<<<<<<< HEAD
    [Theory]
    [InlineData(1)]
    [InlineData(2)]
    public async Task RunAsyncHandlesPreInvocation(int pipelineCount)
    {
        // Arrange
        var sut = Kernel.Builder.Build();
        var semanticFunction = sut.CreateSemanticFunction("Write a simple phrase about UnitTests");
        var (mockTextResult, mockTextCompletion) = this.SetupMocks();

        semanticFunction.SetAIService(() => mockTextCompletion.Object);
        var invoked = 0;
        sut.FunctionInvoking += (object? sender, FunctionInvokingEventArgs e) =>
        {
            invoked++;
        };
        List<ISKFunction> functions = new();
        for (int i = 0; i < pipelineCount; i++)
        {
            functions.Add(semanticFunction);
        }

        // Act
        var result = await sut.RunAsync(functions.ToArray());

        // Assert
        Assert.Equal(pipelineCount, invoked);
        mockTextCompletion.Verify(m => m.GetCompletionsAsync(It.IsAny<string>(), It.IsAny<CompleteRequestSettings>(), It.IsAny<CancellationToken>()), Times.Exactly(pipelineCount));
    }

    [Fact]
    public async Task RunAsyncHandlesPreInvocationWasCancelled()
    {
        // Arrange
        var sut = Kernel.Builder.Build();
        var semanticFunction = sut.CreateSemanticFunction("Write a simple phrase about UnitTests");
        var input = "This input should not change after cancel";
        var invoked = false;
        sut.FunctionInvoking += (object? sender, FunctionInvokingEventArgs e) =>
        {
            invoked = true;
            e.Cancel();
        };

        // Act
        var result = await sut.RunAsync(input, semanticFunction);

        // Assert
        Assert.True(invoked);
        Assert.Equal(input, result.Result);
    }

    [Fact]
    public async Task RunAsyncHandlesPreInvocationCancelationDontRunSubsequentFunctionsInThePipeline()
    {
        // Arrange
        var sut = Kernel.Builder.Build();
        var (mockTextResult, mockTextCompletion) = this.SetupMocks();
        var semanticFunction = sut.CreateSemanticFunction("Write a simple phrase about UnitTests");
        semanticFunction.SetAIService(() => mockTextCompletion.Object);

        var invoked = 0;
        sut.FunctionInvoking += (object? sender, FunctionInvokingEventArgs e) =>
        {
            invoked++;
            e.Cancel();
        };

        // Act
        var result = await sut.RunAsync(semanticFunction, semanticFunction);

        // Assert
        Assert.Equal(1, invoked);
        mockTextCompletion.Verify(m => m.GetCompletionsAsync(It.IsAny<string>(), It.IsAny<CompleteRequestSettings>(), It.IsAny<CancellationToken>()), Times.Never);
    }

    [Fact]
    public async Task RunAsyncPreInvocationCancelationDontTriggerInvokedHandler()
    {
        // Arrange
        var sut = Kernel.Builder.Build();
        var semanticFunction = sut.CreateSemanticFunction("Write a simple phrase about UnitTests");
        var invoked = 0;

        sut.FunctionInvoking += (object? sender, FunctionInvokingEventArgs e) =>
        {
            e.Cancel();
        };

        sut.FunctionInvoked += (object? sender, FunctionInvokedEventArgs e) =>
        {
            invoked++;
        };

        // Act
        var result = await sut.RunAsync(semanticFunction);

        // Assert
        Assert.Equal(0, invoked);
    }

    [Fact]
    public async Task RunAsyncPreInvocationSkipDontTriggerInvokedHandler()
    {
        // Arrange
        var sut = Kernel.Builder.Build();
        var (mockTextResult, mockTextCompletion) = this.SetupMocks();
        var semanticFunction1 = sut.CreateSemanticFunction("Write one phrase about UnitTests", functionName: "SkipMe");
        var semanticFunction2 = sut.CreateSemanticFunction("Write two phrases about UnitTests", functionName: "DontSkipMe");
        semanticFunction2.SetAIService(() => mockTextCompletion.Object);
        var invoked = 0;
        var invoking = 0;
        string invokedFunction = string.Empty;

        sut.FunctionInvoking += (object? sender, FunctionInvokingEventArgs e) =>
        {
            invoking++;
            if (e.FunctionView.Name == "SkipMe")
            {
                e.Skip();
            }
        };

        sut.FunctionInvoked += (object? sender, FunctionInvokedEventArgs e) =>
        {
            invokedFunction = e.FunctionView.Name;
            invoked++;
        };

        // Act
        var result = await sut.RunAsync(
            semanticFunction1,
            semanticFunction2);

        // Assert
        Assert.Equal(2, invoking);
        Assert.Equal(1, invoked);
        Assert.Equal("DontSkipMe", invokedFunction);
    }

    [Theory]
    [InlineData(1)]
    [InlineData(2)]
    public async Task RunAsyncHandlesPostInvocation(int pipelineCount)
    {
        // Arrange
        var sut = Kernel.Builder.Build();
        var semanticFunction = sut.CreateSemanticFunction("Write a simple phrase about UnitTests");
        var (mockTextResult, mockTextCompletion) = this.SetupMocks();

        semanticFunction.SetAIService(() => mockTextCompletion.Object);
        var invoked = 0;

        sut.FunctionInvoked += (object? sender, FunctionInvokedEventArgs e) =>
        {
            invoked++;
        };

        List<ISKFunction> functions = new();
        for (int i = 0; i < pipelineCount; i++)
        {
            functions.Add(semanticFunction);
        }

        // Act
        var result = await sut.RunAsync(functions.ToArray());

        // Assert
        Assert.Equal(pipelineCount, invoked);
        mockTextCompletion.Verify(m => m.GetCompletionsAsync(It.IsAny<string>(), It.IsAny<CompleteRequestSettings>(), It.IsAny<CancellationToken>()), Times.Exactly(pipelineCount));
    }

    [Fact]
    public async Task RunAsyncChangeVariableInvokingHandler()
    {
        var sut = Kernel.Builder.Build();
        var prompt = "Write a simple phrase about UnitTests {{$input}}";
        var semanticFunction = sut.CreateSemanticFunction(prompt);
        var (mockTextResult, mockTextCompletion) = this.SetupMocks();
        semanticFunction.SetAIService(() => mockTextCompletion.Object);
        var originalInput = "Importance";
        var newInput = "Problems";

        sut.FunctionInvoking += (object? sender, FunctionInvokingEventArgs e) =>
        {
            e.SKContext.Variables.Update(newInput);
            e.SKContext.Variables.TryAdd("new", newInput);
        };

        // Act
        var context = await sut.RunAsync(originalInput, semanticFunction);

        // Assert
        Assert.Equal(context.Variables["new"], newInput);
    }

    [Fact]
    public async Task RunAsyncChangeVariableInvokedHandler()
    {
        var sut = Kernel.Builder.Build();
        var prompt = "Write a simple phrase about UnitTests {{$input}}";
        var semanticFunction = sut.CreateSemanticFunction(prompt);
        var (mockTextResult, mockTextCompletion) = this.SetupMocks();
        semanticFunction.SetAIService(() => mockTextCompletion.Object);
        var originalInput = "Importance";
        var newInput = "Problems";

        sut.FunctionInvoked += (object? sender, FunctionInvokedEventArgs e) =>
        {
            e.SKContext.Variables.Update(newInput);
        };

        // Act
        var context = await sut.RunAsync(originalInput, semanticFunction);

        // Assert
        Assert.Equal(context.Variables.Input, newInput);
=======
    [Fact]
    public void ItUsesDefaultServiceWhenSpecified()
    {
        // Arrange
        var mockTextCompletion1 = new Mock<ITextCompletion>();
        var mockTextCompletion2 = new Mock<ITextCompletion>();
        var mockCompletionResult = new Mock<ITextResult>();

        mockTextCompletion1.Setup(c => c.GetCompletionsAsync(It.IsAny<string>(), It.IsAny<CompleteRequestSettings>(), It.IsAny<CancellationToken>())).ReturnsAsync(new[] { mockCompletionResult.Object });
        mockTextCompletion2.Setup(c => c.GetCompletionsAsync(It.IsAny<string>(), It.IsAny<CompleteRequestSettings>(), It.IsAny<CancellationToken>())).ReturnsAsync(new[] { mockCompletionResult.Object });
        mockCompletionResult.Setup(cr => cr.GetCompletionAsync(It.IsAny<CancellationToken>())).ReturnsAsync("llmResult");

        var kernel = Kernel.Builder
            .WithAIService<ITextCompletion>("service1", mockTextCompletion1.Object, false)
            .WithAIService<ITextCompletion>("service2", mockTextCompletion2.Object, true)
            .Build();

        var templateConfig = new PromptTemplateConfig();
        var func = kernel.CreateSemanticFunction("template", templateConfig, "functionName", "skillName");

        // Act
        kernel.RunAsync(func);

        // Assert
        mockTextCompletion1.Verify(a => a.GetCompletionsAsync("template", It.IsAny<CompleteRequestSettings>(), It.IsAny<CancellationToken>()), Times.Never());
        mockTextCompletion2.Verify(a => a.GetCompletionsAsync("template", It.IsAny<CompleteRequestSettings>(), It.IsAny<CancellationToken>()), Times.Once());
    }

    [Fact]
    public void ItUsesServiceIdWhenProvided()
    {
        // Arrange
        var mockTextCompletion1 = new Mock<ITextCompletion>();
        var mockTextCompletion2 = new Mock<ITextCompletion>();
        var mockCompletionResult = new Mock<ITextResult>();

        mockTextCompletion1.Setup(c => c.GetCompletionsAsync(It.IsAny<string>(), It.IsAny<CompleteRequestSettings>(), It.IsAny<CancellationToken>())).ReturnsAsync(new[] { mockCompletionResult.Object });
        mockTextCompletion2.Setup(c => c.GetCompletionsAsync(It.IsAny<string>(), It.IsAny<CompleteRequestSettings>(), It.IsAny<CancellationToken>())).ReturnsAsync(new[] { mockCompletionResult.Object });
        mockCompletionResult.Setup(cr => cr.GetCompletionAsync(It.IsAny<CancellationToken>())).ReturnsAsync("llmResult");

        var kernel = Kernel.Builder
            .WithAIService<ITextCompletion>("service1", mockTextCompletion1.Object, false)
            .WithAIService<ITextCompletion>("service2", mockTextCompletion2.Object, true)
            .Build();

        var templateConfig = new PromptTemplateConfig();
        templateConfig.Completion.ServiceId = "service1";
        var func = kernel.CreateSemanticFunction("template", templateConfig, "functionName", "skillName");

        // Act
        kernel.RunAsync(func);

        // Assert
        mockTextCompletion1.Verify(a => a.GetCompletionsAsync("template", It.IsAny<CompleteRequestSettings>(), It.IsAny<CancellationToken>()), Times.Once());
        mockTextCompletion2.Verify(a => a.GetCompletionsAsync("template", It.IsAny<CompleteRequestSettings>(), It.IsAny<CancellationToken>()), Times.Never());
    }

    [Fact]
    public async Task ItFailsIfInvalidServiceIdIsProvidedAsync()
    {
        // Arrange
        var mockTextCompletion1 = new Mock<ITextCompletion>();
        var mockTextCompletion2 = new Mock<ITextCompletion>();

        var kernel = Kernel.Builder
            .WithAIService<ITextCompletion>("service1", mockTextCompletion1.Object, false)
            .WithAIService<ITextCompletion>("service2", mockTextCompletion2.Object, true)
            .Build();

        var templateConfig = new PromptTemplateConfig();
        templateConfig.Completion.ServiceId = "service3";
        var func = kernel.CreateSemanticFunction("template", templateConfig, "functionName", "skillName");

        // Act
        var exception = await Assert.ThrowsAsync<SKException>(() => kernel.RunAsync(func));

        // Assert
        Assert.Equal("Service of type Microsoft.SemanticKernel.AI.TextCompletion.ITextCompletion and name service3 not registered.", exception.Message);
>>>>>>> 29d7e662
    }

    public class MySkill
    {
        [SKFunction, Description("Return any value.")]
        public string GetAnyValue()
        {
            return Guid.NewGuid().ToString();
        }

        [SKFunction, Description("Just say hello")]
        public void SayHello()
        {
            Console.WriteLine("Hello folks!");
        }

        [SKFunction, Description("Export info."), SKName("ReadSkillCollectionAsync")]
        public async Task<SKContext> ReadSkillCollectionAsync(SKContext context)
        {
            await Task.Delay(0);

            if (context.Skills == null)
            {
                Assert.Fail("Skills collection is missing");
            }

            FunctionsView procMem = context.Skills.GetFunctionsView();

            foreach (KeyValuePair<string, List<FunctionView>> list in procMem.SemanticFunctions)
            {
                foreach (FunctionView f in list.Value)
                {
                    context.Variables[$"{list.Key}.{f.Name}"] = f.Description;
                }
            }

            foreach (KeyValuePair<string, List<FunctionView>> list in procMem.NativeFunctions)
            {
                foreach (FunctionView f in list.Value)
                {
                    context.Variables[$"{list.Key}.{f.Name}"] = f.Description;
                }
            }

            return context;
        }
    }

    private (Mock<ITextResult> textResultMock, Mock<ITextCompletion> textCompletionMock) SetupMocks()
    {
        var mockTextResult = new Mock<ITextResult>();
        mockTextResult.Setup(m => m.GetCompletionAsync(It.IsAny<CancellationToken>())).ReturnsAsync("LLM Result about UnitTests");

        var mockTextCompletion = new Mock<ITextCompletion>();
        mockTextCompletion.Setup(m => m.GetCompletionsAsync(It.IsAny<string>(), It.IsAny<CompleteRequestSettings>(), It.IsAny<CancellationToken>())).ReturnsAsync(new List<ITextResult> { mockTextResult.Object });

        return (mockTextResult, mockTextCompletion);
    }
}<|MERGE_RESOLUTION|>--- conflicted
+++ resolved
@@ -8,11 +8,8 @@
 using Microsoft.Extensions.Logging;
 using Microsoft.SemanticKernel;
 using Microsoft.SemanticKernel.AI.TextCompletion;
-<<<<<<< HEAD
+using Microsoft.SemanticKernel.Diagnostics;
 using Microsoft.SemanticKernel.Events;
-=======
-using Microsoft.SemanticKernel.Diagnostics;
->>>>>>> 29d7e662
 using Microsoft.SemanticKernel.Orchestration;
 using Microsoft.SemanticKernel.SemanticFunctions;
 using Microsoft.SemanticKernel.SkillDefinition;
@@ -179,7 +176,86 @@
         kernel.ImportSkill(new MySkill());
     }
 
-<<<<<<< HEAD
+    [Fact]
+    public void ItUsesDefaultServiceWhenSpecified()
+    {
+        // Arrange
+        var mockTextCompletion1 = new Mock<ITextCompletion>();
+        var mockTextCompletion2 = new Mock<ITextCompletion>();
+        var mockCompletionResult = new Mock<ITextResult>();
+
+        mockTextCompletion1.Setup(c => c.GetCompletionsAsync(It.IsAny<string>(), It.IsAny<CompleteRequestSettings>(), It.IsAny<CancellationToken>())).ReturnsAsync(new[] { mockCompletionResult.Object });
+        mockTextCompletion2.Setup(c => c.GetCompletionsAsync(It.IsAny<string>(), It.IsAny<CompleteRequestSettings>(), It.IsAny<CancellationToken>())).ReturnsAsync(new[] { mockCompletionResult.Object });
+        mockCompletionResult.Setup(cr => cr.GetCompletionAsync(It.IsAny<CancellationToken>())).ReturnsAsync("llmResult");
+
+        var kernel = Kernel.Builder
+            .WithAIService<ITextCompletion>("service1", mockTextCompletion1.Object, false)
+            .WithAIService<ITextCompletion>("service2", mockTextCompletion2.Object, true)
+            .Build();
+
+        var templateConfig = new PromptTemplateConfig();
+        var func = kernel.CreateSemanticFunction("template", templateConfig, "functionName", "skillName");
+
+        // Act
+        kernel.RunAsync(func);
+
+        // Assert
+        mockTextCompletion1.Verify(a => a.GetCompletionsAsync("template", It.IsAny<CompleteRequestSettings>(), It.IsAny<CancellationToken>()), Times.Never());
+        mockTextCompletion2.Verify(a => a.GetCompletionsAsync("template", It.IsAny<CompleteRequestSettings>(), It.IsAny<CancellationToken>()), Times.Once());
+    }
+
+    [Fact]
+    public void ItUsesServiceIdWhenProvided()
+    {
+        // Arrange
+        var mockTextCompletion1 = new Mock<ITextCompletion>();
+        var mockTextCompletion2 = new Mock<ITextCompletion>();
+        var mockCompletionResult = new Mock<ITextResult>();
+
+        mockTextCompletion1.Setup(c => c.GetCompletionsAsync(It.IsAny<string>(), It.IsAny<CompleteRequestSettings>(), It.IsAny<CancellationToken>())).ReturnsAsync(new[] { mockCompletionResult.Object });
+        mockTextCompletion2.Setup(c => c.GetCompletionsAsync(It.IsAny<string>(), It.IsAny<CompleteRequestSettings>(), It.IsAny<CancellationToken>())).ReturnsAsync(new[] { mockCompletionResult.Object });
+        mockCompletionResult.Setup(cr => cr.GetCompletionAsync(It.IsAny<CancellationToken>())).ReturnsAsync("llmResult");
+
+        var kernel = Kernel.Builder
+            .WithAIService<ITextCompletion>("service1", mockTextCompletion1.Object, false)
+            .WithAIService<ITextCompletion>("service2", mockTextCompletion2.Object, true)
+            .Build();
+
+        var templateConfig = new PromptTemplateConfig();
+        templateConfig.Completion.ServiceId = "service1";
+        var func = kernel.CreateSemanticFunction("template", templateConfig, "functionName", "skillName");
+
+        // Act
+        kernel.RunAsync(func);
+
+        // Assert
+        mockTextCompletion1.Verify(a => a.GetCompletionsAsync("template", It.IsAny<CompleteRequestSettings>(), It.IsAny<CancellationToken>()), Times.Once());
+        mockTextCompletion2.Verify(a => a.GetCompletionsAsync("template", It.IsAny<CompleteRequestSettings>(), It.IsAny<CancellationToken>()), Times.Never());
+    }
+
+    [Fact]
+    public async Task ItFailsIfInvalidServiceIdIsProvidedAsync()
+    {
+        // Arrange
+        var mockTextCompletion1 = new Mock<ITextCompletion>();
+        var mockTextCompletion2 = new Mock<ITextCompletion>();
+
+        var kernel = Kernel.Builder
+            .WithAIService<ITextCompletion>("service1", mockTextCompletion1.Object, false)
+            .WithAIService<ITextCompletion>("service2", mockTextCompletion2.Object, true)
+            .Build();
+
+        var templateConfig = new PromptTemplateConfig();
+        templateConfig.Completion.ServiceId = "service3";
+        var func = kernel.CreateSemanticFunction("template", templateConfig, "functionName", "skillName");
+
+        // Act
+        var exception = await Assert.ThrowsAsync<SKException>(() => kernel.RunAsync(func));
+
+        // Assert
+        Assert.Equal("Service of type Microsoft.SemanticKernel.AI.TextCompletion.ITextCompletion and name service3 not registered.", exception.Message);
+    }
+
     [Theory]
     [InlineData(1)]
     [InlineData(2)]
@@ -397,86 +473,6 @@
 
         // Assert
         Assert.Equal(context.Variables.Input, newInput);
-=======
-    [Fact]
-    public void ItUsesDefaultServiceWhenSpecified()
-    {
-        // Arrange
-        var mockTextCompletion1 = new Mock<ITextCompletion>();
-        var mockTextCompletion2 = new Mock<ITextCompletion>();
-        var mockCompletionResult = new Mock<ITextResult>();
-
-        mockTextCompletion1.Setup(c => c.GetCompletionsAsync(It.IsAny<string>(), It.IsAny<CompleteRequestSettings>(), It.IsAny<CancellationToken>())).ReturnsAsync(new[] { mockCompletionResult.Object });
-        mockTextCompletion2.Setup(c => c.GetCompletionsAsync(It.IsAny<string>(), It.IsAny<CompleteRequestSettings>(), It.IsAny<CancellationToken>())).ReturnsAsync(new[] { mockCompletionResult.Object });
-        mockCompletionResult.Setup(cr => cr.GetCompletionAsync(It.IsAny<CancellationToken>())).ReturnsAsync("llmResult");
-
-        var kernel = Kernel.Builder
-            .WithAIService<ITextCompletion>("service1", mockTextCompletion1.Object, false)
-            .WithAIService<ITextCompletion>("service2", mockTextCompletion2.Object, true)
-            .Build();
-
-        var templateConfig = new PromptTemplateConfig();
-        var func = kernel.CreateSemanticFunction("template", templateConfig, "functionName", "skillName");
-
-        // Act
-        kernel.RunAsync(func);
-
-        // Assert
-        mockTextCompletion1.Verify(a => a.GetCompletionsAsync("template", It.IsAny<CompleteRequestSettings>(), It.IsAny<CancellationToken>()), Times.Never());
-        mockTextCompletion2.Verify(a => a.GetCompletionsAsync("template", It.IsAny<CompleteRequestSettings>(), It.IsAny<CancellationToken>()), Times.Once());
-    }
-
-    [Fact]
-    public void ItUsesServiceIdWhenProvided()
-    {
-        // Arrange
-        var mockTextCompletion1 = new Mock<ITextCompletion>();
-        var mockTextCompletion2 = new Mock<ITextCompletion>();
-        var mockCompletionResult = new Mock<ITextResult>();
-
-        mockTextCompletion1.Setup(c => c.GetCompletionsAsync(It.IsAny<string>(), It.IsAny<CompleteRequestSettings>(), It.IsAny<CancellationToken>())).ReturnsAsync(new[] { mockCompletionResult.Object });
-        mockTextCompletion2.Setup(c => c.GetCompletionsAsync(It.IsAny<string>(), It.IsAny<CompleteRequestSettings>(), It.IsAny<CancellationToken>())).ReturnsAsync(new[] { mockCompletionResult.Object });
-        mockCompletionResult.Setup(cr => cr.GetCompletionAsync(It.IsAny<CancellationToken>())).ReturnsAsync("llmResult");
-
-        var kernel = Kernel.Builder
-            .WithAIService<ITextCompletion>("service1", mockTextCompletion1.Object, false)
-            .WithAIService<ITextCompletion>("service2", mockTextCompletion2.Object, true)
-            .Build();
-
-        var templateConfig = new PromptTemplateConfig();
-        templateConfig.Completion.ServiceId = "service1";
-        var func = kernel.CreateSemanticFunction("template", templateConfig, "functionName", "skillName");
-
-        // Act
-        kernel.RunAsync(func);
-
-        // Assert
-        mockTextCompletion1.Verify(a => a.GetCompletionsAsync("template", It.IsAny<CompleteRequestSettings>(), It.IsAny<CancellationToken>()), Times.Once());
-        mockTextCompletion2.Verify(a => a.GetCompletionsAsync("template", It.IsAny<CompleteRequestSettings>(), It.IsAny<CancellationToken>()), Times.Never());
-    }
-
-    [Fact]
-    public async Task ItFailsIfInvalidServiceIdIsProvidedAsync()
-    {
-        // Arrange
-        var mockTextCompletion1 = new Mock<ITextCompletion>();
-        var mockTextCompletion2 = new Mock<ITextCompletion>();
-
-        var kernel = Kernel.Builder
-            .WithAIService<ITextCompletion>("service1", mockTextCompletion1.Object, false)
-            .WithAIService<ITextCompletion>("service2", mockTextCompletion2.Object, true)
-            .Build();
-
-        var templateConfig = new PromptTemplateConfig();
-        templateConfig.Completion.ServiceId = "service3";
-        var func = kernel.CreateSemanticFunction("template", templateConfig, "functionName", "skillName");
-
-        // Act
-        var exception = await Assert.ThrowsAsync<SKException>(() => kernel.RunAsync(func));
-
-        // Assert
-        Assert.Equal("Service of type Microsoft.SemanticKernel.AI.TextCompletion.ITextCompletion and name service3 not registered.", exception.Message);
->>>>>>> 29d7e662
     }
 
     public class MySkill
