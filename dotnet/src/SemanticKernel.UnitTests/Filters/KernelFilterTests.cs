--- conflicted
+++ resolved
@@ -50,11 +50,7 @@
 
         var kernel = this.GetKernelWithFilters(onFunctionInvocation: async (context, next) =>
         {
-<<<<<<< HEAD
-            Assert.Null(context.Result);
-=======
             Assert.Null(context.Result.Value);
->>>>>>> 392f3e96
 
             await next(context);
 
@@ -131,7 +127,6 @@
 
         // Act
         await foreach (var chunk in kernel.InvokeStreamingAsync(function))
-<<<<<<< HEAD
         {
             functionInvocations++;
         }
@@ -139,81 +134,6 @@
         // Assert
         Assert.Equal(1, filterInvocations);
         Assert.Equal(0, functionInvocations);
-    }
-
-    [Fact]
-    public async Task PostInvocationFunctionFilterReturnsModifiedResultAsync()
-    {
-        // Arrange
-        const int OriginalResult = 42;
-        const int NewResult = 84;
-
-        var function = KernelFunctionFactory.CreateFromMethod(() => OriginalResult);
-
-        var kernel = this.GetKernelWithFilters(onFunctionInvocation: async (context, next) =>
-        {
-            await next(context);
-            context.Result = new FunctionResult(context.Function, NewResult);
-        });
-
-        // Act
-        var result = await kernel.InvokeAsync(function);
-
-        // Assert
-        Assert.Equal(NewResult, result.GetValue<int>());
-    }
-
-    [Fact]
-    public async Task PostInvocationFunctionFilterReturnsModifiedResultOnStreamingAsync()
-    {
-        // Arrange
-        static async IAsyncEnumerable<int> GetData()
-        {
-            await Task.Delay(0);
-            yield return 1;
-            yield return 2;
-            yield return 3;
-        }
-
-        var function = KernelFunctionFactory.CreateFromMethod(GetData);
-
-        var kernel = this.GetKernelWithFilters(onFunctionInvocation: async (context, next) =>
-        {
-            await next(context);
-
-            async static IAsyncEnumerable<int> GetModifiedData(IAsyncEnumerable<int> enumerable)
-            {
-                await foreach (var item in enumerable)
-                {
-                    yield return item * 2;
-                }
-            }
-
-            var enumerable = context.Result?.GetValue<IAsyncEnumerable<int>>();
-            context.Result = new FunctionResult(context.Function, GetModifiedData(enumerable!));
-        });
-
-        // Act
-        var resultArray = new List<int>();
-
-        await foreach (var item in kernel.InvokeStreamingAsync<int>(function))
-        {
-            resultArray.Add(item);
-        }
-
-        // Assert
-        Assert.Equal(2, resultArray[0]);
-        Assert.Equal(4, resultArray[1]);
-        Assert.Equal(6, resultArray[2]);
-=======
-        {
-            functionInvocations++;
-        }
-
-        // Assert
-        Assert.Equal(1, filterInvocations);
-        Assert.Equal(0, functionInvocations);
->>>>>>> 392f3e96
     }
 
     [Fact]
@@ -354,13 +274,7 @@
         var result = await kernel.InvokeAsync(function);
 
         // Assert
-<<<<<<< HEAD
         mockTextGeneration.Verify(m => m.GetTextContentsAsync("", It.IsAny<PromptExecutionSettings>(), It.IsAny<Kernel>(), It.IsAny<CancellationToken>()), Times.Once());
-=======
-        Assert.Same(function, exception.Function);
-        Assert.Same(kernel, exception.Kernel);
-        Assert.Null(exception.FunctionResult?.GetValue<object>());
->>>>>>> 392f3e96
     }
 
     [Fact]
@@ -419,13 +333,8 @@
         Assert.Equal("FunctionFilter2-Invoking", executionOrder[1]);
         Assert.Equal("PromptFilter1-Rendering", executionOrder[2]);
         Assert.Equal("PromptFilter2-Rendering", executionOrder[3]);
-<<<<<<< HEAD
         Assert.Equal("PromptFilter2-Rendered", executionOrder[4]);
         Assert.Equal("PromptFilter1-Rendered", executionOrder[5]);
-=======
-        Assert.Equal("PromptFilter1-Rendered", executionOrder[4]);
-        Assert.Equal("PromptFilter2-Rendered", executionOrder[5]);
->>>>>>> 392f3e96
         Assert.Equal("FunctionFilter2-Invoked", executionOrder[6]);
         Assert.Equal("FunctionFilter1-Invoked", executionOrder[7]);
     }
@@ -661,11 +570,7 @@
                 }
                 catch (NotImplementedException)
                 {
-<<<<<<< HEAD
-                    context.Result = new FunctionResult(context.Function, "Result ignoring exception.");
-=======
                     context.Result = new FunctionResult(context.Result, "Result ignoring exception.");
->>>>>>> 392f3e96
                 }
             });
 
@@ -724,13 +629,8 @@
                     }
                 }
 
-<<<<<<< HEAD
-                var enumerable = context.Result?.GetValue<IAsyncEnumerable<string>>();
-                context.Result = new FunctionResult(context.Function, ProcessData(enumerable!));
-=======
                 var enumerable = context.Result.GetValue<IAsyncEnumerable<string>>();
                 context.Result = new FunctionResult(context.Result, ProcessData(enumerable!));
->>>>>>> 392f3e96
             });
 
         // Act
@@ -816,13 +716,8 @@
                     }
                 }
 
-<<<<<<< HEAD
-                var enumerable = context.Result?.GetValue<IAsyncEnumerable<string>>();
-                context.Result = new FunctionResult(context.Function, ProcessData(enumerable!));
-=======
                 var enumerable = context.Result.GetValue<IAsyncEnumerable<string>>();
                 context.Result = new FunctionResult(context.Result, ProcessData(enumerable!));
->>>>>>> 392f3e96
             });
 
         // Act
@@ -892,11 +787,7 @@
             catch (KernelException exception)
             {
                 Assert.Equal("Exception from functionFilter2", exception.Message);
-<<<<<<< HEAD
-                context.Result = new FunctionResult(context.Function, "Result from functionFilter1");
-=======
                 context.Result = new FunctionResult(context.Result, "Result from functionFilter1");
->>>>>>> 392f3e96
             }
         });
 
@@ -984,13 +875,8 @@
                 }
             }
 
-<<<<<<< HEAD
-            var enumerable = context.Result?.GetValue<IAsyncEnumerable<string>>();
-            context.Result = new FunctionResult(context.Function, ProcessData(enumerable!));
-=======
             var enumerable = context.Result.GetValue<IAsyncEnumerable<string>>();
             context.Result = new FunctionResult(context.Result, ProcessData(enumerable!));
->>>>>>> 392f3e96
         }
 
         var functionFilter1 = new FakeFunctionFilter(
@@ -1021,8 +907,6 @@
         Assert.NotNull(exception);
         Assert.Equal("Exception from functionFilter1", exception.Message);
         Assert.Equal(3, filterInvocations);
-<<<<<<< HEAD
-=======
     }
 
     [Fact]
@@ -1199,24 +1083,14 @@
         Assert.Equal("value3", resultChunk.Metadata["key3"]);
 
         mockTextGeneration.Verify(m => m.GetStreamingTextContentsAsync(It.IsAny<string>(), It.IsAny<PromptExecutionSettings>(), It.IsAny<Kernel>(), It.IsAny<CancellationToken>()), Times.Once());
->>>>>>> 392f3e96
     }
 
     private Kernel GetKernelWithFilters(
         Func<FunctionInvocationContext, Func<FunctionInvocationContext, Task>, Task>? onFunctionInvocation = null,
-<<<<<<< HEAD
         Func<PromptRenderingContext, Func<PromptRenderingContext, Task>, Task>? onPromptRendering = null,
         ITextGenerationService? textGenerationService = null)
     {
         var builder = Kernel.CreateBuilder();
-=======
-        Action<PromptRenderingContext>? onPromptRendering = null,
-        Action<PromptRenderedContext>? onPromptRendered = null,
-        ITextGenerationService? textGenerationService = null)
-    {
-        var builder = Kernel.CreateBuilder();
-        var promptFilter = new FakePromptFilter(onPromptRendering, onPromptRendered);
->>>>>>> 392f3e96
 
         // Add function filter before kernel construction
         if (onFunctionInvocation is not null)
@@ -1232,9 +1106,9 @@
 
         var kernel = builder.Build();
 
-        // Add prompt filter after kernel construction
         if (onPromptRendering is not null)
         {
+            // Add prompt filter after kernel construction
             kernel.PromptFilters.Add(new FakePromptFilter(onPromptRendering));
         }
 
