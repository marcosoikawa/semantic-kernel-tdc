--- conflicted
+++ resolved
@@ -90,12 +90,8 @@
         mockFunction.Setup(x => x.InvokeAsync(It.IsAny<SKContext>(), null, It.IsAny<CancellationToken>()))
             .Callback<SKContext, AIRequestSettings, CancellationToken>((c, s, ct) =>
                 returnContext.Variables.Update(returnContext.Variables.Input + c.Variables.Input))
-<<<<<<< HEAD
-            .Returns(() => Task.FromResult(new FunctionResult(returnContext)));
-=======
-            .Returns(() => Task.FromResult(returnContext));
-        mockFunction.Setup(x => x.Describe()).Returns(() => new FunctionView("functionName", "skillName"));
->>>>>>> f6a55ed0
+            .Returns(() => Task.FromResult(new FunctionResult(returnContext)));
+        mockFunction.Setup(x => x.Describe()).Returns(() => new FunctionView("functionName", "skillName"));
 
         plan.AddSteps(new Plan(mockFunction.Object));
 
@@ -126,12 +122,8 @@
         mockFunction.Setup(x => x.InvokeAsync(It.IsAny<SKContext>(), null, It.IsAny<CancellationToken>()))
             .Callback<SKContext, AIRequestSettings, CancellationToken>((c, s, ct) =>
                 returnContext.Variables.Update(returnContext.Variables.Input + c.Variables.Input))
-<<<<<<< HEAD
-            .Returns(() => Task.FromResult(new FunctionResult(returnContext)));
-=======
-            .Returns(() => Task.FromResult(returnContext));
-        mockFunction.Setup(x => x.Describe()).Returns(() => new FunctionView("functionName", "skillName"));
->>>>>>> f6a55ed0
+            .Returns(() => Task.FromResult(new FunctionResult(returnContext)));
+        mockFunction.Setup(x => x.Describe()).Returns(() => new FunctionView("functionName", "skillName"));
 
         plan.AddSteps(mockFunction.Object);
 
@@ -162,12 +154,8 @@
         mockFunction.Setup(x => x.InvokeAsync(It.IsAny<SKContext>(), null, It.IsAny<CancellationToken>()))
             .Callback<SKContext, AIRequestSettings, CancellationToken>((c, s, ct) =>
                 returnContext.Variables.Update(returnContext.Variables.Input + c.Variables.Input))
-<<<<<<< HEAD
-            .Returns(() => Task.FromResult(new FunctionResult(returnContext)));
-=======
-            .Returns(() => Task.FromResult(returnContext));
-        mockFunction.Setup(x => x.Describe()).Returns(() => new FunctionView("functionName", "skillName"));
->>>>>>> f6a55ed0
+            .Returns(() => Task.FromResult(new FunctionResult(returnContext)));
+        mockFunction.Setup(x => x.Describe()).Returns(() => new FunctionView("functionName", "skillName"));
 
         plan.AddSteps(mockFunction.Object, mockFunction.Object);
 
@@ -198,12 +186,8 @@
         mockFunction.Setup(x => x.InvokeAsync(It.IsAny<SKContext>(), null, It.IsAny<CancellationToken>()))
             .Callback<SKContext, AIRequestSettings, CancellationToken>((c, s, ct) =>
                 returnContext.Variables.Update(returnContext.Variables.Input + c.Variables.Input))
-<<<<<<< HEAD
-            .Returns(() => Task.FromResult(new FunctionResult(returnContext)));
-=======
-            .Returns(() => Task.FromResult(returnContext));
-        mockFunction.Setup(x => x.Describe()).Returns(() => new FunctionView("functionName", "skillName"));
->>>>>>> f6a55ed0
+            .Returns(() => Task.FromResult(new FunctionResult(returnContext)));
+        mockFunction.Setup(x => x.Describe()).Returns(() => new FunctionView("functionName", "skillName"));
 
         plan.AddSteps(new Plan(mockFunction.Object), mockFunction.Object);
 
@@ -234,12 +218,8 @@
         mockFunction.Setup(x => x.InvokeAsync(It.IsAny<SKContext>(), null, It.IsAny<CancellationToken>()))
             .Callback<SKContext, AIRequestSettings, CancellationToken>((c, s, ct) =>
                 returnContext.Variables.Update(returnContext.Variables.Input + c.Variables.Input))
-<<<<<<< HEAD
-            .Returns(() => Task.FromResult(new FunctionResult(returnContext)));
-=======
-            .Returns(() => Task.FromResult(returnContext));
-        mockFunction.Setup(x => x.Describe()).Returns(() => new FunctionView("functionName", "skillName"));
->>>>>>> f6a55ed0
+            .Returns(() => Task.FromResult(new FunctionResult(returnContext)));
+        mockFunction.Setup(x => x.Describe()).Returns(() => new FunctionView("functionName", "skillName"));
 
         plan.AddSteps(new Plan(mockFunction.Object), new Plan(mockFunction.Object));
 
@@ -271,12 +251,8 @@
         mockFunction.Setup(x => x.InvokeAsync(It.IsAny<SKContext>(), null, It.IsAny<CancellationToken>()))
             .Callback<SKContext, AIRequestSettings, CancellationToken>((c, s, ct) =>
                 returnContext.Variables.Update(returnContext.Variables.Input + c.Variables.Input))
-<<<<<<< HEAD
-            .Returns(() => Task.FromResult(new FunctionResult(returnContext)));
-=======
-            .Returns(() => Task.FromResult(returnContext));
-        mockFunction.Setup(x => x.Describe()).Returns(() => new FunctionView("functionName", "skillName"));
->>>>>>> f6a55ed0
+            .Returns(() => Task.FromResult(new FunctionResult(returnContext)));
+        mockFunction.Setup(x => x.Describe()).Returns(() => new FunctionView("functionName", "skillName"));
 
         plan.AddSteps(mockFunction.Object, mockFunction.Object);
 
@@ -317,13 +293,8 @@
                 c.Variables.TryGetValue("variables", out string? v);
                 returnContext.Variables.Update(returnContext.Variables.Input + c.Variables.Input + v);
             })
-<<<<<<< HEAD
-            .Returns(() => Task.FromResult(new FunctionResult(returnContext)));
-        mockFunction.Setup(x => x.Describe()).Returns(new FunctionView
-=======
-            .Returns(() => Task.FromResult(returnContext));
+            .Returns(() => Task.FromResult(new FunctionResult(returnContext)));
         mockFunction.Setup(x => x.Describe()).Returns(new FunctionView("functionName", "skillName", "description")
->>>>>>> f6a55ed0
         {
             Parameters = new ParameterView[] { new("variables") }
         });
@@ -422,45 +393,29 @@
         childFunction1.Setup(x => x.InvokeAsync(It.IsAny<SKContext>(), null, It.IsAny<CancellationToken>()))
             .Callback<SKContext, AIRequestSettings, CancellationToken>((c, s, ct) =>
                 returnContext.Variables.Update("Child 1 output!" + c.Variables.Input))
-<<<<<<< HEAD
-            .Returns(() => Task.FromResult(new FunctionResult(returnContext)));
-=======
-            .Returns(() => Task.FromResult(returnContext));
+            .Returns(() => Task.FromResult(new FunctionResult(returnContext)));
         childFunction1.Setup(x => x.Describe()).Returns(() => new FunctionView("child1", "skillName"));
 
->>>>>>> f6a55ed0
         var childFunction2 = new Mock<ISKFunction>();
         childFunction2.Setup(x => x.InvokeAsync(It.IsAny<SKContext>(), null, It.IsAny<CancellationToken>()))
             .Callback<SKContext, AIRequestSettings, CancellationToken>((c, s, ct) =>
                 returnContext.Variables.Update("Child 2 is happy about " + c.Variables.Input))
-<<<<<<< HEAD
-            .Returns(() => Task.FromResult(new FunctionResult(returnContext)));
-=======
-            .Returns(() => Task.FromResult(returnContext));
+            .Returns(() => Task.FromResult(new FunctionResult(returnContext)));
         childFunction2.Setup(x => x.Describe()).Returns(() => new FunctionView("child2", "skillName"));
 
->>>>>>> f6a55ed0
         var childFunction3 = new Mock<ISKFunction>();
         childFunction3.Setup(x => x.InvokeAsync(It.IsAny<SKContext>(), null, It.IsAny<CancellationToken>()))
             .Callback<SKContext, AIRequestSettings, CancellationToken>((c, s, ct) =>
                 returnContext.Variables.Update("Child 3 heard " + c.Variables.Input))
-<<<<<<< HEAD
-            .Returns(() => Task.FromResult(new FunctionResult(returnContext)));
-=======
-            .Returns(() => Task.FromResult(returnContext));
+            .Returns(() => Task.FromResult(new FunctionResult(returnContext)));
         childFunction3.Setup(x => x.Describe()).Returns(() => new FunctionView("child3", "skillName"));
->>>>>>> f6a55ed0
 
         var nodeFunction1 = new Mock<ISKFunction>();
         nodeFunction1.Setup(x => x.InvokeAsync(It.IsAny<SKContext>(), null, It.IsAny<CancellationToken>()))
             .Callback<SKContext, AIRequestSettings, CancellationToken>((c, s, ct) =>
                 returnContext.Variables.Update(c.Variables.Input + " - this just happened."))
-<<<<<<< HEAD
-            .Returns(() => Task.FromResult(new FunctionResult(returnContext)));
-=======
-            .Returns(() => Task.FromResult(returnContext));
+            .Returns(() => Task.FromResult(new FunctionResult(returnContext)));
         nodeFunction1.Setup(x => x.Describe()).Returns(() => new FunctionView("node1", "skillName"));
->>>>>>> f6a55ed0
 
         subPlan.AddSteps(childFunction1.Object, childFunction2.Object, childFunction3.Object);
         plan.AddSteps(subPlan);
@@ -548,12 +503,8 @@
                 c.Variables.TryGetValue("type", out string? t);
                 returnContext.Variables.Update($"Here is a {t} about " + c.Variables.Input);
             })
-<<<<<<< HEAD
-            .Returns(() => Task.FromResult(new FunctionResult(returnContext)));
-=======
-            .Returns(() => Task.FromResult(returnContext));
-        mockFunction.Setup(x => x.Describe()).Returns(() => new FunctionView("functionName", "skillName"));
->>>>>>> f6a55ed0
+            .Returns(() => Task.FromResult(new FunctionResult(returnContext)));
+        mockFunction.Setup(x => x.Describe()).Returns(() => new FunctionView("functionName", "skillName"));
 
         var planStep = new Plan(mockFunction.Object);
         planStep.Parameters.Set("type", string.Empty);
@@ -632,12 +583,8 @@
                 c.Variables.TryGetValue("type", out string? t);
                 returnContext.Variables.Update($"Here is a {t} about " + c.Variables.Input);
             })
-<<<<<<< HEAD
-            .Returns(() => Task.FromResult(new FunctionResult(returnContext)));
-=======
-            .Returns(() => Task.FromResult(returnContext));
-        mockFunction.Setup(x => x.Describe()).Returns(() => new FunctionView("functionName", "skillName"));
->>>>>>> f6a55ed0
+            .Returns(() => Task.FromResult(new FunctionResult(returnContext)));
+        mockFunction.Setup(x => x.Describe()).Returns(() => new FunctionView("functionName", "skillName"));
 
         var planStep = new Plan(mockFunction.Object);
         planStep.Parameters.Set("type", string.Empty);
@@ -700,12 +647,8 @@
         outlineMock.Setup(x => x.InvokeAsync(It.IsAny<SKContext>(), null, It.IsAny<CancellationToken>()))
             .Callback<SKContext, AIRequestSettings, CancellationToken>((c, s, ct) =>
                 returnContext.Variables.Update($"Here is a {c.Variables["chapterCount"]} chapter outline about " + c.Variables.Input))
-<<<<<<< HEAD
-            .Returns(() => Task.FromResult(new FunctionResult(returnContext)));
-=======
-            .Returns(() => Task.FromResult(returnContext));
+            .Returns(() => Task.FromResult(new FunctionResult(returnContext)));
         outlineMock.Setup(x => x.Describe()).Returns(() => new FunctionView("outline", "skillName"));
->>>>>>> f6a55ed0
 
         var elementAtIndexMock = new Mock<ISKFunction>();
         elementAtIndexMock.Setup(x => x.InvokeAsync(It.IsAny<SKContext>(), null, It.IsAny<CancellationToken>()))
@@ -713,12 +656,8 @@
             {
                 returnContext.Variables.Update($"Outline section #{c.Variables["index"]} of {c.Variables["count"]}: " + c.Variables.Input);
             })
-<<<<<<< HEAD
-            .Returns(() => Task.FromResult(new FunctionResult(returnContext)));
-=======
-            .Returns(() => Task.FromResult(returnContext));
+            .Returns(() => Task.FromResult(new FunctionResult(returnContext)));
         elementAtIndexMock.Setup(x => x.Describe()).Returns(() => new FunctionView("elementAt", "skillName"));
->>>>>>> f6a55ed0
 
         var novelChapterMock = new Mock<ISKFunction>();
         novelChapterMock.Setup(x => x.InvokeAsync(It.IsAny<SKContext>(), null, It.IsAny<CancellationToken>()))
@@ -727,12 +666,8 @@
                 returnContext.Variables.Update(
                     $"Chapter #{c.Variables["chapterIndex"]}: {c.Variables.Input}\nTheme:{c.Variables["theme"]}\nPreviously:{c.Variables["previousChapter"]}");
             })
-<<<<<<< HEAD
-            .Returns(() => Task.FromResult(new FunctionResult(returnContext)));
-=======
-            .Returns(() => Task.FromResult(returnContext));
+            .Returns(() => Task.FromResult(new FunctionResult(returnContext)));
         novelChapterMock.Setup(x => x.Describe()).Returns(() => new FunctionView("novelChapter", "skillName"));
->>>>>>> f6a55ed0
 
         var plan = new Plan("A plan with steps that alternate appending to the plan result.");
 
@@ -829,12 +764,8 @@
         functionMock.Setup(x => x.InvokeAsync(It.IsAny<SKContext>(), null, It.IsAny<CancellationToken>()))
             .Callback<SKContext, AIRequestSettings, CancellationToken>((c, s, ct) =>
                 returnContext.Variables.Update($"Here is a payload '{c.Variables["payload"]}' for " + c.Variables.Input))
-<<<<<<< HEAD
-            .Returns(() => Task.FromResult(new FunctionResult(returnContext)));
-=======
-            .Returns(() => Task.FromResult(returnContext));
+            .Returns(() => Task.FromResult(new FunctionResult(returnContext)));
         functionMock.Setup(x => x.Describe()).Returns(() => new FunctionView("functionName", "skillName"));
->>>>>>> f6a55ed0
 
         var plan = new Plan("A plan with steps that have variables with a $ in them but not associated with an output");
 
