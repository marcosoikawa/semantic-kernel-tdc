﻿// Copyright (c) Microsoft. All rights reserved.

using System;
using System.Linq;
using System.Threading;
using System.Threading.Tasks;
using Microsoft.SemanticKernel;
using Microsoft.SemanticKernel.Diagnostics;
using Microsoft.SemanticKernel.Orchestration;
using Microsoft.SemanticKernel.Planning;
using Moq;
using Xunit;

namespace SemanticKernel.UnitTests.Planning;

public sealed class PlanSerializationTests
{
    private readonly Mock<IKernel> _kernel = new();

    [Fact]
    public void CanSerializePlan()
    {
        // Arrange
        var goal = "Write a poem or joke and send it in an e-mail to Kai.";
        var expectedSteps = "\"steps\":[]";
        var plan = new Plan(goal);

        // Act
        var serializedPlan = plan.ToJson();

        // Assert
        Assert.NotNull(serializedPlan);
        Assert.NotEmpty(serializedPlan);
        Assert.Contains(goal, serializedPlan, StringComparison.OrdinalIgnoreCase);
        Assert.Contains(expectedSteps, serializedPlan, StringComparison.OrdinalIgnoreCase);
    }

    [Fact]
    public void CanSerializePlanWithGoalAndSteps()
    {
        // Arrange
        var goal = "Write a poem or joke and send it in an e-mail to Kai.";
        var expectedSteps = "\"steps\":[{";
        var plan = new Plan(goal, new Mock<ISKFunction>().Object, new Mock<ISKFunction>().Object);

        // Act
        var serializedPlan = plan.ToJson();

        // Assert
        Assert.NotNull(serializedPlan);
        Assert.NotEmpty(serializedPlan);
        Assert.Contains(goal, serializedPlan, StringComparison.OrdinalIgnoreCase);
        Assert.Contains(expectedSteps, serializedPlan, StringComparison.OrdinalIgnoreCase);
    }

    [Fact]
    public void CanSerializePlanWithGoalAndSubPlans()
    {
        // Arrange
        var goal = "Write a poem or joke and send it in an e-mail to Kai.";
        var expectedSteps = "\"steps\":[{";
        var plan = new Plan(goal, new Plan("Write a poem or joke"), new Plan("Send it in an e-mail to Kai"));

        // Act
        var serializedPlan = plan.ToJson();

        // Assert
        Assert.NotNull(serializedPlan);
        Assert.NotEmpty(serializedPlan);
        Assert.Contains($"\"description\":\"{goal}\"", serializedPlan, StringComparison.OrdinalIgnoreCase);
        Assert.Contains("\"description\":\"Write a poem or joke\"", serializedPlan, StringComparison.OrdinalIgnoreCase);
        Assert.Contains("\"description\":\"Send it in an e-mail to Kai\"", serializedPlan, StringComparison.OrdinalIgnoreCase);
        Assert.Contains(expectedSteps, serializedPlan, StringComparison.OrdinalIgnoreCase);
    }

    [Fact]
    public void CanSerializePlanWithPlanStep()
    {
        // Arrange
        var goal = "Write a poem or joke and send it in an e-mail to Kai.";
        var stepOutput = "Output: The input was: ";
        var expectedSteps = "\"steps\":[{";
        var plan = new Plan(goal);

        // Arrange Mocks
        var functions = new Mock<IFunctionCollection>();

        var returnContext = new SKContext(
            this._kernel.Object,
            new ContextVariables(stepOutput),
            functions.Object
        );

        var mockFunction = new Mock<ISKFunction>();
        mockFunction.Setup(x => x.InvokeAsync(It.IsAny<SKContext>(), null, It.IsAny<CancellationToken>()))
            .Callback<SKContext, dynamic, CancellationToken>((c, s, ct) =>
                returnContext.Variables.Update(returnContext.Variables.Input + c.Variables.Input))
            .Returns(() => Task.FromResult(new FunctionResult("functionName", "pluginName", returnContext)));

        plan.AddSteps(new Plan(mockFunction.Object));

        // Act
        var serializedPlan = plan.ToJson();

        // Assert
        Assert.NotNull(serializedPlan);
        Assert.NotEmpty(serializedPlan);
        Assert.Contains(goal, serializedPlan, StringComparison.OrdinalIgnoreCase);
        Assert.Contains(expectedSteps, serializedPlan, StringComparison.OrdinalIgnoreCase);
    }

    [Fact]
    public void CanSerializePlanWithFunctionStep()
    {
        // Arrange
        var goal = "Write a poem or joke and send it in an e-mail to Kai.";
        var stepOutput = "Output: The input was: ";
        var expectedSteps = "\"steps\":[{";
        var plan = new Plan(goal);

        // Arrange
        var functions = new Mock<IFunctionCollection>();

        var returnContext = new SKContext(
            this._kernel.Object,
            new ContextVariables(stepOutput),
            functions.Object
        );

        var mockFunction = new Mock<ISKFunction>();
        mockFunction.Setup(x => x.InvokeAsync(It.IsAny<SKContext>(), null, It.IsAny<CancellationToken>()))
            .Callback<SKContext, dynamic, CancellationToken>((c, s, ct) =>
                returnContext.Variables.Update(returnContext.Variables.Input + c.Variables.Input))
            .Returns(() => Task.FromResult(new FunctionResult("functionName", "pluginName", returnContext)));

        plan.AddSteps(mockFunction.Object);

        // Act
        var serializedPlan = plan.ToJson();

        // Assert
        Assert.NotNull(serializedPlan);
        Assert.NotEmpty(serializedPlan);
        Assert.Contains(goal, serializedPlan, StringComparison.OrdinalIgnoreCase);
        Assert.Contains(expectedSteps, serializedPlan, StringComparison.OrdinalIgnoreCase);
    }

    [Fact]
    public void CanSerializePlanWithFunctionSteps()
    {
        // Arrange
        var goal = "Write a poem or joke and send it in an e-mail to Kai.";
        var stepOutput = "Output: The input was: ";
        var expectedSteps = "\"steps\":[{";
        var plan = new Plan(goal);

        // Arrange
        var functions = new Mock<IFunctionCollection>();

        var returnContext = new SKContext(
            this._kernel.Object,
            new ContextVariables(stepOutput),
            functions.Object
        );

        var mockFunction = new Mock<ISKFunction>();
        mockFunction.Setup(x => x.InvokeAsync(It.IsAny<SKContext>(), null, It.IsAny<CancellationToken>()))
            .Callback<SKContext, dynamic, CancellationToken>((c, s, ct) =>
                returnContext.Variables.Update(returnContext.Variables.Input + c.Variables.Input))
            .Returns(() => Task.FromResult(new FunctionResult("functionName", "pluginName", returnContext)));

        plan.AddSteps(mockFunction.Object, mockFunction.Object);

        // Act
        var serializedPlan = plan.ToJson();

        // Assert
        Assert.NotNull(serializedPlan);
        Assert.NotEmpty(serializedPlan);
        Assert.Contains(goal, serializedPlan, StringComparison.OrdinalIgnoreCase);
        Assert.Contains(expectedSteps, serializedPlan, StringComparison.OrdinalIgnoreCase);
    }

    [Fact]
    public void CanSerializePlanWithStepsAndFunction()
    {
        // Arrange
        var goal = "Write a poem or joke and send it in an e-mail to Kai.";
        var stepOutput = "Output: The input was: ";
        var expectedSteps = "\"steps\":[{";
        var plan = new Plan(goal);

        // Arrange
        var functions = new Mock<IFunctionCollection>();

        var returnContext = new SKContext(
            this._kernel.Object,
            new ContextVariables(stepOutput),
            functions.Object
        );

        var mockFunction = new Mock<ISKFunction>();
        mockFunction.Setup(x => x.InvokeAsync(It.IsAny<SKContext>(), null, It.IsAny<CancellationToken>()))
            .Callback<SKContext, dynamic, CancellationToken>((c, s, ct) =>
                returnContext.Variables.Update(returnContext.Variables.Input + c.Variables.Input))
            .Returns(() => Task.FromResult(new FunctionResult("functionName", "pluginName", returnContext)));

        plan.AddSteps(new Plan(mockFunction.Object), mockFunction.Object);

        // Act
        var serializedPlan = plan.ToJson();

        // Assert
        Assert.NotNull(serializedPlan);
        Assert.NotEmpty(serializedPlan);
        Assert.Contains(goal, serializedPlan, StringComparison.OrdinalIgnoreCase);
        Assert.Contains(expectedSteps, serializedPlan, StringComparison.OrdinalIgnoreCase);
    }

    [Fact]
    public void CanSerializePlanWithSteps()
    {
        // Arrange
        var goal = "Write a poem or joke and send it in an e-mail to Kai.";
        var stepOutput = "Output: The input was: ";
        var plan = new Plan(goal);

        // Arrange
        var functions = new Mock<IFunctionCollection>();

        var returnContext = new SKContext(
            this._kernel.Object,
            new ContextVariables(stepOutput),
            functions.Object
        );

        var mockFunction = new Mock<ISKFunction>();
        mockFunction.Setup(x => x.InvokeAsync(It.IsAny<SKContext>(), null, It.IsAny<CancellationToken>()))
            .Callback<SKContext, dynamic, CancellationToken>((c, s, ct) =>
                returnContext.Variables.Update(returnContext.Variables.Input + c.Variables.Input))
            .Returns(() => Task.FromResult(new FunctionResult("functionName", "pluginName", returnContext)));

        plan.AddSteps(new Plan(mockFunction.Object), new Plan(mockFunction.Object));

        // Act
        var serializedPlan = plan.ToJson();

        // Assert
        Assert.NotNull(serializedPlan);
        Assert.NotEmpty(serializedPlan);
    }

    [Fact]
    public async Task CanStepAndSerializePlanWithStepsAsync()
    {
        // Arrange
        var goal = "Write a poem or joke and send it in an e-mail to Kai.";
        var planInput = "Some input";
        var stepOutput = "Output: The input was: ";
        var plan = new Plan(goal);

        // Arrange
        var kernel = new Mock<IKernel>();
        var functions = new Mock<IFunctionCollection>();

        var returnContext = new SKContext(
            this._kernel.Object,
            new ContextVariables(stepOutput),
            functions.Object
        );

        var mockFunction = new Mock<ISKFunction>();
        mockFunction.Setup(x => x.InvokeAsync(It.IsAny<SKContext>(), null, It.IsAny<CancellationToken>()))
            .Callback<SKContext, dynamic, CancellationToken>((c, s, ct) =>
                returnContext.Variables.Update(returnContext.Variables.Input + c.Variables.Input))
<<<<<<< HEAD
            .Returns(() => Task.FromResult(new FunctionResult("functionName", "pluginName", returnContext)));
=======
            .Returns(() => Task.FromResult(returnContext));
>>>>>>> 59f3346d
        mockFunction.Setup(x => x.Describe()).Returns(() => new FunctionView("functionName", "pluginName"));

        plan.AddSteps(mockFunction.Object, mockFunction.Object);

        var serializedPlan1 = plan.ToJson();

        // Assert
        Assert.NotNull(serializedPlan1);
        Assert.NotEmpty(serializedPlan1);
        Assert.Contains("\"next_step_index\":0", serializedPlan1, StringComparison.OrdinalIgnoreCase);

        var result = await kernel.Object.StepAsync(planInput, plan);

        // Act
        var serializedPlan2 = plan.ToJson();

        // Assert
        Assert.NotNull(serializedPlan2);
        Assert.NotEmpty(serializedPlan2);
        Assert.NotEqual(serializedPlan1, serializedPlan2);
        Assert.Contains("\"next_step_index\":1", serializedPlan2, StringComparison.OrdinalIgnoreCase);

        result = await kernel.Object.StepAsync(result);
        var serializedPlan3 = plan.ToJson();

        // Assert
        Assert.NotNull(serializedPlan3);
        Assert.NotEmpty(serializedPlan3);
        Assert.NotEqual(serializedPlan1, serializedPlan3);
        Assert.NotEqual(serializedPlan2, serializedPlan3);
        Assert.Contains("\"next_step_index\":2", serializedPlan3, StringComparison.OrdinalIgnoreCase);
    }

    [Fact]
    public async Task CanStepAndSerializePlanWithStepsAndContextAsync()
    {
        // Arrange
        var goal = "Write a poem or joke and send it in an e-mail to Kai.";
        var planInput = "Some input";
        var stepOutput = "Output: The input was: ";
        var plan = new Plan(goal);

        // Arrange
        var kernel = new Mock<IKernel>();
        var functions = new Mock<IFunctionCollection>();

        var returnContext = new SKContext(
            this._kernel.Object,
            new ContextVariables(stepOutput),
            functions.Object
        );

        var mockFunction = new Mock<ISKFunction>();
        mockFunction.Setup(x => x.InvokeAsync(It.IsAny<SKContext>(), null, It.IsAny<CancellationToken>()))
            .Callback<SKContext, dynamic, CancellationToken>((c, s, ct) =>
            {
                c.Variables.TryGetValue("variables", out string? v);
                returnContext.Variables.Update(returnContext.Variables.Input + c.Variables.Input + v);
            })
<<<<<<< HEAD
            .Returns(() => Task.FromResult(new FunctionResult("functionName", "pluginName", returnContext)));
        mockFunction.Setup(x => x.Describe()).Returns(new FunctionView("functionName", "pluginName")
=======
            .Returns(() => Task.FromResult(returnContext));
        mockFunction.Setup(x => x.Describe()).Returns(new FunctionView("testFunction", "testPlugin")
>>>>>>> 59f3346d
        {
            Parameters = new ParameterView[]
            {
                new("variables")
            }
        });

        plan.AddSteps(mockFunction.Object, mockFunction.Object);

        var cv = new ContextVariables(planInput);
        cv.Set("variables", "foo");
        plan = await kernel.Object.StepAsync(cv, plan);

        // Act
        var serializedPlan1 = plan.ToJson();

        // Assert
        Assert.NotNull(serializedPlan1);
        Assert.NotEmpty(serializedPlan1);
        Assert.Contains("\"next_step_index\":1", serializedPlan1, StringComparison.OrdinalIgnoreCase);

        // Act
        cv.Set("variables", "bar");
        cv.Update(string.Empty);
        plan = await kernel.Object.StepAsync(cv, plan);

        // Assert
        Assert.NotNull(plan);
        Assert.Equal($"{stepOutput}{planInput}foo{stepOutput}{planInput}foobar", plan.State.ToString());
        mockFunction.Verify(x => x.InvokeAsync(It.IsAny<SKContext>(), null, It.IsAny<CancellationToken>()), Times.Exactly(2));

        // Act
        var serializedPlan2 = plan.ToJson();

        // Assert
        Assert.NotNull(serializedPlan2);
        Assert.NotEmpty(serializedPlan2);
        Assert.NotEqual(serializedPlan1, serializedPlan2);
        Assert.Contains("\"next_step_index\":2", serializedPlan2, StringComparison.OrdinalIgnoreCase);
    }

    [Fact]
    public async Task CanStepAndSerializeAndDeserializePlanWithStepsAndContextAsync()
    {
        // Arrange
        var goal = "Write a poem or joke and send it in an e-mail to Kai.";
        var planInput = "Some input";
        var stepOutput = "Output: The input was: ";
        var plan = new Plan(goal);

        // Arrange
        var kernel = new Mock<IKernel>();
        var functions = new Mock<IFunctionCollection>();

        var returnContext = new SKContext(
            this._kernel.Object,
            new ContextVariables(stepOutput),
            functions.Object
        );

        var mockFunction = new Mock<ISKFunction>();
        mockFunction.Setup(x => x.InvokeAsync(It.IsAny<SKContext>(), null, It.IsAny<CancellationToken>()))
            .Callback<SKContext, dynamic, CancellationToken>((c, s, ct) =>
            {
                c.Variables.TryGetValue("variables", out string? v);
                returnContext.Variables.Update(returnContext.Variables.Input + c.Variables.Input + v);
            })
<<<<<<< HEAD
            .Returns(() => Task.FromResult(new FunctionResult("functionName", "pluginName", returnContext)));
        mockFunction.Setup(x => x.Describe()).Returns(new FunctionView("functionName", "pluginName")
=======
            .Returns(() => Task.FromResult(returnContext));
        mockFunction.Setup(x => x.Describe()).Returns(new FunctionView("testFunction", "testPlugin")
>>>>>>> 59f3346d
        {
            Parameters = new ParameterView[]
            {
                new("variables")
            }
        });

        ISKFunction? outFunc = mockFunction.Object;
        functions.Setup(x => x.TryGetFunction(It.IsAny<string>(), out outFunc)).Returns(true);
        functions.Setup(x => x.TryGetFunction(It.IsAny<string>(), It.IsAny<string>(), out outFunc)).Returns(true);
        functions.Setup(x => x.GetFunction(It.IsAny<string>(), It.IsAny<string>())).Returns(mockFunction.Object);

        plan.AddSteps(mockFunction.Object, mockFunction.Object);

        var serializedPlan = plan.ToJson();

        var cv = new ContextVariables(planInput);
        cv.Set("variables", "foo");
        plan = await kernel.Object.StepAsync(cv, plan);

        // Act
        var serializedPlan1 = plan.ToJson();

        // Assert
        Assert.NotNull(serializedPlan1);
        Assert.NotEmpty(serializedPlan1);
        Assert.NotEqual(serializedPlan, serializedPlan1);
        Assert.Contains("\"next_step_index\":1", serializedPlan1, StringComparison.OrdinalIgnoreCase);

        // Act
        cv.Set("variables", "bar");
        cv.Update(string.Empty);
        var nextContext = new SKContext(
            this._kernel.Object,
            new ContextVariables(),
            functions.Object
        );
        plan = Plan.FromJson(serializedPlan1, functions.Object);
        plan = await kernel.Object.StepAsync(cv, plan);

        // Assert
        Assert.NotNull(plan);
        Assert.Equal($"{stepOutput}{planInput}foo{stepOutput}{planInput}foobar", plan.State.ToString());
        mockFunction.Verify(x => x.InvokeAsync(It.IsAny<SKContext>(), null, It.IsAny<CancellationToken>()), Times.Exactly(2));

        // Act
        var serializedPlan2 = plan.ToJson();

        // Assert
        Assert.NotNull(serializedPlan2);
        Assert.NotEmpty(serializedPlan2);
        Assert.NotEqual(serializedPlan1, serializedPlan2);
        Assert.Contains("\"next_step_index\":2", serializedPlan2, StringComparison.OrdinalIgnoreCase);
    }

    [Theory]
    [InlineData(false)]
    [InlineData(true)]
    public void CanDeserializePlan(bool requireFunctions)
    {
        // Arrange
        var goal = "Write a poem or joke and send it in an e-mail to Kai.";
        var stepOutput = "Output: The input was: ";
        var plan = new Plan(goal);

        // Arrange
        var functions = new Mock<IFunctionCollection>();

        var returnContext = new SKContext(
            this._kernel.Object,
            new ContextVariables(stepOutput),
            functions.Object
        );

        var mockFunction = new Mock<ISKFunction>();
        mockFunction.Setup(x => x.InvokeAsync(It.IsAny<SKContext>(), null, It.IsAny<CancellationToken>()))
            .Callback<SKContext, dynamic, CancellationToken>((c, s, ct) =>
                returnContext.Variables.Update(returnContext.Variables.Input + c.Variables.Input))
            .Returns(() => Task.FromResult(new FunctionResult("functionName", "pluginName", returnContext)));

        if (requireFunctions)
        {
            mockFunction.Setup(x => x.Name).Returns(string.Empty);
            ISKFunction? outFunc = mockFunction.Object;
            functions.Setup(x => x.TryGetFunction(It.IsAny<string>(), out outFunc)).Returns(true);
            functions.Setup(x => x.TryGetFunction(It.IsAny<string>(), It.IsAny<string>(), out outFunc)).Returns(true);
            functions.Setup(x => x.GetFunction(It.IsAny<string>(), It.IsAny<string>())).Returns(mockFunction.Object);
        }

        plan.AddSteps(new Plan("Step1", mockFunction.Object), mockFunction.Object);

        // Act
        var serializedPlan = plan.ToJson();
        var deserializedPlan = Plan.FromJson(serializedPlan, functions.Object, requireFunctions);

        // Assert
        Assert.NotNull(deserializedPlan);
        Assert.Equal(goal, deserializedPlan.Description);

        Assert.Equal(string.Join(",", plan.Outputs),
            string.Join(",", deserializedPlan.Outputs));
        Assert.Equal(string.Join(",", plan.Parameters.Select(kv => $"{kv.Key}:{kv.Value}")),
            string.Join(",", deserializedPlan.Parameters.Select(kv => $"{kv.Key}:{kv.Value}")));
        Assert.Equal(string.Join(",", plan.State.Select(kv => $"{kv.Key}:{kv.Value}")),
            string.Join(",", deserializedPlan.State.Select(kv => $"{kv.Key}:{kv.Value}")));

        Assert.Equal(plan.Steps[0].Name, deserializedPlan.Steps[0].Name);
        Assert.Equal(plan.Steps[1].Name, deserializedPlan.Steps[1].Name);
    }

    [Theory]
    [InlineData(false)]
    [InlineData(true)]
    public void DeserializeWithMissingFunctions(bool requireFunctions)
    {
        // Arrange
        var goal = "Write a poem or joke and send it in an e-mail to Kai.";
        var stepOutput = "Output: The input was: ";
        var plan = new Plan(goal);

        // Arrange
        var kernel = new Mock<IKernel>();
        var functions = new Mock<IFunctionCollection>();

        var returnContext = new SKContext(
            this._kernel.Object,
            new ContextVariables(stepOutput),
            functions.Object
        );

        var mockFunction = new Mock<ISKFunction>();
        mockFunction.Setup(x => x.InvokeAsync(It.IsAny<SKContext>(), null, It.IsAny<CancellationToken>()))
            .Callback<SKContext, dynamic, CancellationToken>((c, s, ct) =>
                returnContext.Variables.Update(returnContext.Variables.Input + c.Variables.Input))
            .Returns(() => Task.FromResult(new FunctionResult("functionName", "pluginName", returnContext)));

        plan.AddSteps(new Plan("Step1", mockFunction.Object), mockFunction.Object);

        var serializedPlan = plan.ToJson();

        if (requireFunctions)
        {
            // Act + Assert
            Assert.Throws<SKException>(() => Plan.FromJson(serializedPlan, functions.Object));
        }
        else
        {
            // Act
            var deserializedPlan = Plan.FromJson(serializedPlan, functions.Object, requireFunctions);

            // Assert
            Assert.NotNull(deserializedPlan);
            Assert.Equal(goal, deserializedPlan.Description);

            Assert.Equal(string.Join(",", plan.Outputs),
                string.Join(",", deserializedPlan.Outputs));
            Assert.Equal(string.Join(",", plan.Parameters.Select(kv => $"{kv.Key}:{kv.Value}")),
                string.Join(",", deserializedPlan.Parameters.Select(kv => $"{kv.Key}:{kv.Value}")));
            Assert.Equal(string.Join(",", plan.State.Select(kv => $"{kv.Key}:{kv.Value}")),
                string.Join(",", deserializedPlan.State.Select(kv => $"{kv.Key}:{kv.Value}")));

            Assert.Equal(plan.Steps[0].Name, deserializedPlan.Steps[0].Name);
            Assert.Equal(plan.Steps[1].Name, deserializedPlan.Steps[1].Name);
        }
    }
}<|MERGE_RESOLUTION|>--- conflicted
+++ resolved
@@ -273,11 +273,7 @@
         mockFunction.Setup(x => x.InvokeAsync(It.IsAny<SKContext>(), null, It.IsAny<CancellationToken>()))
             .Callback<SKContext, dynamic, CancellationToken>((c, s, ct) =>
                 returnContext.Variables.Update(returnContext.Variables.Input + c.Variables.Input))
-<<<<<<< HEAD
-            .Returns(() => Task.FromResult(new FunctionResult("functionName", "pluginName", returnContext)));
-=======
-            .Returns(() => Task.FromResult(returnContext));
->>>>>>> 59f3346d
+            .Returns(() => Task.FromResult(new FunctionResult("functionName", "pluginName", returnContext)));
         mockFunction.Setup(x => x.Describe()).Returns(() => new FunctionView("functionName", "pluginName"));
 
         plan.AddSteps(mockFunction.Object, mockFunction.Object);
@@ -337,13 +333,8 @@
                 c.Variables.TryGetValue("variables", out string? v);
                 returnContext.Variables.Update(returnContext.Variables.Input + c.Variables.Input + v);
             })
-<<<<<<< HEAD
             .Returns(() => Task.FromResult(new FunctionResult("functionName", "pluginName", returnContext)));
         mockFunction.Setup(x => x.Describe()).Returns(new FunctionView("functionName", "pluginName")
-=======
-            .Returns(() => Task.FromResult(returnContext));
-        mockFunction.Setup(x => x.Describe()).Returns(new FunctionView("testFunction", "testPlugin")
->>>>>>> 59f3346d
         {
             Parameters = new ParameterView[]
             {
@@ -411,13 +402,8 @@
                 c.Variables.TryGetValue("variables", out string? v);
                 returnContext.Variables.Update(returnContext.Variables.Input + c.Variables.Input + v);
             })
-<<<<<<< HEAD
             .Returns(() => Task.FromResult(new FunctionResult("functionName", "pluginName", returnContext)));
         mockFunction.Setup(x => x.Describe()).Returns(new FunctionView("functionName", "pluginName")
-=======
-            .Returns(() => Task.FromResult(returnContext));
-        mockFunction.Setup(x => x.Describe()).Returns(new FunctionView("testFunction", "testPlugin")
->>>>>>> 59f3346d
         {
             Parameters = new ParameterView[]
             {
