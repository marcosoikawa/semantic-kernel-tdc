﻿// Copyright (c) Microsoft. All rights reserved.

using System;
using System.Linq;
using System.Threading;
using System.Threading.Tasks;
using Microsoft.SemanticKernel;
using Microsoft.SemanticKernel.Diagnostics;
using Microsoft.SemanticKernel.Orchestration;
using Microsoft.SemanticKernel.Planning;
using Microsoft.SemanticKernel.SkillDefinition;
using Moq;
using Xunit;

namespace SemanticKernel.UnitTests.Planning;

public sealed class PlanSerializationTests
{
    private Mock<IKernel> _kernel = new();

    [Fact]
    public void CanSerializePlan()
    {
        // Arrange
        var goal = "Write a poem or joke and send it in an e-mail to Kai.";
        var expectedSteps = "\"steps\":[]";
        var plan = new Plan(goal);

        // Act
        var serializedPlan = plan.ToJson();

        // Assert
        Assert.NotNull(serializedPlan);
        Assert.NotEmpty(serializedPlan);
        Assert.Contains(goal, serializedPlan, StringComparison.OrdinalIgnoreCase);
        Assert.Contains(expectedSteps, serializedPlan, StringComparison.OrdinalIgnoreCase);
    }

    [Fact]
    public void CanSerializePlanWithGoalAndSteps()
    {
        // Arrange
        var goal = "Write a poem or joke and send it in an e-mail to Kai.";
        var expectedSteps = "\"steps\":[{";
        var plan = new Plan(goal, new Mock<ISKFunction>().Object, new Mock<ISKFunction>().Object);

        // Act
        var serializedPlan = plan.ToJson();

        // Assert
        Assert.NotNull(serializedPlan);
        Assert.NotEmpty(serializedPlan);
        Assert.Contains(goal, serializedPlan, StringComparison.OrdinalIgnoreCase);
        Assert.Contains(expectedSteps, serializedPlan, StringComparison.OrdinalIgnoreCase);
    }

    [Fact]
    public void CanSerializePlanWithGoalAndSubPlans()
    {
        // Arrange
        var goal = "Write a poem or joke and send it in an e-mail to Kai.";
        var expectedSteps = "\"steps\":[{";
        var plan = new Plan(goal, new Plan("Write a poem or joke"), new Plan("Send it in an e-mail to Kai"));

        // Act
        var serializedPlan = plan.ToJson();

        // Assert
        Assert.NotNull(serializedPlan);
        Assert.NotEmpty(serializedPlan);
        Assert.Contains($"\"description\":\"{goal}\"", serializedPlan, StringComparison.OrdinalIgnoreCase);
        Assert.Contains("\"description\":\"Write a poem or joke\"", serializedPlan, StringComparison.OrdinalIgnoreCase);
        Assert.Contains("\"description\":\"Send it in an e-mail to Kai\"", serializedPlan, StringComparison.OrdinalIgnoreCase);
        Assert.Contains(expectedSteps, serializedPlan, StringComparison.OrdinalIgnoreCase);
    }

    [Fact]
    public void CanSerializePlanWithPlanStep()
    {
        // Arrange
        var goal = "Write a poem or joke and send it in an e-mail to Kai.";
        var stepOutput = "Output: The input was: ";
        var expectedSteps = "\"steps\":[{";
        var plan = new Plan(goal);

        // Arrange Mocks
        var skills = new Mock<ISkillCollection>();

        var returnContext = new SKContext(
            this._kernel.Object,
            new ContextVariables(stepOutput),
            skills.Object
        );

        var mockFunction = new Mock<ISKFunction>();
        mockFunction.Setup(x => x.InvokeAsync(It.IsAny<SKContext>(), null, It.IsAny<CancellationToken>()))
            .Callback<SKContext, dynamic, CancellationToken>((c, s, ct) =>
                returnContext.Variables.Update(returnContext.Variables.Input + c.Variables.Input))
            .Returns(() => Task.FromResult(new FunctionResult(returnContext)));

        plan.AddSteps(new Plan(mockFunction.Object));

        // Act
        var serializedPlan = plan.ToJson();

        // Assert
        Assert.NotNull(serializedPlan);
        Assert.NotEmpty(serializedPlan);
        Assert.Contains(goal, serializedPlan, StringComparison.OrdinalIgnoreCase);
        Assert.Contains(expectedSteps, serializedPlan, StringComparison.OrdinalIgnoreCase);
    }

    [Fact]
    public void CanSerializePlanWithFunctionStep()
    {
        // Arrange
        var goal = "Write a poem or joke and send it in an e-mail to Kai.";
        var stepOutput = "Output: The input was: ";
        var expectedSteps = "\"steps\":[{";
        var plan = new Plan(goal);

        // Arrange
        var skills = new Mock<ISkillCollection>();

        var returnContext = new SKContext(
            this._kernel.Object,
            new ContextVariables(stepOutput),
            skills.Object
        );

        var mockFunction = new Mock<ISKFunction>();
        mockFunction.Setup(x => x.InvokeAsync(It.IsAny<SKContext>(), null, It.IsAny<CancellationToken>()))
            .Callback<SKContext, dynamic, CancellationToken>((c, s, ct) =>
                returnContext.Variables.Update(returnContext.Variables.Input + c.Variables.Input))
            .Returns(() => Task.FromResult(new FunctionResult(returnContext)));

        plan.AddSteps(mockFunction.Object);

        // Act
        var serializedPlan = plan.ToJson();

        // Assert
        Assert.NotNull(serializedPlan);
        Assert.NotEmpty(serializedPlan);
        Assert.Contains(goal, serializedPlan, StringComparison.OrdinalIgnoreCase);
        Assert.Contains(expectedSteps, serializedPlan, StringComparison.OrdinalIgnoreCase);
    }

    [Fact]
    public void CanSerializePlanWithFunctionSteps()
    {
        // Arrange
        var goal = "Write a poem or joke and send it in an e-mail to Kai.";
        var stepOutput = "Output: The input was: ";
        var expectedSteps = "\"steps\":[{";
        var plan = new Plan(goal);

        // Arrange
        var skills = new Mock<ISkillCollection>();

        var returnContext = new SKContext(
            this._kernel.Object,
            new ContextVariables(stepOutput),
            skills.Object
        );

        var mockFunction = new Mock<ISKFunction>();
        mockFunction.Setup(x => x.InvokeAsync(It.IsAny<SKContext>(), null, It.IsAny<CancellationToken>()))
            .Callback<SKContext, dynamic, CancellationToken>((c, s, ct) =>
                returnContext.Variables.Update(returnContext.Variables.Input + c.Variables.Input))
            .Returns(() => Task.FromResult(new FunctionResult(returnContext)));

        plan.AddSteps(mockFunction.Object, mockFunction.Object);

        // Act
        var serializedPlan = plan.ToJson();

        // Assert
        Assert.NotNull(serializedPlan);
        Assert.NotEmpty(serializedPlan);
        Assert.Contains(goal, serializedPlan, StringComparison.OrdinalIgnoreCase);
        Assert.Contains(expectedSteps, serializedPlan, StringComparison.OrdinalIgnoreCase);
    }

    [Fact]
    public void CanSerializePlanWithStepsAndFunction()
    {
        // Arrange
        var goal = "Write a poem or joke and send it in an e-mail to Kai.";
        var stepOutput = "Output: The input was: ";
        var expectedSteps = "\"steps\":[{";
        var plan = new Plan(goal);

        // Arrange
        var skills = new Mock<ISkillCollection>();

        var returnContext = new SKContext(
            this._kernel.Object,
            new ContextVariables(stepOutput),
            skills.Object
        );

        var mockFunction = new Mock<ISKFunction>();
        mockFunction.Setup(x => x.InvokeAsync(It.IsAny<SKContext>(), null, It.IsAny<CancellationToken>()))
            .Callback<SKContext, dynamic, CancellationToken>((c, s, ct) =>
                returnContext.Variables.Update(returnContext.Variables.Input + c.Variables.Input))
            .Returns(() => Task.FromResult(new FunctionResult(returnContext)));

        plan.AddSteps(new Plan(mockFunction.Object), mockFunction.Object);

        // Act
        var serializedPlan = plan.ToJson();

        // Assert
        Assert.NotNull(serializedPlan);
        Assert.NotEmpty(serializedPlan);
        Assert.Contains(goal, serializedPlan, StringComparison.OrdinalIgnoreCase);
        Assert.Contains(expectedSteps, serializedPlan, StringComparison.OrdinalIgnoreCase);
    }

    [Fact]
    public void CanSerializePlanWithSteps()
    {
        // Arrange
        var goal = "Write a poem or joke and send it in an e-mail to Kai.";
        var stepOutput = "Output: The input was: ";
        var plan = new Plan(goal);

        // Arrange
        var skills = new Mock<ISkillCollection>();

        var returnContext = new SKContext(
            this._kernel.Object,
            new ContextVariables(stepOutput),
            skills.Object
        );

        var mockFunction = new Mock<ISKFunction>();
        mockFunction.Setup(x => x.InvokeAsync(It.IsAny<SKContext>(), null, It.IsAny<CancellationToken>()))
            .Callback<SKContext, dynamic, CancellationToken>((c, s, ct) =>
                returnContext.Variables.Update(returnContext.Variables.Input + c.Variables.Input))
            .Returns(() => Task.FromResult(new FunctionResult(returnContext)));

        plan.AddSteps(new Plan(mockFunction.Object), new Plan(mockFunction.Object));

        // Act
        var serializedPlan = plan.ToJson();

        // Assert
        Assert.NotNull(serializedPlan);
        Assert.NotEmpty(serializedPlan);
    }

    [Fact]
    public async Task CanStepAndSerializePlanWithStepsAsync()
    {
        // Arrange
        var goal = "Write a poem or joke and send it in an e-mail to Kai.";
        var planInput = "Some input";
        var stepOutput = "Output: The input was: ";
        var plan = new Plan(goal);

        // Arrange
        var kernel = new Mock<IKernel>();
        var skills = new Mock<ISkillCollection>();

        var returnContext = new SKContext(
            this._kernel.Object,
            new ContextVariables(stepOutput),
            skills.Object
        );

        var mockFunction = new Mock<ISKFunction>();
        mockFunction.Setup(x => x.InvokeAsync(It.IsAny<SKContext>(), null, It.IsAny<CancellationToken>()))
            .Callback<SKContext, dynamic, CancellationToken>((c, s, ct) =>
                returnContext.Variables.Update(returnContext.Variables.Input + c.Variables.Input))
<<<<<<< HEAD
            .Returns(() => Task.FromResult(new FunctionResult(returnContext)));
=======
            .Returns(() => Task.FromResult(returnContext));
        mockFunction.Setup(x => x.Describe()).Returns(() => new FunctionView("functionName", "skillName"));
>>>>>>> f6a55ed0

        plan.AddSteps(mockFunction.Object, mockFunction.Object);

        var serializedPlan1 = plan.ToJson();

        // Assert
        Assert.NotNull(serializedPlan1);
        Assert.NotEmpty(serializedPlan1);
        Assert.Contains("\"next_step_index\":0", serializedPlan1, StringComparison.OrdinalIgnoreCase);

        var result = await kernel.Object.StepAsync(planInput, plan);

        // Act
        var serializedPlan2 = plan.ToJson();

        // Assert
        Assert.NotNull(serializedPlan2);
        Assert.NotEmpty(serializedPlan2);
        Assert.NotEqual(serializedPlan1, serializedPlan2);
        Assert.Contains("\"next_step_index\":1", serializedPlan2, StringComparison.OrdinalIgnoreCase);

        result = await kernel.Object.StepAsync(result);
        var serializedPlan3 = plan.ToJson();

        // Assert
        Assert.NotNull(serializedPlan3);
        Assert.NotEmpty(serializedPlan3);
        Assert.NotEqual(serializedPlan1, serializedPlan3);
        Assert.NotEqual(serializedPlan2, serializedPlan3);
        Assert.Contains("\"next_step_index\":2", serializedPlan3, StringComparison.OrdinalIgnoreCase);
    }

    [Fact]
    public async Task CanStepAndSerializePlanWithStepsAndContextAsync()
    {
        // Arrange
        var goal = "Write a poem or joke and send it in an e-mail to Kai.";
        var planInput = "Some input";
        var stepOutput = "Output: The input was: ";
        var plan = new Plan(goal);

        // Arrange
        var kernel = new Mock<IKernel>();
        var skills = new Mock<ISkillCollection>();

        var returnContext = new SKContext(
            this._kernel.Object,
            new ContextVariables(stepOutput),
            skills.Object
        );

        var mockFunction = new Mock<ISKFunction>();
        mockFunction.Setup(x => x.InvokeAsync(It.IsAny<SKContext>(), null, It.IsAny<CancellationToken>()))
            .Callback<SKContext, dynamic, CancellationToken>((c, s, ct) =>
            {
                c.Variables.TryGetValue("variables", out string? v);
                returnContext.Variables.Update(returnContext.Variables.Input + c.Variables.Input + v);
            })
<<<<<<< HEAD
            .Returns(() => Task.FromResult(new FunctionResult(returnContext)));
        mockFunction.Setup(x => x.Describe()).Returns(new FunctionView()
=======
            .Returns(() => Task.FromResult(returnContext));
        mockFunction.Setup(x => x.Describe()).Returns(new FunctionView("testFunction", "testSkill")
>>>>>>> f6a55ed0
        {
            Parameters = new ParameterView[]
            {
                new("variables")
            }
        });

        plan.AddSteps(mockFunction.Object, mockFunction.Object);

        var cv = new ContextVariables(planInput);
        cv.Set("variables", "foo");
        plan = await kernel.Object.StepAsync(cv, plan);

        // Act
        var serializedPlan1 = plan.ToJson();

        // Assert
        Assert.NotNull(serializedPlan1);
        Assert.NotEmpty(serializedPlan1);
        Assert.Contains("\"next_step_index\":1", serializedPlan1, StringComparison.OrdinalIgnoreCase);

        // Act
        cv.Set("variables", "bar");
        cv.Update(string.Empty);
        plan = await kernel.Object.StepAsync(cv, plan);

        // Assert
        Assert.NotNull(plan);
        Assert.Equal($"{stepOutput}{planInput}foo{stepOutput}{planInput}foobar", plan.State.ToString());
        mockFunction.Verify(x => x.InvokeAsync(It.IsAny<SKContext>(), null, It.IsAny<CancellationToken>()), Times.Exactly(2));

        // Act
        var serializedPlan2 = plan.ToJson();

        // Assert
        Assert.NotNull(serializedPlan2);
        Assert.NotEmpty(serializedPlan2);
        Assert.NotEqual(serializedPlan1, serializedPlan2);
        Assert.Contains("\"next_step_index\":2", serializedPlan2, StringComparison.OrdinalIgnoreCase);
    }

    [Fact]
    public async Task CanStepAndSerializeAndDeserializePlanWithStepsAndContextAsync()
    {
        // Arrange
        var goal = "Write a poem or joke and send it in an e-mail to Kai.";
        var planInput = "Some input";
        var stepOutput = "Output: The input was: ";
        var plan = new Plan(goal);

        // Arrange
        var kernel = new Mock<IKernel>();
        var skills = new Mock<ISkillCollection>();

        var returnContext = new SKContext(
            this._kernel.Object,
            new ContextVariables(stepOutput),
            skills.Object
        );

        var mockFunction = new Mock<ISKFunction>();
        mockFunction.Setup(x => x.InvokeAsync(It.IsAny<SKContext>(), null, It.IsAny<CancellationToken>()))
            .Callback<SKContext, dynamic, CancellationToken>((c, s, ct) =>
            {
                c.Variables.TryGetValue("variables", out string? v);
                returnContext.Variables.Update(returnContext.Variables.Input + c.Variables.Input + v);
            })
<<<<<<< HEAD
            .Returns(() => Task.FromResult(new FunctionResult(returnContext)));
        mockFunction.Setup(x => x.Describe()).Returns(new FunctionView()
=======
            .Returns(() => Task.FromResult(returnContext));
        mockFunction.Setup(x => x.Describe()).Returns(new FunctionView("testFunction", "testSkill")
>>>>>>> f6a55ed0
        {
            Parameters = new ParameterView[]
            {
                new("variables")
            }
        });

        ISKFunction? outFunc = mockFunction.Object;
        skills.Setup(x => x.TryGetFunction(It.IsAny<string>(), out outFunc)).Returns(true);
        skills.Setup(x => x.TryGetFunction(It.IsAny<string>(), It.IsAny<string>(), out outFunc)).Returns(true);
        skills.Setup(x => x.GetFunction(It.IsAny<string>(), It.IsAny<string>())).Returns(mockFunction.Object);

        plan.AddSteps(mockFunction.Object, mockFunction.Object);

        var serializedPlan = plan.ToJson();

        var cv = new ContextVariables(planInput);
        cv.Set("variables", "foo");
        plan = await kernel.Object.StepAsync(cv, plan);

        // Act
        var serializedPlan1 = plan.ToJson();

        // Assert
        Assert.NotNull(serializedPlan1);
        Assert.NotEmpty(serializedPlan1);
        Assert.NotEqual(serializedPlan, serializedPlan1);
        Assert.Contains("\"next_step_index\":1", serializedPlan1, StringComparison.OrdinalIgnoreCase);

        // Act
        cv.Set("variables", "bar");
        cv.Update(string.Empty);
        var nextContext = new SKContext(
            this._kernel.Object,
            new ContextVariables(),
            skills.Object
        );
        plan = Plan.FromJson(serializedPlan1, skills.Object);
        plan = await kernel.Object.StepAsync(cv, plan);

        // Assert
        Assert.NotNull(plan);
        Assert.Equal($"{stepOutput}{planInput}foo{stepOutput}{planInput}foobar", plan.State.ToString());
        mockFunction.Verify(x => x.InvokeAsync(It.IsAny<SKContext>(), null, It.IsAny<CancellationToken>()), Times.Exactly(2));

        // Act
        var serializedPlan2 = plan.ToJson();

        // Assert
        Assert.NotNull(serializedPlan2);
        Assert.NotEmpty(serializedPlan2);
        Assert.NotEqual(serializedPlan1, serializedPlan2);
        Assert.Contains("\"next_step_index\":2", serializedPlan2, StringComparison.OrdinalIgnoreCase);
    }

    [Theory]
    [InlineData(false)]
    [InlineData(true)]
    public void CanDeserializePlan(bool requireFunctions)
    {
        // Arrange
        var goal = "Write a poem or joke and send it in an e-mail to Kai.";
        var stepOutput = "Output: The input was: ";
        var plan = new Plan(goal);

        // Arrange
        var skills = new Mock<ISkillCollection>();

        var returnContext = new SKContext(
            this._kernel.Object,
            new ContextVariables(stepOutput),
            skills.Object
        );

        var mockFunction = new Mock<ISKFunction>();
        mockFunction.Setup(x => x.InvokeAsync(It.IsAny<SKContext>(), null, It.IsAny<CancellationToken>()))
            .Callback<SKContext, dynamic, CancellationToken>((c, s, ct) =>
                returnContext.Variables.Update(returnContext.Variables.Input + c.Variables.Input))
            .Returns(() => Task.FromResult(new FunctionResult(returnContext)));

        if (requireFunctions)
        {
            mockFunction.Setup(x => x.Name).Returns(string.Empty);
            ISKFunction? outFunc = mockFunction.Object;
            skills.Setup(x => x.TryGetFunction(It.IsAny<string>(), out outFunc)).Returns(true);
            skills.Setup(x => x.TryGetFunction(It.IsAny<string>(), It.IsAny<string>(), out outFunc)).Returns(true);
            skills.Setup(x => x.GetFunction(It.IsAny<string>(), It.IsAny<string>())).Returns(mockFunction.Object);
        }

        plan.AddSteps(new Plan("Step1", mockFunction.Object), mockFunction.Object);

        // Act
        var serializedPlan = plan.ToJson();
        var deserializedPlan = Plan.FromJson(serializedPlan, skills.Object, requireFunctions);

        // Assert
        Assert.NotNull(deserializedPlan);
        Assert.Equal(goal, deserializedPlan.Description);

        Assert.Equal(string.Join(",", plan.Outputs),
            string.Join(",", deserializedPlan.Outputs));
        Assert.Equal(string.Join(",", plan.Parameters.Select(kv => $"{kv.Key}:{kv.Value}")),
            string.Join(",", deserializedPlan.Parameters.Select(kv => $"{kv.Key}:{kv.Value}")));
        Assert.Equal(string.Join(",", plan.State.Select(kv => $"{kv.Key}:{kv.Value}")),
            string.Join(",", deserializedPlan.State.Select(kv => $"{kv.Key}:{kv.Value}")));

        Assert.Equal(plan.Steps[0].Name, deserializedPlan.Steps[0].Name);
        Assert.Equal(plan.Steps[1].Name, deserializedPlan.Steps[1].Name);
    }

    [Theory]
    [InlineData(false)]
    [InlineData(true)]
    public void DeserializeWithMissingFunctions(bool requireFunctions)
    {
        // Arrange
        var goal = "Write a poem or joke and send it in an e-mail to Kai.";
        var stepOutput = "Output: The input was: ";
        var plan = new Plan(goal);

        // Arrange
        var kernel = new Mock<IKernel>();
        var skills = new Mock<ISkillCollection>();

        var returnContext = new SKContext(
            this._kernel.Object,
            new ContextVariables(stepOutput),
            skills.Object
        );

        var mockFunction = new Mock<ISKFunction>();
        mockFunction.Setup(x => x.InvokeAsync(It.IsAny<SKContext>(), null, It.IsAny<CancellationToken>()))
            .Callback<SKContext, dynamic, CancellationToken>((c, s, ct) =>
                returnContext.Variables.Update(returnContext.Variables.Input + c.Variables.Input))
            .Returns(() => Task.FromResult(new FunctionResult(returnContext)));

        plan.AddSteps(new Plan("Step1", mockFunction.Object), mockFunction.Object);

        var serializedPlan = plan.ToJson();

        if (requireFunctions)
        {
            // Act + Assert
            Assert.Throws<SKException>(() => Plan.FromJson(serializedPlan, skills.Object));
        }
        else
        {
            // Act
            var deserializedPlan = Plan.FromJson(serializedPlan, skills.Object, requireFunctions);

            // Assert
            Assert.NotNull(deserializedPlan);
            Assert.Equal(goal, deserializedPlan.Description);

            Assert.Equal(string.Join(",", plan.Outputs),
                string.Join(",", deserializedPlan.Outputs));
            Assert.Equal(string.Join(",", plan.Parameters.Select(kv => $"{kv.Key}:{kv.Value}")),
                string.Join(",", deserializedPlan.Parameters.Select(kv => $"{kv.Key}:{kv.Value}")));
            Assert.Equal(string.Join(",", plan.State.Select(kv => $"{kv.Key}:{kv.Value}")),
                string.Join(",", deserializedPlan.State.Select(kv => $"{kv.Key}:{kv.Value}")));

            Assert.Equal(plan.Steps[0].Name, deserializedPlan.Steps[0].Name);
            Assert.Equal(plan.Steps[1].Name, deserializedPlan.Steps[1].Name);
        }
    }
}<|MERGE_RESOLUTION|>--- conflicted
+++ resolved
@@ -274,12 +274,8 @@
         mockFunction.Setup(x => x.InvokeAsync(It.IsAny<SKContext>(), null, It.IsAny<CancellationToken>()))
             .Callback<SKContext, dynamic, CancellationToken>((c, s, ct) =>
                 returnContext.Variables.Update(returnContext.Variables.Input + c.Variables.Input))
-<<<<<<< HEAD
-            .Returns(() => Task.FromResult(new FunctionResult(returnContext)));
-=======
-            .Returns(() => Task.FromResult(returnContext));
+            .Returns(() => Task.FromResult(new FunctionResult(returnContext)));
         mockFunction.Setup(x => x.Describe()).Returns(() => new FunctionView("functionName", "skillName"));
->>>>>>> f6a55ed0
 
         plan.AddSteps(mockFunction.Object, mockFunction.Object);
 
@@ -338,13 +334,8 @@
                 c.Variables.TryGetValue("variables", out string? v);
                 returnContext.Variables.Update(returnContext.Variables.Input + c.Variables.Input + v);
             })
-<<<<<<< HEAD
-            .Returns(() => Task.FromResult(new FunctionResult(returnContext)));
-        mockFunction.Setup(x => x.Describe()).Returns(new FunctionView()
-=======
-            .Returns(() => Task.FromResult(returnContext));
+            .Returns(() => Task.FromResult(new FunctionResult(returnContext)));
         mockFunction.Setup(x => x.Describe()).Returns(new FunctionView("testFunction", "testSkill")
->>>>>>> f6a55ed0
         {
             Parameters = new ParameterView[]
             {
@@ -412,13 +403,8 @@
                 c.Variables.TryGetValue("variables", out string? v);
                 returnContext.Variables.Update(returnContext.Variables.Input + c.Variables.Input + v);
             })
-<<<<<<< HEAD
-            .Returns(() => Task.FromResult(new FunctionResult(returnContext)));
-        mockFunction.Setup(x => x.Describe()).Returns(new FunctionView()
-=======
-            .Returns(() => Task.FromResult(returnContext));
+            .Returns(() => Task.FromResult(new FunctionResult(returnContext)));
         mockFunction.Setup(x => x.Describe()).Returns(new FunctionView("testFunction", "testSkill")
->>>>>>> f6a55ed0
         {
             Parameters = new ParameterView[]
             {
