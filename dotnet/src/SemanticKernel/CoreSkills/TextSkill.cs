--- conflicted
+++ resolved
@@ -68,16 +68,10 @@
     /// {{text.uppercase $input}} => "HELLO WORLD"
     /// </example>
     /// <param name="input"> The string to convert. </param>
-<<<<<<< HEAD
-    /// <returns> The converted string. </returns>
-    [SKFunction, Description("Convert a string to uppercase.")]
-    public string Uppercase(string input) => input.ToUpper(CultureInfo.CurrentCulture);
-=======
     /// <param name="cultureInfo"> An object that supplies culture-specific casing rules. </param>
     /// <returns> The converted string. </returns>
     [SKFunction, Description("Convert a string to uppercase.")]
     public string Uppercase(string input, CultureInfo? cultureInfo = null) => input.ToUpper(cultureInfo);
->>>>>>> f8a8d884
 
     /// <summary>
     /// Convert a string to lowercase.
@@ -87,16 +81,10 @@
     /// {{text.lowercase $input}} => "hello world"
     /// </example>
     /// <param name="input"> The string to convert. </param>
-<<<<<<< HEAD
-    /// <returns> The converted string. </returns>
-    [SKFunction, Description("Convert a string to lowercase.")]
-    public string Lowercase(string input) => input.ToLower(CultureInfo.CurrentCulture);
-=======
     /// <param name="cultureInfo"> An object that supplies culture-specific casing rules. </param>
     /// <returns> The converted string. </returns>
     [SKFunction, Description("Convert a string to lowercase.")]
     public string Lowercase(string input, CultureInfo? cultureInfo = null) => input.ToLower(cultureInfo);
->>>>>>> f8a8d884
 
     /// <summary>
     /// Get the length of a string. Returns 0 if null or empty
