--- conflicted
+++ resolved
@@ -2,10 +2,6 @@
 
 using System;
 using System.ComponentModel;
-<<<<<<< HEAD
-using System.Globalization;
-=======
->>>>>>> f8a8d884
 using Microsoft.SemanticKernel.SkillDefinition;
 
 namespace Microsoft.SemanticKernel.CoreSkills;
@@ -52,15 +48,9 @@
     /// </example>
     /// <returns> The current date </returns>
     [SKFunction, Description("Get the current date")]
-<<<<<<< HEAD
-    public string Date() =>
-        // Example: Sunday, 12 January, 2025
-        DateTimeOffset.Now.ToString("D", CultureInfo.CurrentCulture);
-=======
     public string Date(IFormatProvider? formatProvider = null) =>
         // Example: Sunday, 12 January, 2025
         DateTimeOffset.Now.ToString("D", formatProvider);
->>>>>>> f8a8d884
 
     /// <summary>
     /// Get the current date
@@ -70,13 +60,9 @@
     /// </example>
     /// <returns> The current date </returns>
     [SKFunction, Description("Get the current date")]
-<<<<<<< HEAD
-    public string Today() => this.Date();
-=======
     public string Today(IFormatProvider? formatProvider = null) =>
         // Example: Sunday, 12 January, 2025
         this.Date(formatProvider);
->>>>>>> f8a8d884
 
     /// <summary>
     /// Get the current date and time in the local time zone"
@@ -86,15 +72,9 @@
     /// </example>
     /// <returns> The current date and time in the local time zone </returns>
     [SKFunction, Description("Get the current date and time in the local time zone")]
-<<<<<<< HEAD
-    public string Now() =>
-        // Sunday, January 12, 2025 9:15 PM
-        DateTimeOffset.Now.ToString("f", CultureInfo.CurrentCulture);
-=======
     public string Now(IFormatProvider? formatProvider = null) =>
         // Sunday, January 12, 2025 9:15 PM
         DateTimeOffset.Now.ToString("f", formatProvider);
->>>>>>> f8a8d884
 
     /// <summary>
     /// Get the current UTC date and time
@@ -104,15 +84,9 @@
     /// </example>
     /// <returns> The current UTC date and time </returns>
     [SKFunction, Description("Get the current UTC date and time")]
-<<<<<<< HEAD
-    public string UtcNow() =>
-        // Sunday, January 13, 2025 5:15 AM
-        DateTimeOffset.UtcNow.ToString("f", CultureInfo.CurrentCulture);
-=======
     public string UtcNow(IFormatProvider? formatProvider = null) =>
         // Sunday, January 13, 2025 5:15 AM
         DateTimeOffset.UtcNow.ToString("f", formatProvider);
->>>>>>> f8a8d884
 
     /// <summary>
     /// Get the current time
@@ -122,15 +96,9 @@
     /// </example>
     /// <returns> The current time </returns>
     [SKFunction, Description("Get the current time")]
-<<<<<<< HEAD
-    public string Time() =>
-        // Example: 09:15:07 PM
-        DateTimeOffset.Now.ToString("hh:mm:ss tt", CultureInfo.CurrentCulture);
-=======
     public string Time(IFormatProvider? formatProvider = null) =>
         // Example: 09:15:07 PM
         DateTimeOffset.Now.ToString("hh:mm:ss tt", formatProvider);
->>>>>>> f8a8d884
 
     /// <summary>
     /// Get the current year
@@ -140,15 +108,9 @@
     /// </example>
     /// <returns> The current year </returns>
     [SKFunction, Description("Get the current year")]
-<<<<<<< HEAD
-    public string Year() =>
-        // Example: 2025
-        DateTimeOffset.Now.ToString("yyyy", CultureInfo.CurrentCulture);
-=======
     public string Year(IFormatProvider? formatProvider = null) =>
         // Example: 2025
         DateTimeOffset.Now.ToString("yyyy", formatProvider);
->>>>>>> f8a8d884
 
     /// <summary>
     /// Get the current month name
@@ -158,15 +120,9 @@
     /// </example>
     /// <returns> The current month name </returns>
     [SKFunction, Description("Get the current month name")]
-<<<<<<< HEAD
-    public string Month() =>
-        // Example: January
-        DateTimeOffset.Now.ToString("MMMM", CultureInfo.CurrentCulture);
-=======
     public string Month(IFormatProvider? formatProvider = null) =>
         // Example: January
         DateTimeOffset.Now.ToString("MMMM", formatProvider);
->>>>>>> f8a8d884
 
     /// <summary>
     /// Get the current month number
@@ -176,15 +132,9 @@
     /// </example>
     /// <returns> The current month number </returns>
     [SKFunction, Description("Get the current month number")]
-<<<<<<< HEAD
-    public string MonthNumber() =>
-        // Example: 01
-        DateTimeOffset.Now.ToString("MM", CultureInfo.CurrentCulture);
-=======
     public string MonthNumber(IFormatProvider? formatProvider = null) =>
         // Example: 01
         DateTimeOffset.Now.ToString("MM", formatProvider);
->>>>>>> f8a8d884
 
     /// <summary>
     /// Get the current day of the month
@@ -194,15 +144,9 @@
     /// </example>
     /// <returns> The current day of the month </returns>
     [SKFunction, Description("Get the current day of the month")]
-<<<<<<< HEAD
-    public string Day() =>
-        // Example: 12
-        DateTimeOffset.Now.ToString("dd", CultureInfo.CurrentCulture);
-=======
     public string Day(IFormatProvider? formatProvider = null) =>
         // Example: 12
         DateTimeOffset.Now.ToString("dd", formatProvider);
->>>>>>> f8a8d884
 
     /// <summary>
     /// Get the date a provided number of days in the past
@@ -214,13 +158,8 @@
     /// <returns> The date the provided number of days before today </returns>
     [SKFunction]
     [Description("Get the date offset by a provided number of days from today")]
-<<<<<<< HEAD
-    public string DaysAgo([Description("The number of days to offset from today"), SKName("input")] double daysOffset) =>
-        DateTimeOffset.Now.AddDays(-daysOffset).ToString("D", CultureInfo.CurrentCulture);
-=======
     public string DaysAgo([Description("The number of days to offset from today"), SKName("input")] double daysOffset, IFormatProvider? formatProvider = null) =>
         DateTimeOffset.Now.AddDays(-daysOffset).ToString("D", formatProvider);
->>>>>>> f8a8d884
 
     /// <summary>
     /// Get the current day of the week
@@ -230,15 +169,9 @@
     /// </example>
     /// <returns> The current day of the week </returns>
     [SKFunction, Description("Get the current day of the week")]
-<<<<<<< HEAD
-    public string DayOfWeek() =>
-        // Example: Sunday
-        DateTimeOffset.Now.ToString("dddd", CultureInfo.CurrentCulture);
-=======
     public string DayOfWeek(IFormatProvider? formatProvider = null) =>
         // Example: Sunday
         DateTimeOffset.Now.ToString("dddd", formatProvider);
->>>>>>> f8a8d884
 
     /// <summary>
     /// Get the current clock hour
@@ -248,15 +181,9 @@
     /// </example>
     /// <returns> The current clock hour </returns>
     [SKFunction, Description("Get the current clock hour")]
-<<<<<<< HEAD
-    public string Hour() =>
-        // Example: 9 PM
-        DateTimeOffset.Now.ToString("h tt", CultureInfo.CurrentCulture);
-=======
     public string Hour(IFormatProvider? formatProvider = null) =>
         // Example: 9 PM
         DateTimeOffset.Now.ToString("h tt", formatProvider);
->>>>>>> f8a8d884
 
     /// <summary>
     /// Get the current clock 24-hour number
@@ -266,15 +193,9 @@
     /// </example>
     /// <returns> The current clock 24-hour number </returns>
     [SKFunction, Description("Get the current clock 24-hour number")]
-<<<<<<< HEAD
-    public string HourNumber() =>
-        // Example: 21
-        DateTimeOffset.Now.ToString("HH", CultureInfo.CurrentCulture);
-=======
     public string HourNumber(IFormatProvider? formatProvider = null) =>
         // Example: 21
         DateTimeOffset.Now.ToString("HH", formatProvider);
->>>>>>> f8a8d884
 
     /// <summary>
     /// Get the date of the previous day matching the supplied day name
@@ -286,13 +207,9 @@
     /// <exception cref="ArgumentOutOfRangeException">dayName is not a recognized name of a day of the week</exception>
     [SKFunction]
     [Description("Get the date of the last day matching the supplied week day name in English. Example: Che giorno era 'Martedi' scorso -> dateMatchingLastDayName 'Tuesday' => Tuesday, 16 May, 2023")]
-<<<<<<< HEAD
-    public string DateMatchingLastDayName([Description("The day name to match"), SKName("input")] DayOfWeek dayName)
-=======
     public string DateMatchingLastDayName(
         [Description("The day name to match"), SKName("input")] DayOfWeek dayName,
         IFormatProvider? formatProvider = null)
->>>>>>> f8a8d884
     {
         DateTimeOffset dateTime = DateTimeOffset.Now;
 
@@ -306,11 +223,7 @@
             }
         }
 
-<<<<<<< HEAD
-        return dateTime.ToString("D", CultureInfo.CurrentCulture);
-=======
         return dateTime.ToString("D", formatProvider);
->>>>>>> f8a8d884
     }
 
     /// <summary>
@@ -321,15 +234,9 @@
     /// </example>
     /// <returns> The minutes on the current hour </returns>
     [SKFunction, Description("Get the minutes on the current hour")]
-<<<<<<< HEAD
-    public string Minute() =>
-        // Example: 15
-        DateTimeOffset.Now.ToString("mm", CultureInfo.CurrentCulture);
-=======
     public string Minute(IFormatProvider? formatProvider = null) =>
         // Example: 15
         DateTimeOffset.Now.ToString("mm", formatProvider);
->>>>>>> f8a8d884
 
     /// <summary>
     /// Get the seconds on the current minute
@@ -339,15 +246,9 @@
     /// </example>
     /// <returns> The seconds on the current minute </returns>
     [SKFunction, Description("Get the seconds on the current minute")]
-<<<<<<< HEAD
-    public string Second() =>
-        // Example: 07
-        DateTimeOffset.Now.ToString("ss", CultureInfo.CurrentCulture);
-=======
     public string Second(IFormatProvider? formatProvider = null) =>
         // Example: 07
         DateTimeOffset.Now.ToString("ss", formatProvider);
->>>>>>> f8a8d884
 
     /// <summary>
     /// Get the local time zone offset from UTC
@@ -357,15 +258,9 @@
     /// </example>
     /// <returns> The local time zone offset from UTC </returns>
     [SKFunction, Description("Get the local time zone offset from UTC")]
-<<<<<<< HEAD
-    public string TimeZoneOffset() =>
-        // Example: -08:00
-        DateTimeOffset.Now.ToString("%K", CultureInfo.CurrentCulture);
-=======
     public string TimeZoneOffset(IFormatProvider? formatProvider = null) =>
         // Example: -08:00
         DateTimeOffset.Now.ToString("%K", formatProvider);
->>>>>>> f8a8d884
 
     /// <summary>
     /// Get the local time zone name
