--- conflicted
+++ resolved
@@ -65,12 +65,8 @@
         }
         else
         {
-<<<<<<< HEAD
-            throw new MemoryException(MemoryException.ErrorCodes.AttemptedToAccessNonexistentCollection, $"Attempted to access a memory collection that does not exist: {collectionName}");
-=======
             throw new MemoryException(MemoryException.ErrorCodes.AttemptedToAccessNonexistentCollection,
                 $"Attempted to access a memory collection that does not exist: {collectionName}");
->>>>>>> 358630b3
         }
 
         return Task.FromResult(record.Key);
