--- conflicted
+++ resolved
@@ -339,13 +339,8 @@
 
         settings ??= this._aiRequestSettings;
 
-<<<<<<< HEAD
         var callable = (Func<ITextCompletionService?, CompleteRequestSettings?, SKContext, Task<SKContext>>)this._function;
-        context.Variables.Update((await callable(this._aiService, settings, context)).Variables);
-=======
-        var callable = (Func<ITextCompletion?, CompleteRequestSettings?, SKContext, Task<SKContext>>)this._function;
         context.Variables.Update((await callable(this._aiService, settings, context).ConfigureAwait(false)).Variables);
->>>>>>> be6a8658
         return context;
     }
 
