--- conflicted
+++ resolved
@@ -47,15 +47,8 @@
         AIRequestSettings? requestSettings = null,
         CancellationToken cancellationToken = default)
     {
-<<<<<<< HEAD
         var context = kernel.CreateNewContext(variables, skills);
         context.Culture = culture!;
-=======
-        var context = new SKContext(kernel, variables, skills ?? kernel.Skills)
-        {
-            Culture = culture!
-        };
->>>>>>> 4c7df67d
 
         return function.InvokeAsync(context, requestSettings ?? function.RequestSettings, cancellationToken);
     }
