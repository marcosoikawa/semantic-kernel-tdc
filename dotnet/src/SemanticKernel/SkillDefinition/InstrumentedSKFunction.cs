﻿// Copyright (c) Microsoft. All rights reserved.

using System;
using System.Diagnostics;
using System.Diagnostics.Metrics;
using System.Threading;
using System.Threading.Tasks;
using Microsoft.Extensions.Logging;
using Microsoft.Extensions.Logging.Abstractions;
using Microsoft.SemanticKernel.AI.TextCompletion;
using Microsoft.SemanticKernel.Orchestration;

namespace Microsoft.SemanticKernel.SkillDefinition;

/// <summary>
/// Standard Semantic Kernel callable function with instrumentation.
/// </summary>
public sealed class InstrumentedSKFunction : ISKFunction
{
    /// <inheritdoc/>
    public string Name => this._function.Name;

    /// <inheritdoc/>
    public string SkillName => this._function.SkillName;

    /// <inheritdoc/>
    public string Description => this._function.Description;

    /// <inheritdoc/>
    public bool IsSemantic => this._function.IsSemantic;

    /// <inheritdoc/>
    public CompleteRequestSettings RequestSettings => this._function.RequestSettings;

    /// <summary>
    /// Initialize a new instance of the <see cref="InstrumentedSKFunction"/> class.
    /// </summary>
    /// <param name="function">Instance of <see cref="ISKFunction"/> to decorate.</param>
    /// <param name="logger">Optional logger.</param>
    public InstrumentedSKFunction(
        ISKFunction function,
        ILogger? logger = null)
    {
        this._function = function;
        this._logger = logger ?? NullLogger.Instance;

        this._executionTimeHistogram = s_meter.CreateHistogram<double>(
            name: $"SK.{this.SkillName}.{this.Name}.ExecutionTime",
            unit: "ms",
            description: "Duration of function execution");

        this._executionTotalCounter = s_meter.CreateCounter<int>(
            name: $"SK.{this.SkillName}.{this.Name}.ExecutionTotal",
            description: "Total number of function executions");

        this._executionSuccessCounter = s_meter.CreateCounter<int>(
            name: $"SK.{this.SkillName}.{this.Name}.ExecutionSuccess",
            description: "Number of successful function executions");

        this._executionFailureCounter = s_meter.CreateCounter<int>(
            name: $"SK.{this.SkillName}.{this.Name}.ExecutionFailure",
            description: "Number of failed function executions");
    }

    /// <inheritdoc/>
    public FunctionView Describe() =>
        this._function.Describe();

    /// <inheritdoc/>
    public async Task<SKContext> InvokeAsync(
        SKContext context,
        CompleteRequestSettings? settings = null,
        ITextCompletion? textCompletion = null,
        CancellationToken cancellationToken = default)
    {
        return await this.InvokeWithInstrumentationAsync(() =>
            this._function.InvokeAsync(context, settings, textCompletion, cancellationToken)).ConfigureAwait(false);
    }

    /// <inheritdoc/>
<<<<<<< HEAD
    public async Task<SKContext> InvokeAsync(
        string? input = null,
        CompleteRequestSettings? settings = null,
        ITextCompletion? textCompletion = null,
        ILogger? logger = null,
        CancellationToken cancellationToken = default)
    {
        return await this.InvokeWithInstrumentationAsync(() =>
            this._function.InvokeAsync(input, settings, textCompletion, logger ?? this._logger, cancellationToken)).ConfigureAwait(false);
    }

    /// <inheritdoc/>
=======
>>>>>>> bd8d7d4a
    public ISKFunction SetAIConfiguration(CompleteRequestSettings settings) =>
        this._function.SetAIConfiguration(settings);

    /// <inheritdoc/>
    public ISKFunction SetAIService(Func<ITextCompletion> serviceFactory) =>
        this._function.SetAIService(serviceFactory);

    /// <inheritdoc/>
    public ISKFunction SetDefaultSkillCollection(IReadOnlySkillCollection skills) =>
        this._function.SetDefaultSkillCollection(skills);

    #region private ================================================================================

    private readonly ISKFunction _function;
    private readonly ILogger _logger;

    /// <summary>
    /// Instance of <see cref="ActivitySource"/> for function-related activities.
    /// </summary>
    private static ActivitySource s_activitySource = new(typeof(SKFunction).FullName);

    /// <summary>
    /// Instance of <see cref="Meter"/> for function-related metrics.
    /// </summary>
    private static Meter s_meter = new(typeof(SKFunction).FullName);

    /// <summary>
    /// Instance of <see cref="Histogram{T}"/> to measure and track the time of function execution.
    /// </summary>
    private Histogram<double> _executionTimeHistogram;

    /// <summary>
    /// Instance of <see cref="Counter{T}"/> to keep track of the total number of function executions.
    /// </summary>
    private Counter<int> _executionTotalCounter;

    /// <summary>
    /// Instance of <see cref="Counter{T}"/> to keep track of the number of successful function executions.
    /// </summary>
    private Counter<int> _executionSuccessCounter;

    /// <summary>
    /// Instance of <see cref="Counter{T}"/> to keep track of the number of failed function executions.
    /// </summary>
    private Counter<int> _executionFailureCounter;

    /// <summary>
    /// Wrapper for instrumentation to be used in multiple invocation places.
    /// </summary>
    /// <param name="func">Delegate to instrument.</param>
    private async Task<SKContext> InvokeWithInstrumentationAsync(Func<Task<SKContext>> func)
    {
        using var activity = s_activitySource.StartActivity($"{this.SkillName}.{this.Name}");

        this._logger.LogInformation("{SkillName}.{FunctionName}: Function execution started.", this.SkillName, this.Name);

        var stopwatch = new Stopwatch();

        stopwatch.Start();

        var result = await func().ConfigureAwait(false);

        stopwatch.Stop();

        if (result.ErrorOccurred)
        {
            this._logger.LogWarning("{SkillName}.{FunctionName}: Function execution status: {Status}",
                this.SkillName, this.Name, "Failed");

            this._logger.LogError(result.LastException, "{SkillName}.{FunctionName}: Function execution exception details: {Message}",
                this.SkillName, this.Name, result.LastException?.Message);

            this._executionFailureCounter.Add(1);
        }
        else
        {
            this._logger.LogInformation("{SkillName}.{FunctionName}: Function execution status: {Status}",
                this.SkillName, this.Name, "Success");

            this._logger.LogInformation("{SkillName}.{FunctionName}: Function execution finished in {ExecutionTime}ms",
                this.SkillName, this.Name, stopwatch.ElapsedMilliseconds);

            this._executionSuccessCounter.Add(1);
        }

        this._executionTotalCounter.Add(1);
        this._executionTimeHistogram.Record(stopwatch.ElapsedMilliseconds);

        return result;
    }

    #endregion
}<|MERGE_RESOLUTION|>--- conflicted
+++ resolved
@@ -78,21 +78,6 @@
     }
 
     /// <inheritdoc/>
-<<<<<<< HEAD
-    public async Task<SKContext> InvokeAsync(
-        string? input = null,
-        CompleteRequestSettings? settings = null,
-        ITextCompletion? textCompletion = null,
-        ILogger? logger = null,
-        CancellationToken cancellationToken = default)
-    {
-        return await this.InvokeWithInstrumentationAsync(() =>
-            this._function.InvokeAsync(input, settings, textCompletion, logger ?? this._logger, cancellationToken)).ConfigureAwait(false);
-    }
-
-    /// <inheritdoc/>
-=======
->>>>>>> bd8d7d4a
     public ISKFunction SetAIConfiguration(CompleteRequestSettings settings) =>
         this._function.SetAIConfiguration(settings);
 
