﻿// Copyright (c) Microsoft. All rights reserved.

using System;
using System.Collections.Concurrent;
using System.Collections.Generic;
using System.ComponentModel;
using System.Diagnostics;
using System.Diagnostics.CodeAnalysis;
using System.Globalization;
using System.Linq;
using System.Reflection;
using System.Text.Json;
using System.Text.RegularExpressions;
using System.Threading;
using System.Threading.Tasks;
using Microsoft.Extensions.Logging;
using Microsoft.Extensions.Logging.Abstractions;
using Microsoft.SemanticKernel.AI;
using Microsoft.SemanticKernel.AI.TextCompletion;
using Microsoft.SemanticKernel.Diagnostics;
using Microsoft.SemanticKernel.Orchestration;
using Microsoft.SemanticKernel.SemanticFunctions;

namespace Microsoft.SemanticKernel.SkillDefinition;

#pragma warning disable format

/// <summary>
/// Standard Semantic Kernel callable function.
/// SKFunction is used to extend one C# <see cref="Delegate"/>, <see cref="Func{T, TResult}"/>, <see cref="Action"/>,
/// with additional methods required by the kernel.
/// </summary>
[DebuggerDisplay("{DebuggerDisplay,nq}")]
public sealed class SKFunction : ISKFunction, IDisposable
{
    /// <inheritdoc/>
    public string Name { get; }

    /// <inheritdoc/>
    public string SkillName { get; }

    /// <inheritdoc/>
    public string Description { get; }

    /// <inheritdoc/>
    public bool IsSemantic { get; }

    /// <inheritdoc/>
    public CompleteRequestSettings RequestSettings => this._aiRequestSettings;

    /// <summary>
    /// List of function parameters
    /// </summary>
    public IList<ParameterView> Parameters { get; }

    /// <summary>
    /// Create a native function instance, wrapping a native object method
    /// </summary>
    /// <param name="method">Signature of the method to invoke</param>
    /// <param name="target">Object containing the method to invoke</param>
    /// <param name="skillName">SK skill name</param>
    /// <param name="logger">Application logger</param>
    /// <returns>SK function instance</returns>
    public static ISKFunction FromNativeMethod(
        MethodInfo method,
        object? target = null,
        string? skillName = null,
        ILogger? logger = null)
    {
        if (!method.IsStatic && target is null)
        {
            throw new ArgumentNullException(nameof(target), "Argument cannot be null for non-static methods");
        }

        if (string.IsNullOrWhiteSpace(skillName))
        {
            skillName = SkillCollection.GlobalSkill;
        }

        MethodDetails methodDetails = GetMethodDetails(method, target, logger);

        return new SKFunction(
            delegateFunction: methodDetails.Function,
            parameters: methodDetails.Parameters,
            skillName: skillName!,
            functionName: methodDetails.Name,
            isSemantic: false,
            description: methodDetails.Description,
            logger: logger);
    }

    /// <summary>
    /// Create a native function instance, wrapping a delegate function
    /// </summary>
    /// <param name="nativeFunction">Function to invoke</param>
    /// <param name="skillName">SK skill name</param>
    /// <param name="functionName">SK function name</param>
    /// <param name="description">SK function description</param>
    /// <param name="parameters">SK function parameters</param>
    /// <param name="logger">Application logger</param>
    /// <returns>SK function instance</returns>
    public static ISKFunction FromNativeFunction(
        Delegate nativeFunction,
        string? skillName = null,
        string? functionName = null,
        string? description = null,
        IEnumerable<ParameterView>? parameters = null,
        ILogger? logger = null)
    {
        MethodDetails methodDetails = GetMethodDetails(nativeFunction.Method, nativeFunction.Target, logger);

        functionName ??= nativeFunction.Method.Name;
        description ??= string.Empty;

        if (string.IsNullOrWhiteSpace(skillName))
        {
            skillName = SkillCollection.GlobalSkill;
        }

        return new SKFunction(
            delegateFunction: methodDetails.Function,
            parameters: parameters is not null ? parameters.ToList() : (IList<ParameterView>)Array.Empty<ParameterView>(),
            description: description,
            skillName: skillName!,
            functionName: functionName,
            isSemantic: false,
            logger: logger);
    }

    /// <summary>
    /// Create a native function instance, given a semantic function configuration.
    /// </summary>
    /// <param name="skillName">Name of the skill to which the function to create belongs.</param>
    /// <param name="functionName">Name of the function to create.</param>
    /// <param name="functionConfig">Semantic function configuration.</param>
    /// <param name="logger">Optional logger for the function.</param>
    /// <param name="cancellationToken">The <see cref="CancellationToken"/> to monitor for cancellation requests. The default is <see cref="CancellationToken.None"/>.</param>
    /// <returns>SK function instance.</returns>
    public static ISKFunction FromSemanticConfig(
        string skillName,
        string functionName,
        SemanticFunctionConfig functionConfig,
        ILogger? logger = null,
        CancellationToken cancellationToken = default)
    {
        Verify.NotNull(functionConfig);

        Task<SKContext> LocalFuncTmp(
            ITextCompletion? client,
            CompleteRequestSettings? requestSettings,
            SKContext context,
            CancellationToken cancellationToken)
        {
            return Task.FromResult(context);
        }

        var func = new SKFunction(
            // Start with an empty delegate, so we can have a reference to func
            // to be used in the LocalFunc below
            // Before returning the delegateFunction will be updated to be LocalFunc
            delegateFunction: LocalFuncTmp,
            parameters: functionConfig.PromptTemplate.GetParameters(),
            description: functionConfig.PromptTemplateConfig.Description,
            skillName: skillName,
            functionName: functionName,
            isSemantic: true,
            logger: logger
        );

        async Task<SKContext> LocalFunc(
            ITextCompletion? client,
            CompleteRequestSettings? requestSettings,
            SKContext context,
            CancellationToken cancellationToken)
        {
            Verify.NotNull(client);
            Verify.NotNull(requestSettings);

            try
            {
                string renderedPrompt = await functionConfig.PromptTemplate.RenderAsync(context, cancellationToken).ConfigureAwait(false);
                var completionResults = await client.GetCompletionsAsync(renderedPrompt, requestSettings, cancellationToken).ConfigureAwait(false);
                string completion = await GetCompletionsResultContentAsync(completionResults, cancellationToken).ConfigureAwait(false);

                // Update the result with the completion
                context.Variables.Update(completion);

                context.ModelResults = completionResults.Select(c => c.ModelResult).ToArray();
            }
            catch (AIException ex)
            {
                const string Message = "Something went wrong while rendering the semantic function" +
                                       " or while executing the text completion. Function: {0}.{1}. Error: {2}. Details: {3}";
                logger?.LogError(ex, Message, skillName, functionName, ex.Message, ex.Detail);
                context.Fail(ex.Message, ex);
            }
            catch (Exception ex) when (!ex.IsCriticalException())
            {
                const string Message = "Something went wrong while rendering the semantic function" +
                                       " or while executing the text completion. Function: {0}.{1}. Error: {2}";
                logger?.LogError(ex, Message, skillName, functionName, ex.Message);
                context.Fail(ex.Message, ex);
            }

            return context;
        }

        // Update delegate function with a reference to the LocalFunc created
        func._function = LocalFunc;

        return func;
    }

    /// <inheritdoc/>
    public FunctionView Describe()
    {
        return new FunctionView
        {
            IsSemantic = this.IsSemantic,
            Name = this.Name,
            SkillName = this.SkillName,
            Description = this.Description,
            Parameters = this.Parameters,
        };
    }

    /// <inheritdoc/>
    public async Task<SKContext> InvokeAsync(SKContext context, CompleteRequestSettings? settings = null, CancellationToken cancellationToken = default)
    {
        if (this.IsSemantic)
        {
            this.AddDefaultValues(context.Variables);

            var resultContext = await this._function(this._aiService?.Value, settings ?? this._aiRequestSettings, context, cancellationToken).ConfigureAwait(false);
            context.Variables.Update(resultContext.Variables);
        }
        else
        {
            try
            {
                context = await this._function(null, settings, context, cancellationToken).ConfigureAwait(false);
            }
            catch (Exception e) when (!e.IsCriticalException())
            {
                const string Message = "Something went wrong while executing the native function. Function: {0}. Error: {1}";
                this._logger.LogError(e, Message, this._function.Method.Name, e.Message);
                context.Fail(e.Message, e);
            }
        }

        return context;
    }

    /// <inheritdoc/>
    public Task<SKContext> InvokeAsync(
        string? input = null,
        CompleteRequestSettings? settings = null,
        ILogger? logger = null,
        CancellationToken cancellationToken = default)
    {
        SKContext context = new(
            new ContextVariables(input),
            skills: this._skillCollection,
            logger: logger);

        return this.InvokeAsync(context, settings, cancellationToken: cancellationToken);
    }

    /// <inheritdoc/>
    public ISKFunction SetDefaultSkillCollection(IReadOnlySkillCollection skills)
    {
        this._skillCollection = skills;
        return this;
    }

    /// <inheritdoc/>
    public ISKFunction SetAIService(Func<ITextCompletion> serviceFactory)
    {
        Verify.NotNull(serviceFactory);
        this.VerifyIsSemantic();
        this._aiService = new Lazy<ITextCompletion>(serviceFactory);
        return this;
    }

    /// <inheritdoc/>
    public ISKFunction SetAIConfiguration(CompleteRequestSettings settings)
    {
        Verify.NotNull(settings);
        this.VerifyIsSemantic();
        this._aiRequestSettings = settings;
        return this;
    }

    /// <summary>
    /// Dispose of resources.
    /// </summary>
    public void Dispose()
    {
        if (this._aiService is { IsValueCreated: true } aiService)
        {
            (aiService.Value as IDisposable)?.Dispose();
        }
    }

    /// <summary>
    /// JSON serialized string representation of the function.
    /// </summary>
    public override string ToString()
        => this.ToString(false);

    /// <summary>
    /// JSON serialized string representation of the function.
    /// </summary>
    public string ToString(bool writeIndented)
        => JsonSerializer.Serialize(this, options: writeIndented ? s_toStringIndentedSerialization : s_toStringStandardSerialization);

    #region private

    private static readonly JsonSerializerOptions s_toStringStandardSerialization = new();
    private static readonly JsonSerializerOptions s_toStringIndentedSerialization = new() { WriteIndented = true };
    private Func<ITextCompletion?, CompleteRequestSettings?, SKContext, CancellationToken, Task<SKContext>> _function;
    private readonly ILogger _logger;
    private IReadOnlySkillCollection? _skillCollection;
    private Lazy<ITextCompletion>? _aiService = null;
    private CompleteRequestSettings _aiRequestSettings = new();

    private struct MethodDetails
    {
        public Func<ITextCompletion?, CompleteRequestSettings?, SKContext, CancellationToken, Task<SKContext>> Function { get; set; }
        public List<ParameterView> Parameters { get; set; }
        public string Name { get; set; }
        public string Description { get; set; }
    }

    private static async Task<string> GetCompletionsResultContentAsync(IReadOnlyList<ITextResult> completions, CancellationToken cancellationToken = default)
    {
        // To avoid any unexpected behavior we only take the first completion result (when running from the Kernel)
        return await completions[0].GetCompletionAsync(cancellationToken).ConfigureAwait(false);
    }

    internal SKFunction(
        Func<ITextCompletion?, CompleteRequestSettings?, SKContext, CancellationToken, Task<SKContext>> delegateFunction,
        IList<ParameterView> parameters,
        string skillName,
        string functionName,
        string description,
        bool isSemantic = false,
        ILogger? logger = null)
    {
        Verify.NotNull(delegateFunction);
        Verify.ValidSkillName(skillName);
        Verify.ValidFunctionName(functionName);
        Verify.ParametersUniqueness(parameters);

        this._logger = logger ?? NullLogger.Instance;

        this._function = delegateFunction;
        this.Parameters = parameters;

        this.IsSemantic = isSemantic;
        this.Name = functionName;
        this.SkillName = skillName;
        this.Description = description;
    }

    /// <summary>
    /// Throw an exception if the function is not semantic, use this method when some logic makes sense only for semantic functions.
    /// </summary>
    /// <exception cref="KernelException"></exception>
    private void VerifyIsSemantic()
    {
        if (this.IsSemantic) { return; }

        this._logger.LogError("The function is not semantic");
        throw new KernelException(
            KernelException.ErrorCodes.InvalidFunctionType,
            "Invalid operation, the method requires a semantic function");
    }

    private static MethodDetails GetMethodDetails(
        MethodInfo method,
        object? target,
        ILogger? logger = null)
    {
        Verify.NotNull(method);

        // Get the name to use for the function.  If the function has an SKName attribute, we use that.
        // Otherwise, we use the name of the method, but strip off any "Async" suffix if it's {Value}Task-returning.
        // We don't apply any heuristics to the value supplied by SKName so that it can always be used
        // as a definitive override.
        string? functionName = method.GetCustomAttribute<SKNameAttribute>(inherit: true)?.Name?.Trim();
        if (string.IsNullOrEmpty(functionName))
        {
            functionName = SanitizeMetadataName(method.Name!);
            Verify.ValidFunctionName(functionName);

            if (IsAsyncMethod(method) &&
                functionName.EndsWith("Async", StringComparison.Ordinal) &&
                functionName.Length > "Async".Length)
            {
                functionName = functionName.Substring(0, functionName.Length - "Async".Length);
            }
        }

        SKFunctionAttribute? functionAttribute = method.GetCustomAttribute<SKFunctionAttribute>(inherit: true);

        string? description = method.GetCustomAttribute<DescriptionAttribute>(inherit: true)?.Description;

        var result = new MethodDetails
        {
            Name = functionName!,
            Description = description ?? string.Empty,
        };

        (result.Function, result.Parameters) = GetDelegateInfo(target, method);

        logger?.LogTrace("Method '{0}' found", result.Name);

        return result;
    }

    /// <summary>Gets whether a method has a known async return type.</summary>
    private static bool IsAsyncMethod(MethodInfo method)
    {
        Type t = method.ReturnType;

        if (t == typeof(Task) || t == typeof(ValueTask))
        {
            return true;
        }

        if (t.IsGenericType)
        {
            t = t.GetGenericTypeDefinition();
            if (t == typeof(Task<>) || t == typeof(ValueTask<>))
            {
                return true;
            }
        }

        return false;
    }

    // Inspect a method and returns the corresponding delegate and related info
    private static (Func<ITextCompletion?, CompleteRequestSettings?, SKContext, CancellationToken, Task<SKContext>> function, List<ParameterView>) GetDelegateInfo(object? instance, MethodInfo method)
    {
        ThrowForInvalidSignatureIf(method.IsGenericMethodDefinition, method, "Generic methods are not supported");

        var stringParameterViews = new List<ParameterView>();
        var parameters = method.GetParameters();

        // Get marshaling funcs for parameters and build up the parameter views.
        var parameterFuncs = new Func<SKContext, CancellationToken, object?>[parameters.Length];
        bool sawFirstParameter = false, hasSKContextParam = false, hasCancellationTokenParam = false, hasLoggerParam = false, hasMemoryParam = false, hasCultureParam = false;
        for (int i = 0; i < parameters.Length; i++)
        {
            (parameterFuncs[i], ParameterView? parameterView) = GetParameterMarshalerDelegate(
                method, parameters[i],
                ref sawFirstParameter, ref hasSKContextParam, ref hasCancellationTokenParam, ref hasLoggerParam, ref hasMemoryParam, ref hasCultureParam);
            if (parameterView is not null)
            {
                stringParameterViews.Add(parameterView);
            }
        }

        // Get marshaling func for the return value.
        Func<object?, SKContext, Task<SKContext>> returnFunc = GetReturnValueMarshalerDelegate(method);

        // Create the func
        Func<ITextCompletion?, CompleteRequestSettings?, SKContext, CancellationToken, Task<SKContext>> function = (_, _, context, cancellationToken) =>
        {
            // Create the arguments.
            object?[] args = parameterFuncs.Length != 0 ? new object?[parameterFuncs.Length] : Array.Empty<object?>();
            for (int i = 0; i < args.Length; i++)
            {
                args[i] = parameterFuncs[i](context, cancellationToken);
            }

            // Invoke the method.
            object? result = method.Invoke(instance, args);

            // Extract and return the result.
            return returnFunc(result, context);
        };

        // Add parameters applied to the method that aren't part of the signature.
        stringParameterViews.AddRange(method
            .GetCustomAttributes<SKParameterAttribute>(inherit: true)
            .Select(x => new ParameterView(x.Name ?? string.Empty, x.Description ?? string.Empty, x.DefaultValue ?? string.Empty)));

        // Check for param names conflict
        Verify.ParametersUniqueness(stringParameterViews);

        // Return the function and its parameter views.
        return (function, stringParameterViews);
    }

    /// <summary>
    /// Gets a delegate for handling the marshaling of a parameter.
    /// </summary>
    private static (Func<SKContext, CancellationToken, object?>, ParameterView?) GetParameterMarshalerDelegate(
        MethodInfo method, ParameterInfo parameter,
        ref bool sawFirstParameter, ref bool hasSKContextParam, ref bool hasCancellationTokenParam, ref bool hasLoggerParam, ref bool hasMemoryParam, ref bool hasCultureParam)
    {
        Type type = parameter.ParameterType;

        // Handle special types based on SKContext data. These can each show up at most once in the method signature,
        // with the SKContext itself or the primary data from it mapped directly into the method's parameter.
        // They do not get parameter views as they're not supplied from context variables.

        if (type == typeof(SKContext))
        {
            TrackUniqueParameterType(ref hasSKContextParam, method, $"At most one {nameof(SKContext)} parameter is permitted.");
            return (static (SKContext context, CancellationToken _) => context, null);
        }

        if (type == typeof(ILogger))
        {
            TrackUniqueParameterType(ref hasLoggerParam, method, $"At most one {nameof(ILogger)} parameter is permitted.");
<<<<<<< HEAD
            return (static (SKContext context, CancellationToken _) => context.Log, null);
=======
            return (static (SKContext ctx, CancellationToken _) => ctx.Logger, null);
>>>>>>> 6cee23fd
        }

        if (type == typeof(CultureInfo) || type == typeof(IFormatProvider))
        {
            TrackUniqueParameterType(ref hasCultureParam, method, $"At most one {nameof(CultureInfo)}/{nameof(IFormatProvider)} parameter is permitted.");
            return (static (SKContext context, CancellationToken _) => context.Culture, null);
        }

        if (type == typeof(CancellationToken))
        {
            TrackUniqueParameterType(ref hasCancellationTokenParam, method, $"At most one {nameof(CancellationToken)} parameter is permitted.");
            return (static (SKContext _, CancellationToken cancellationToken) => cancellationToken, null);
        }

        // Handle context variables. These are supplied from the SKContext's Variables dictionary.

        if (!type.IsByRef && GetParser(type) is Func<string, CultureInfo, object> parser)
        {
            // Use either the parameter's name or an override from an applied SKName attribute.
            SKNameAttribute? nameAttr = parameter.GetCustomAttribute<SKNameAttribute>(inherit: true);
            string name = nameAttr?.Name?.Trim() ?? SanitizeMetadataName(parameter.Name);
            bool nameIsInput = name.Equals("input", StringComparison.OrdinalIgnoreCase);
            ThrowForInvalidSignatureIf(name.Length == 0, method, $"Parameter {parameter.Name}'s context attribute defines an invalid name.");
            ThrowForInvalidSignatureIf(sawFirstParameter && nameIsInput, method, "Only the first parameter may be named 'input'");

            // Use either the parameter's optional default value as contained in parameter metadata (e.g. `string s = "hello"`)
            // or an override from an applied SKParameter attribute. Note that a default value may be null.
            DefaultValueAttribute defaultValueAttribute = parameter.GetCustomAttribute<DefaultValueAttribute>(inherit: true);
            bool hasDefaultValue = defaultValueAttribute is not null;
            object? defaultValue = defaultValueAttribute?.Value;
            if (!hasDefaultValue && parameter.HasDefaultValue)
            {
                hasDefaultValue = true;
                defaultValue = parameter.DefaultValue;
            }

            if (hasDefaultValue)
            {
                // If we got a default value, make sure it's of the right type. This currently supports
                // null values if the target type is a reference type or a Nullable<T>, strings,
                // anything that can be parsed from a string via a registered TypeConverter,
                // and a value that's already the same type as the parameter.
                if (defaultValue is string defaultStringValue && defaultValue.GetType() != typeof(string))
                {
                    // Invariant culture is used here as this value comes from the C# source
                    // and it should be deterministic across cultures.
                    defaultValue = parser(defaultStringValue, CultureInfo.InvariantCulture);
                }
                else
                {
                    ThrowForInvalidSignatureIf(
                        defaultValue is null && type.IsValueType && Nullable.GetUnderlyingType(type) is null,
                        method,
                        $"Type {type} is a non-nullable value type but a null default value was specified.");
                    ThrowForInvalidSignatureIf(
                        defaultValue is not null && !type.IsAssignableFrom(defaultValue.GetType()),
                        method,
                        $"Default value {defaultValue} for parameter {name} is not assignable to type {type}.");
                }
            }

            bool fallBackToInput = !sawFirstParameter && !nameIsInput;
            Func<SKContext, CancellationToken, object?> parameterFunc = (SKContext context, CancellationToken _) =>
            {
                // 1. Use the value of the variable if it exists.
                if (context.Variables.TryGetValue(name, out string? value))
                {
                    return Process(value);
                }

                // 2. Otherwise, use the default value if there is one, sourced either from an attribute or the parameter's default.
                if (hasDefaultValue)
                {
                    return defaultValue;
                }

                // 3. Otherwise, use "input" if this is the first (or only) parameter.
                if (fallBackToInput)
                {
                    return Process(context.Variables.Input);
                }

                // 4. Otherwise, fail.
                throw new KernelException(KernelException.ErrorCodes.FunctionInvokeError, $"Missing value for parameter '{name}'");

                object? Process(string value)
                {
                    if (type == typeof(string))
                    {
                        return value;
                    }

                    try
                    {
                        return parser(value, context.Culture);
                    }
                    catch (Exception e) when (!e.IsCriticalException())
                    {
                        throw new ArgumentOutOfRangeException(name, value, e.Message);
                    }
                }
            };

            sawFirstParameter = true;

            var parameterView = new ParameterView(
                name,
                parameter.GetCustomAttribute<DescriptionAttribute>(inherit: true)?.Description ?? string.Empty,
                defaultValue?.ToString() ?? string.Empty);

            return (parameterFunc, parameterView);
        }

        // Fail for unknown parameter types.
        throw GetExceptionForInvalidSignature(method, $"Unknown parameter type {parameter.ParameterType}");
    }

    /// <summary>
    /// Gets a delegate for handling the result value of a method, converting it into the <see cref="Task{SKContext}"/> to return from the invocation.
    /// </summary>
    private static Func<object?, SKContext, Task<SKContext>> GetReturnValueMarshalerDelegate(MethodInfo method)
    {
        // Handle each known return type for the method
        Type returnType = method.ReturnType;

        // No return value, either synchronous (void) or asynchronous (Task / ValueTask).

        if (returnType == typeof(void))
        {
            return static (result, context) => Task.FromResult(context);
        }

        if (returnType == typeof(Task))
        {
            return async static (result, context) =>
            {
                await ((Task)ThrowIfNullResult(result)).ConfigureAwait(false);
                return context;
            };
        }

        if (returnType == typeof(ValueTask))
        {
            return async static (result, context) =>
            {
                await ((ValueTask)ThrowIfNullResult(result)).ConfigureAwait(false);
                return context;
            };
        }

        // SKContext, either synchronous (SKContext) or asynchronous (Task<SKContext> / ValueTask<SKContext>).

        if (returnType == typeof(SKContext))
        {
            return static (result, _) => Task.FromResult((SKContext)ThrowIfNullResult(result));
        }

        if (returnType == typeof(Task<SKContext>))
        {
            return static (result, _) => (Task<SKContext>)ThrowIfNullResult(result);
        }

        if (returnType == typeof(ValueTask<SKContext>))
        {
            return static (result, context) => ((ValueTask<SKContext>)ThrowIfNullResult(result)).AsTask();
        }

        // string (which is special as no marshaling is required), either synchronous (string) or asynchronous (Task<string> / ValueTask<string>)

        if (returnType == typeof(string))
        {
            return static (result, context) =>
            {
                context.Variables.Update((string?)result);
                return Task.FromResult(context);
            };
        }

        if (returnType == typeof(Task<string>))
        {
            return async static (result, context) =>
            {
                context.Variables.Update(await ((Task<string>)ThrowIfNullResult(result)).ConfigureAwait(false));
                return context;
            };
        }

        if (returnType == typeof(ValueTask<string>))
        {
            return async static (result, context) =>
            {
                context.Variables.Update(await ((ValueTask<string>)ThrowIfNullResult(result)).ConfigureAwait(false));
                return context;
            };
        }

        // All other synchronous return types T.

        if (!returnType.IsGenericType || returnType.GetGenericTypeDefinition() == typeof(Nullable<>))
        {
            if (GetFormatter(returnType) is not Func<object?, CultureInfo, string> formatter)
            {
                throw GetExceptionForInvalidSignature(method, $"Unknown return type {returnType}");
            }

            return (result, context) =>
            {
                context.Variables.Update(formatter(result, context.Culture));
                return Task.FromResult(context);
            };
        }

        // All other asynchronous return types

        // Task<T>
        if (returnType.GetGenericTypeDefinition() is Type genericTask &&
            genericTask == typeof(Task<>) &&
            returnType.GetProperty("Result", BindingFlags.Public | BindingFlags.Instance)?.GetGetMethod() is MethodInfo taskResultGetter &&
            GetFormatter(taskResultGetter.ReturnType) is Func<object?, CultureInfo, string> taskResultFormatter)
        {
            return async (result, context) =>
            {
                await ((Task)ThrowIfNullResult(result)).ConfigureAwait(false);
                context.Variables.Update(taskResultFormatter(taskResultGetter.Invoke(result!, Array.Empty<object>()), context.Culture));
                return context;
            };
        }

        // ValueTask<T>
        if (returnType.GetGenericTypeDefinition() is Type genericValueTask &&
            genericValueTask == typeof(ValueTask<>) &&
            returnType.GetMethod("AsTask", BindingFlags.Public | BindingFlags.Instance) is MethodInfo valueTaskAsTask &&
            valueTaskAsTask.ReturnType.GetProperty("Result", BindingFlags.Public | BindingFlags.Instance)?.GetGetMethod() is MethodInfo asTaskResultGetter &&
            GetFormatter(asTaskResultGetter.ReturnType) is Func<object?, CultureInfo, string> asTaskResultFormatter)
        {
            return async (result, context) =>
            {
                Task task = (Task)valueTaskAsTask.Invoke(ThrowIfNullResult(result), Array.Empty<object>());
                await task.ConfigureAwait(false);
                context.Variables.Update(asTaskResultFormatter(asTaskResultGetter.Invoke(task!, Array.Empty<object>()), context.Culture));
                return context;
            };
        }

        // Unrecognized return type.
        throw GetExceptionForInvalidSignature(method, $"Unknown return type {returnType}");

        // Throws an exception if a result is found to be null unexpectedly
        static object ThrowIfNullResult(object? result) =>
            result ??
            throw new KernelException(KernelException.ErrorCodes.FunctionInvokeError, "Function returned null unexpectedly.");
    }

    /// <summary>Gets an exception that can be thrown indicating an invalid signature.</summary>
    [DoesNotReturn]
    private static Exception GetExceptionForInvalidSignature(MethodInfo method, string reason) =>
        throw new KernelException(
            KernelException.ErrorCodes.FunctionTypeNotSupported,
            $"Function '{method.Name}' is not supported by the kernel. {reason}");

    /// <summary>Throws an exception indicating an invalid SKFunction signature if the specified condition is not met.</summary>
    private static void ThrowForInvalidSignatureIf([DoesNotReturnIf(true)] bool condition, MethodInfo method, string reason)
    {
        if (condition)
        {
            throw GetExceptionForInvalidSignature(method, reason);
        }
    }

    /// <summary>Tracks whether a particular kind of parameter has been seen, throwing an exception if it has, and marking it as seen if it hasn't</summary>
    private static void TrackUniqueParameterType(ref bool hasParameterType, MethodInfo method, string failureMessage)
    {
        ThrowForInvalidSignatureIf(hasParameterType, method, failureMessage);
        hasParameterType = true;
    }

    /// <summary>
    /// Gets a TypeConverter-based parser for parsing a string as the target type.
    /// </summary>
    /// <param name="targetType">Specifies the target type into which a string should be parsed.</param>
    /// <returns>The parsing function if the target type is supported; otherwise, null.</returns>
    /// <remarks>
    /// The parsing function uses whatever TypeConverter is registered for the target type.
    /// Parsing is first attempted using the current culture, and if that fails, it tries again
    /// with the invariant culture. If both fail, an exception is thrown.
    /// </remarks>
    private static Func<string, CultureInfo, object?>? GetParser(Type targetType) =>
        s_parsers.GetOrAdd(targetType, static targetType =>
        {
            // Strings just parse to themselves.
            if (targetType == typeof(string))
            {
                return (input, cultureInfo) => input;
            }

            // For nullables, parse as the inner type.  We then just need to be careful to treat null as null,
            // as the underlying parser might not be expecting null.
            bool wasNullable = false;
            if (targetType.IsGenericType && targetType.GetGenericTypeDefinition() == typeof(Nullable<>))
            {
                wasNullable = true;
                targetType = Nullable.GetUnderlyingType(targetType);
            }

            // For enums, delegate to Enum.Parse, special-casing null if it was actually Nullable<EnumType>.
            if (targetType.IsEnum)
            {
                return (input, cultureInfo) =>
                {
                    if (wasNullable && input is null)
                    {
                        return null!;
                    }

                    return Enum.Parse(targetType, input, ignoreCase: true);
                };
            }

            // Finally, look up and use a type converter.  Again, special-case null if it was actually Nullable<T>.
            if (GetTypeConverter(targetType) is TypeConverter converter && converter.CanConvertFrom(typeof(string)))
            {
                return (input, cultureInfo) =>
                {
                    if (wasNullable && input is null)
                    {
                        return null!;
                    }

                    // First try to parse using the supplied culture (or current if none was supplied).
                    // If that fails, try with the invariant culture and allow any exception to propagate.
                    try
                    {
                        return converter.ConvertFromString(context: null, cultureInfo, input);
                    }
                    catch (Exception e) when (!e.IsCriticalException() && cultureInfo != CultureInfo.InvariantCulture)
                    {
                        return converter.ConvertFromInvariantString(input);
                    }
                };
            }

            // Unsupported type.
            return null;
        });

    /// <summary>
    /// Gets a TypeConverter-based formatter for formatting an object as a string.
    /// </summary>
    /// <remarks>
    /// Formatting is performed in the invariant culture whenever possible.
    /// </remarks>
    private static Func<object?, CultureInfo, string?>? GetFormatter(Type targetType) =>
        s_formatters.GetOrAdd(targetType, static targetType =>
        {
            // For nullables, render as the underlying type.
            bool wasNullable = false;
            if (targetType.IsGenericType && targetType.GetGenericTypeDefinition() == typeof(Nullable<>))
            {
                wasNullable = true;
                targetType = Nullable.GetUnderlyingType(targetType);
            }

            // For enums, just ToString() and allow the object override to do the right thing.
            if (targetType.IsEnum)
            {
                return (input, cultureInfo) => input?.ToString()!;
            }

            // Strings just render as themselves.
            if (targetType == typeof(string))
            {
                return (input, cultureInfo) => (string)input!;
            }

            // Finally, look up and use a type converter.
            if (GetTypeConverter(targetType) is TypeConverter converter && converter.CanConvertTo(typeof(string)))
            {
                return (input, cultureInfo) =>
                {
                    if (wasNullable && input is null)
                    {
                        return null!;
                    }

                    return converter.ConvertToString(context: null, cultureInfo, input);
                };
            }

            return null;
        });

    private static TypeConverter? GetTypeConverter(Type targetType)
    {
        // In an ideal world, this would use TypeDescriptor.GetConverter. However, that is not friendly to
        // any form of ahead-of-time compilation, as it could end up requiring functionality that was trimmed.
        // Instead, we just use a hard-coded set of converters for the types we know about and then also support
        // types that are explicitly attributed with TypeConverterAttribute.

        if (targetType == typeof(byte)) { return new ByteConverter(); }
        if (targetType == typeof(sbyte)) { return new SByteConverter(); }
        if (targetType == typeof(bool)) { return new BooleanConverter(); }
        if (targetType == typeof(ushort)) { return new UInt16Converter(); }
        if (targetType == typeof(short)) { return new Int16Converter(); }
        if (targetType == typeof(char)) { return new CharConverter(); }
        if (targetType == typeof(uint)) { return new UInt32Converter(); }
        if (targetType == typeof(int)) { return new Int32Converter(); }
        if (targetType == typeof(ulong)) { return new UInt64Converter(); }
        if (targetType == typeof(long)) { return new Int64Converter(); }
        if (targetType == typeof(float)) { return new SingleConverter(); }
        if (targetType == typeof(double)) { return new DoubleConverter(); }
        if (targetType == typeof(decimal)) { return new DecimalConverter(); }
        if (targetType == typeof(TimeSpan)) { return new TimeSpanConverter(); }
        if (targetType == typeof(DateTime)) { return new DateTimeConverter(); }
        if (targetType == typeof(DateTimeOffset)) { return new DateTimeOffsetConverter(); }
        if (targetType == typeof(Uri)) { return new UriTypeConverter(); }
        if (targetType == typeof(Guid)) { return new GuidConverter(); }

        if (targetType.GetCustomAttribute<TypeConverterAttribute>() is TypeConverterAttribute tca &&
            Type.GetType(tca.ConverterTypeName, throwOnError: false) is Type converterType &&
            Activator.CreateInstance(converterType) is TypeConverter converter)
        {
            return converter;
        }

        return null;
    }

    [DebuggerBrowsable(DebuggerBrowsableState.Never)]
    private string DebuggerDisplay => $"{this.Name} ({this.Description})";

    /// <summary>
    /// Remove characters from method name that are valid in metadata but invalid for SK.
    /// </summary>
    private static string SanitizeMetadataName(string methodName) =>
        s_invalidNameCharsRegex.Replace(methodName, "_");

    /// <summary>Regex that flags any character other than ASCII digits or letters or the underscore.</summary>
    private static readonly Regex s_invalidNameCharsRegex = new("[^0-9A-Za-z_]");

    /// <summary>Parser functions for converting strings to parameter types.</summary>
    private static readonly ConcurrentDictionary<Type, Func<string, CultureInfo, object>?> s_parsers = new();

    /// <summary>Formatter functions for converting parameter types to strings.</summary>
    private static readonly ConcurrentDictionary<Type, Func<object?, CultureInfo, string>?> s_formatters = new();

    /// <summary>Add default values to the context variables if the variable is not defined</summary>
    private void AddDefaultValues(ContextVariables variables)
    {
        foreach (var parameter in this.Parameters)
        {
            if (!variables.ContainsKey(parameter.Name) && parameter.DefaultValue != null)
            {
                variables[parameter.Name] = parameter.DefaultValue;
            }
        }
    }

    #endregion
}<|MERGE_RESOLUTION|>--- conflicted
+++ resolved
@@ -517,11 +517,7 @@
         if (type == typeof(ILogger))
         {
             TrackUniqueParameterType(ref hasLoggerParam, method, $"At most one {nameof(ILogger)} parameter is permitted.");
-<<<<<<< HEAD
-            return (static (SKContext context, CancellationToken _) => context.Log, null);
-=======
-            return (static (SKContext ctx, CancellationToken _) => ctx.Logger, null);
->>>>>>> 6cee23fd
+            return (static (SKContext context, CancellationToken _) => context.Logger, null);
         }
 
         if (type == typeof(CultureInfo) || type == typeof(IFormatProvider))
