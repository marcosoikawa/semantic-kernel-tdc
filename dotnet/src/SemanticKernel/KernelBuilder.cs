--- conflicted
+++ resolved
@@ -56,13 +56,8 @@
             this._promptTemplateEngine ?? new PromptTemplateEngine(this._logger),
             this._memoryFactory.Invoke(),
             this._config,
-<<<<<<< HEAD
             this._logger,
-            this._meter,
-            this._trustService
-=======
-            this._logger
->>>>>>> f72273f3
+            this._meter
         );
 
         // TODO: decouple this from 'UseMemory' kernel extension
