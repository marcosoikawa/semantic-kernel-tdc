﻿// Copyright (c) Microsoft. All rights reserved.

using System;
using System.Collections.Generic;
using System.Reflection;
using System.Threading;
using System.Threading.Tasks;
using Microsoft.Extensions.Logging;
using Microsoft.SemanticKernel.AI;
using Microsoft.SemanticKernel.AI.TextCompletion;
using Microsoft.SemanticKernel.Diagnostics;
using Microsoft.SemanticKernel.Memory;
using Microsoft.SemanticKernel.Orchestration;
using Microsoft.SemanticKernel.SemanticFunctions;
using Microsoft.SemanticKernel.Services;
using Microsoft.SemanticKernel.SkillDefinition;
using Microsoft.SemanticKernel.TemplateEngine;

namespace Microsoft.SemanticKernel;

/// <summary>
/// Semantic kernel class.
/// The kernel provides a skill collection to define native and semantic functions, an orchestrator to execute a list of functions.
/// Semantic functions are automatically rendered and executed using an internal prompt template rendering engine.
/// Future versions will allow to:
/// * customize the rendering engine
/// * include branching logic in the functions pipeline
/// * persist execution state for long running pipelines
/// * distribute pipelines over a network
/// * RPC functions and secure environments, e.g. sandboxing and credentials management
/// * auto-generate pipelines given a higher level goal
/// </summary>
public sealed class Kernel : IKernel, IDisposable
{
    /// <inheritdoc/>
    public KernelConfig Config { get; }

    /// <inheritdoc/>
    [Obsolete("Use Logger instead. This will be removed in a future release.")]
    public ILogger Log => this.Logger;

    /// <inheritdoc/>
    public ILogger Logger { get; }

    /// <inheritdoc/>
    public ISemanticTextMemory Memory => this._memory;

    /// <inheritdoc/>
    public IReadOnlySkillCollection Skills => this._skillCollection;

    /// <inheritdoc/>
    public IPromptTemplateEngine PromptTemplateEngine { get; }

    /// <summary>
    /// Return a new instance of the kernel builder, used to build and configure kernel instances.
    /// </summary>
    public static KernelBuilder Builder => new();

    /// <summary>
    /// Kernel constructor. See KernelBuilder for an easier and less error prone approach to create kernel instances.
    /// </summary>
    /// <param name="skillCollection"></param>
    /// <param name="aiServiceProvider"></param>
    /// <param name="promptTemplateEngine"></param>
    /// <param name="memory"></param>
    /// <param name="config"></param>
    /// <param name="logger"></param>
    public Kernel(
        ISkillCollection skillCollection,
        IAIServiceProvider aiServiceProvider,
        IPromptTemplateEngine promptTemplateEngine,
        ISemanticTextMemory memory,
        KernelConfig config,
        ILogger logger)
    {
        this.Logger = logger;
        this.Config = config;
        this.PromptTemplateEngine = promptTemplateEngine;
        this._memory = memory;
        this._aiServiceProvider = aiServiceProvider;
        this._promptTemplateEngine = promptTemplateEngine;
        this._skillCollection = skillCollection;
    }

    /// <inheritdoc/>
    public ISKFunction RegisterSemanticFunction(string functionName, SemanticFunctionConfig functionConfig)
    {
        return this.RegisterSemanticFunction(SkillCollection.GlobalSkill, functionName, functionConfig);
    }

    /// <inheritdoc/>
    public ISKFunction RegisterSemanticFunction(string skillName, string functionName, SemanticFunctionConfig functionConfig)
    {
        // Future-proofing the name not to contain special chars
        Verify.ValidSkillName(skillName);
        Verify.ValidFunctionName(functionName);

        ISKFunction function = this.CreateSemanticFunction(skillName, functionName, functionConfig);
        this._skillCollection.AddFunction(function);

        return function;
    }

    /// <inheritdoc/>
    public IDictionary<string, ISKFunction> ImportSkill(object skillInstance, string? skillName = null)
    {
        Verify.NotNull(skillInstance);

        if (string.IsNullOrWhiteSpace(skillName))
        {
            skillName = SkillCollection.GlobalSkill;
            this.Logger.LogTrace("Importing skill {0} in the global namespace", skillInstance.GetType().FullName);
        }
        else
        {
            this.Logger.LogTrace("Importing skill {0}", skillName);
        }

        Dictionary<string, ISKFunction> skill = ImportSkill(
            skillInstance,
            skillName!,
            this.Logger
        );
        foreach (KeyValuePair<string, ISKFunction> f in skill)
        {
            f.Value.SetDefaultSkillCollection(this.Skills);
            this._skillCollection.AddFunction(f.Value);
        }

        return skill;
    }

    /// <inheritdoc/>
    public ISKFunction RegisterCustomFunction(ISKFunction customFunction)
    {
        Verify.NotNull(customFunction);

        customFunction.SetDefaultSkillCollection(this.Skills);
        this._skillCollection.AddFunction(customFunction);

        return customFunction;
    }

    /// <inheritdoc/>
    public void RegisterMemory(ISemanticTextMemory memory)
    {
        this._memory = memory;
    }

    /// <inheritdoc/>
    public Task<SKContext> RunAsync(ISKFunction skFunction, CancellationToken cancellationToken = default)
        => this.RunAsync(new ContextVariables(), cancellationToken, skFunction);

    /// <inheritdoc/>
    public Task<SKContext> RunAsync(params ISKFunction[] pipeline)
        => this.RunAsync(new ContextVariables(), pipeline);

    /// <inheritdoc/>
    public Task<SKContext> RunAsync(string input, params ISKFunction[] pipeline)
        => this.RunAsync(new ContextVariables(input), pipeline);

    /// <inheritdoc/>
    public Task<SKContext> RunAsync(ContextVariables variables, params ISKFunction[] pipeline)
        => this.RunAsync(variables, CancellationToken.None, pipeline);

    /// <inheritdoc/>
    public Task<SKContext> RunAsync(CancellationToken cancellationToken, params ISKFunction[] pipeline)
        => this.RunAsync(new ContextVariables(), cancellationToken, pipeline);

    /// <inheritdoc/>
    public Task<SKContext> RunAsync(string input, CancellationToken cancellationToken, params ISKFunction[] pipeline)
        => this.RunAsync(new ContextVariables(input), cancellationToken, pipeline);

    /// <inheritdoc/>
    public async Task<SKContext> RunAsync(ContextVariables variables, CancellationToken cancellationToken, params ISKFunction[] pipeline)
    {
        var context = new SKContext(
            variables,
<<<<<<< HEAD
            this._skillCollection.ReadOnlySkillCollection,
            this.Logger);
=======
            this._skillCollection,
            this.Log);
>>>>>>> 39395422

        int pipelineStepCount = -1;
        foreach (ISKFunction f in pipeline)
        {
            if (context.ErrorOccurred)
            {
                this.Logger.LogError(
                    context.LastException,
                    "Something went wrong in pipeline step {0}:'{1}'", pipelineStepCount, context.LastErrorDescription);
                return context;
            }

            pipelineStepCount++;

            try
            {
                cancellationToken.ThrowIfCancellationRequested();
                context = await f.InvokeAsync(context, cancellationToken: cancellationToken).ConfigureAwait(false);

                if (context.ErrorOccurred)
                {
                    this.Logger.LogError("Function call fail during pipeline step {0}: {1}.{2}. Error: {3}",
                        pipelineStepCount, f.SkillName, f.Name, context.LastErrorDescription);
                    return context;
                }
            }
            catch (Exception e) when (!e.IsCriticalException())
            {
                this.Logger.LogError(e, "Something went wrong in pipeline step {0}: {1}.{2}. Error: {3}",
                    pipelineStepCount, f.SkillName, f.Name, e.Message);
                context.Fail(e.Message, e);
                return context;
            }
        }

        return context;
    }

    /// <inheritdoc/>
    public ISKFunction Func(string skillName, string functionName)
    {
        return this.Skills.GetFunction(skillName, functionName);
    }

    /// <inheritdoc/>
    public SKContext CreateNewContext()
    {
        return new SKContext(
<<<<<<< HEAD
            skills: this._skillCollection.ReadOnlySkillCollection,
            logger: this.Logger);
=======
            skills: this._skillCollection,
            logger: this.Log);
>>>>>>> 39395422
    }

    /// <summary>
    /// Create a new instance of a context, linked to the kernel internal state.
    /// </summary>
    /// <param name="cancellationToken">Cancellation token for operations in context.</param>
    /// <returns>SK context</returns>
    [Obsolete("SKContext no longer contains the CancellationToken. Use CreateNewContext().")]
    public SKContext CreateNewContext(CancellationToken cancellationToken)
    {
        return this.CreateNewContext();
    }

    /// <inheritdoc/>
    public T GetService<T>(string? name = null) where T : IAIService
    {
        var service = this._aiServiceProvider.GetService<T>(name);
        if (service != null)
        {
            return service;
        }

        throw new KernelException(KernelException.ErrorCodes.ServiceNotFound, $"Service of type {typeof(T)} and name {name ?? "<NONE>"} not registered.");
    }

    /// <summary>
    /// Dispose of resources.
    /// </summary>
    public void Dispose()
    {
        // ReSharper disable once SuspiciousTypeConversion.Global
        if (this._memory is IDisposable mem) { mem.Dispose(); }

        // ReSharper disable once SuspiciousTypeConversion.Global
        if (this._skillCollection is IDisposable reg) { reg.Dispose(); }
    }

    #region private ================================================================================

    private readonly ISkillCollection _skillCollection;
    private ISemanticTextMemory _memory;
    private readonly IPromptTemplateEngine _promptTemplateEngine;
    private readonly IAIServiceProvider _aiServiceProvider;

    private ISKFunction CreateSemanticFunction(
        string skillName,
        string functionName,
        SemanticFunctionConfig functionConfig)
    {
        if (!functionConfig.PromptTemplateConfig.Type.Equals("completion", StringComparison.OrdinalIgnoreCase))
        {
            throw new AIException(
                AIException.ErrorCodes.FunctionTypeNotSupported,
                $"Function type not supported: {functionConfig.PromptTemplateConfig}");
        }

        ISKFunction func = SKFunction.FromSemanticConfig(
            skillName,
            functionName,
            functionConfig,
            this.Logger
        );

        // Connect the function to the current kernel skill collection, in case the function
        // is invoked manually without a context and without a way to find other functions.
        func.SetDefaultSkillCollection(this.Skills);

        func.SetAIConfiguration(CompleteRequestSettings.FromCompletionConfig(functionConfig.PromptTemplateConfig.Completion));

        // Note: the service is instantiated using the kernel configuration state when the function is invoked
        func.SetAIService(() => this.GetService<ITextCompletion>());

        return func;
    }

    /// <summary>
    /// Import a skill into the kernel skill collection, so that semantic functions and pipelines can consume its functions.
    /// </summary>
    /// <param name="skillInstance">Skill class instance</param>
    /// <param name="skillName">Skill name, used to group functions under a shared namespace</param>
    /// <param name="logger">Application logger</param>
    /// <returns>Dictionary of functions imported from the given class instance, case-insensitively indexed by name.</returns>
    private static Dictionary<string, ISKFunction> ImportSkill(object skillInstance, string skillName, ILogger logger)
    {
        MethodInfo[] methods = skillInstance.GetType().GetMethods(BindingFlags.Static | BindingFlags.Instance | BindingFlags.Public);
        logger.LogTrace("Importing skill name: {0}. Potential methods found: {1}", skillName, methods.Length);

        // Filter out non-SKFunctions and fail if two functions have the same name
        Dictionary<string, ISKFunction> result = new(StringComparer.OrdinalIgnoreCase);
        foreach (MethodInfo method in methods)
        {
            if (method.GetCustomAttribute<SKFunctionAttribute>() is not null)
            {
                ISKFunction function = SKFunction.FromNativeMethod(method, skillInstance, skillName, logger);
                if (result.ContainsKey(function.Name))
                {
                    throw new KernelException(
                        KernelException.ErrorCodes.FunctionOverloadNotSupported,
                        "Function overloads are not supported, please differentiate function names");
                }

                result.Add(function.Name, function);
            }
        }

        logger.LogTrace("Methods imported {0}", result.Count);

        return result;
    }

    #endregion
}<|MERGE_RESOLUTION|>--- conflicted
+++ resolved
@@ -176,13 +176,8 @@
     {
         var context = new SKContext(
             variables,
-<<<<<<< HEAD
-            this._skillCollection.ReadOnlySkillCollection,
+            this._skillCollection,
             this.Logger);
-=======
-            this._skillCollection,
-            this.Log);
->>>>>>> 39395422
 
         int pipelineStepCount = -1;
         foreach (ISKFunction f in pipeline)
@@ -231,13 +226,8 @@
     public SKContext CreateNewContext()
     {
         return new SKContext(
-<<<<<<< HEAD
-            skills: this._skillCollection.ReadOnlySkillCollection,
+            skills: this._skillCollection,
             logger: this.Logger);
-=======
-            skills: this._skillCollection,
-            logger: this.Log);
->>>>>>> 39395422
     }
 
     /// <summary>
