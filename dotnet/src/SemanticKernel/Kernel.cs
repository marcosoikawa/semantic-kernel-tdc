﻿// Copyright (c) Microsoft. All rights reserved.

using System;
using System.Collections.Generic;
using System.Linq;
using System.Reflection;
using System.Threading;
using System.Threading.Tasks;
using Microsoft.Extensions.Logging;
using Microsoft.SemanticKernel.AI;
using Microsoft.SemanticKernel.Configuration;
using Microsoft.SemanticKernel.Diagnostics;
using Microsoft.SemanticKernel.Memory;
using Microsoft.SemanticKernel.Orchestration;
using Microsoft.SemanticKernel.SemanticFunctions;
using Microsoft.SemanticKernel.SkillDefinition;
using Microsoft.SemanticKernel.TemplateEngine;
using Microsoft.SemanticKernel.Text;

namespace Microsoft.SemanticKernel;

/// <summary>
/// Semantic kernel class.
/// The kernel provides a skill collection to define native and semantic functions, an orchestrator to execute a list of functions.
/// Semantic functions are automatically rendered and executed using an internal prompt template rendering engine.
/// Future versions will allow to:
/// * customize the rendering engine
/// * include branching logic in the functions pipeline
/// * persist execution state for long running pipelines
/// * distribute pipelines over a network
/// * RPC functions and secure environments, e.g. sandboxing and credentials management
/// * auto-generate pipelines given a higher level goal
/// </summary>
public sealed class Kernel : IKernel, IDisposable
{
    /// <inheritdoc/>
    public KernelConfig Config => this._config;

    /// <inheritdoc/>
    public ILogger Log => this._log;

    /// <inheritdoc/>
    public ISemanticTextMemory Memory => this._memory;

    /// <inheritdoc/>
    public IReadOnlySkillCollection Skills => this._skillCollection.ReadOnlySkillCollection;

    /// <inheritdoc/>
    public IPromptTemplateEngine PromptTemplateEngine => this._promptTemplateEngine;

    /// <summary>
    /// Return a new instance of the kernel builder, used to build and configure kernel instances.
    /// </summary>
    public static KernelBuilder Builder => new();

    /// <summary>
    /// Kernel constructor. See KernelBuilder for an easier and less error prone approach to create kernel instances.
    /// </summary>
    /// <param name="skillCollection"></param>
    /// <param name="promptTemplateEngine"></param>
    /// <param name="memory"></param>
    /// <param name="config"></param>
    /// <param name="log"></param>
    public Kernel(
        ISkillCollection skillCollection,
        IPromptTemplateEngine promptTemplateEngine,
        ISemanticTextMemory memory,
        KernelConfig config,
        ILogger log)
    {
        this._log = log;
        this._config = config;
        this._memory = memory;
        this._promptTemplateEngine = promptTemplateEngine;
        this._skillCollection = skillCollection;
    }

    /// <inheritdoc/>
    public ISKFunction RegisterSemanticFunction(string functionName, SemanticFunctionConfig functionConfig)
    {
        return this.RegisterSemanticFunction(SkillCollection.GlobalSkill, functionName, functionConfig);
    }

    /// <inheritdoc/>
    public ISKFunction RegisterSemanticFunction(string skillName, string functionName, SemanticFunctionConfig functionConfig)
    {
        // Future-proofing the name not to contain special chars
        Verify.ValidSkillName(skillName);
        Verify.ValidFunctionName(functionName);

        ISKFunction function = this.CreateSemanticFunction(skillName, functionName, functionConfig);
        this._skillCollection.AddSemanticFunction(function);

        return function;
    }

    /// <inheritdoc/>
    public IDictionary<string, ISKFunction> ImportSkill(object skillInstance, string skillName = "")
    {
        if (string.IsNullOrWhiteSpace(skillName))
        {
            skillName = SkillCollection.GlobalSkill;
            this._log.LogTrace("Importing skill {0} in the global namespace", skillInstance.GetType().FullName);
        }
        else
        {
            this._log.LogTrace("Importing skill {0}", skillName);
        }

        var skill = new Dictionary<string, ISKFunction>(StringComparer.OrdinalIgnoreCase);
        IEnumerable<ISKFunction> functions = ImportSkill(skillInstance, skillName, this._log);
        foreach (ISKFunction f in functions)
        {
            f.SetDefaultSkillCollection(this.Skills);
            this._skillCollection.AddNativeFunction(f);
            skill.Add(f.Name, f);
        }

        return skill;
    }

    /// <inheritdoc/>
    public void RegisterMemory(ISemanticTextMemory memory)
    {
        this._memory = memory;
    }

    /// <inheritdoc/>
    public Task<SKContext> RunAsync(params ISKFunction[] pipeline)
        => this.RunAsync(new ContextVariables(), pipeline);

    /// <inheritdoc/>
    public Task<SKContext> RunAsync(string input, params ISKFunction[] pipeline)
        => this.RunAsync(new ContextVariables(input), pipeline);

    /// <inheritdoc/>
    public Task<SKContext> RunAsync(ContextVariables variables, params ISKFunction[] pipeline)
        => this.RunAsync(variables, CancellationToken.None, pipeline);

    /// <inheritdoc/>
    public Task<SKContext> RunAsync(CancellationToken cancellationToken, params ISKFunction[] pipeline)
        => this.RunAsync(new ContextVariables(), cancellationToken, pipeline);

    /// <inheritdoc/>
    public Task<SKContext> RunAsync(string input, CancellationToken cancellationToken, params ISKFunction[] pipeline)
        => this.RunAsync(new ContextVariables(input), cancellationToken, pipeline);

    /// <inheritdoc/>
    public async Task<SKContext> RunAsync(ContextVariables variables, CancellationToken cancellationToken, params ISKFunction[] pipeline)
    {
        var context = new SKContext(
            variables,
            this._memory,
            this._skillCollection.ReadOnlySkillCollection,
            this._log,
            cancellationToken);

        int pipelineStepCount = -1;
        foreach (ISKFunction f in pipeline)
        {
            if (context.ErrorOccurred)
            {
                this._log.LogError(
                    context.LastException,
                    "Something went wrong in pipeline step {0}:'{1}'", pipelineStepCount, context.LastErrorDescription);
                return context;
            }

            pipelineStepCount++;

            try
            {
                cancellationToken.ThrowIfCancellationRequested();
                context = await f.InvokeAsync(context);

                if (context.ErrorOccurred)
                {
                    this._log.LogError("Function call fail during pipeline step {0}: {1}.{2}", pipelineStepCount, f.SkillName, f.Name);
                    return context;
                }
            }
            catch (Exception e) when (!e.IsCriticalException())
            {
                this._log.LogError(e, "Something went wrong in pipeline step {0}: {1}.{2}. Error: {3}", pipelineStepCount, f.SkillName, f.Name, e.Message);
                context.Fail(e.Message, e);
                return context;
            }
        }

        return context;
    }

    /// <inheritdoc/>
    public ISKFunction Func(string skillName, string functionName)
    {
        if (this.Skills.HasNativeFunction(skillName, functionName))
        {
            return this.Skills.GetNativeFunction(skillName, functionName);
        }

        return this.Skills.GetSemanticFunction(skillName, functionName);
    }

    /// <inheritdoc/>
    public SKContext CreateNewContext()
    {
        return new SKContext(
            new ContextVariables(),
            this._memory,
            this._skillCollection.ReadOnlySkillCollection,
            this._log);
    }

    /// <summary>
    /// Dispose of resources.
    /// </summary>
    public void Dispose()
    {
        // ReSharper disable once SuspiciousTypeConversion.Global
        if (this._memory is IDisposable mem) { mem.Dispose(); }

        // ReSharper disable once SuspiciousTypeConversion.Global
        if (this._skillCollection is IDisposable reg) { reg.Dispose(); }
    }

    #region private ================================================================================

    private readonly ILogger _log;
    private readonly KernelConfig _config;
    private readonly ISkillCollection _skillCollection;
    private ISemanticTextMemory _memory;
    private readonly IPromptTemplateEngine _promptTemplateEngine;

    private ISKFunction CreateSemanticFunction(
        string skillName,
        string functionName,
        SemanticFunctionConfig functionConfig)
    {
        if (!functionConfig.PromptTemplateConfig.Type.EqualsIgnoreCase("completion"))
        {
            throw new AIException(
                AIException.ErrorCodes.FunctionTypeNotSupported,
                $"Function type not supported: {functionConfig.PromptTemplateConfig}");
        }

        ISKFunction func = SKFunction.FromSemanticConfig(skillName, functionName, functionConfig);

        // Connect the function to the current kernel skill collection, in case the function
        // is invoked manually without a context and without a way to find other functions.
        func.SetDefaultSkillCollection(this.Skills);

        func.SetAIConfiguration(CompleteRequestSettings.FromCompletionConfig(functionConfig.PromptTemplateConfig.Completion));

        // TODO: allow to postpone this (e.g. use lazy init), allow to create semantic functions without a default backend
        var completionBackend = this._config.GetCompletionBackend(functionConfig.PromptTemplateConfig.DefaultBackends.FirstOrDefault());
        var createClientFunction = this._config.TryGetCompletionBackendCreateClient(completionBackend);

        if (createClientFunction is null)
        {
<<<<<<< HEAD
            throw new AIException(
                AIException.ErrorCodes.InvalidConfiguration,
                $"Create client implementation not found for completion backend configuration type {completionBackend.GetType():G}, unable to prepare semantic function. " +
                $"Function description: {functionConfig.PromptTemplateConfig.Description}");
=======
            case AzureOpenAIConfig azureBackendConfig:
                func.SetAIBackend(() => new AzureTextCompletion(
                    azureBackendConfig.DeploymentName,
                    azureBackendConfig.Endpoint,
                    azureBackendConfig.APIKey,
                    azureBackendConfig.APIVersion,
                    this._log,
                    this._config.HttpHandlerFactory));
                break;

            case OpenAIConfig openAiConfig:
                func.SetAIBackend(() => new OpenAITextCompletion(
                    openAiConfig.ModelId,
                    openAiConfig.APIKey,
                    openAiConfig.OrgId,
                    this._log,
                    this._config.HttpHandlerFactory));
                break;

            default:
                throw new AIException(
                    AIException.ErrorCodes.InvalidConfiguration,
                    $"Unknown/unsupported backend configuration type {backend.GetType():G}, unable to prepare semantic function. " +
                    $"Function description: {functionConfig.PromptTemplateConfig.Description}");
>>>>>>> 4250bfb8
        }

        func.SetAIBackend(() => createClientFunction.Invoke(this._log));

        return func;
    }

    /// <summary>
    /// Import a skill into the kernel skill collection, so that semantic functions and pipelines can consume its functions.
    /// </summary>
    /// <param name="skillInstance">Skill class instance</param>
    /// <param name="skillName">Skill name, used to group functions under a shared namespace</param>
    /// <param name="log">Application logger</param>
    /// <returns>List of functions imported from the given class instance</returns>
    private static IList<ISKFunction> ImportSkill(object skillInstance, string skillName, ILogger log)
    {
        log.LogTrace("Importing skill name: {0}", skillName);
        MethodInfo[] methods = skillInstance.GetType()
            .GetMethods(BindingFlags.Static | BindingFlags.Instance | BindingFlags.Public | BindingFlags.InvokeMethod);
        log.LogTrace("Methods found {0}", methods.Length);

        // Filter out null functions
        IEnumerable<ISKFunction> functions = from method in methods select SKFunction.FromNativeMethod(method, skillInstance, skillName, log);
        List<ISKFunction> result = (from function in functions where function != null select function).ToList();
        log.LogTrace("Methods imported {0}", result.Count);

        // Fail if two functions have the same name
        var uniquenessCheck = new HashSet<string>(from x in result select x.Name, StringComparer.OrdinalIgnoreCase);
        if (result.Count > uniquenessCheck.Count)
        {
            throw new KernelException(
                KernelException.ErrorCodes.FunctionOverloadNotSupported,
                "Function overloads are not supported, please differentiate function names");
        }

        return result;
    }

    #endregion
}<|MERGE_RESOLUTION|>--- conflicted
+++ resolved
@@ -257,37 +257,10 @@
 
         if (createClientFunction is null)
         {
-<<<<<<< HEAD
             throw new AIException(
                 AIException.ErrorCodes.InvalidConfiguration,
                 $"Create client implementation not found for completion backend configuration type {completionBackend.GetType():G}, unable to prepare semantic function. " +
                 $"Function description: {functionConfig.PromptTemplateConfig.Description}");
-=======
-            case AzureOpenAIConfig azureBackendConfig:
-                func.SetAIBackend(() => new AzureTextCompletion(
-                    azureBackendConfig.DeploymentName,
-                    azureBackendConfig.Endpoint,
-                    azureBackendConfig.APIKey,
-                    azureBackendConfig.APIVersion,
-                    this._log,
-                    this._config.HttpHandlerFactory));
-                break;
-
-            case OpenAIConfig openAiConfig:
-                func.SetAIBackend(() => new OpenAITextCompletion(
-                    openAiConfig.ModelId,
-                    openAiConfig.APIKey,
-                    openAiConfig.OrgId,
-                    this._log,
-                    this._config.HttpHandlerFactory));
-                break;
-
-            default:
-                throw new AIException(
-                    AIException.ErrorCodes.InvalidConfiguration,
-                    $"Unknown/unsupported backend configuration type {backend.GetType():G}, unable to prepare semantic function. " +
-                    $"Function description: {functionConfig.PromptTemplateConfig.Description}");
->>>>>>> 4250bfb8
         }
 
         func.SetAIBackend(() => createClientFunction.Invoke(this._log));
