--- conflicted
+++ resolved
@@ -31,17 +31,6 @@
   </PropertyGroup>
 
   <ItemGroup>
-<<<<<<< HEAD
-    <!--Setting version overrides to miniumum supported version, to maxiumize compatability.-->
-    <PackageReference Include="Microsoft.Bcl.HashCode" />
-    <PackageReference Include="Microsoft.Extensions.Logging" />
-    <PackageReference Include="System.Linq.Async" />
-    <PackageReference Include="System.Text.Json" />
-  </ItemGroup>
-
-  <ItemGroup>
-=======
->>>>>>> 8621c7b0
     <AssemblyAttribute Include="System.Runtime.CompilerServices.InternalsVisibleTo">
       <_Parameter1>Microsoft.SemanticKernel.Connectors.OpenAI</_Parameter1>
     </AssemblyAttribute>
