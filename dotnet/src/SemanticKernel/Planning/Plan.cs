--- conflicted
+++ resolved
@@ -310,15 +310,11 @@
     {
         if (this.Function is not null)
         {
-<<<<<<< HEAD
             AddVariablesToContext(this.State, context);
-            var result = await this.InstrumentedInvokeAsync(this.Function, context, settings, cancellationToken).ConfigureAwait(false);
-=======
             var result = await this.Function
                 .WithInstrumentation(context.Logger)
                 .InvokeAsync(context, settings, cancellationToken)
                 .ConfigureAwait(false);
->>>>>>> 484b39d1
 
             if (result.ErrorOccurred)
             {
