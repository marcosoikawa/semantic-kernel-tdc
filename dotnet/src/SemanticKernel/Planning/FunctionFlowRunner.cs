--- conflicted
+++ resolved
@@ -224,12 +224,8 @@
                     GetSkillFunctionNames(skillFunctionName, out var skillName, out var functionName);
                     if (!context.IsFunctionRegistered(skillName, functionName, out var skillFunction))
                     {
-<<<<<<< HEAD
-                        throw new PlanningException(PlanningException.ErrorCodes.InvalidPlan, $"Plan is using an unavailable skill: {skillName}.{functionName}");
-=======
                         throw new PlanningException(PlanningException.ErrorCodes.InvalidPlan,
                             $"Plan is using an unavailable skill: {skillName}.{functionName}");
->>>>>>> 358630b3
                     }
 
                     if (processFunctions && !string.IsNullOrEmpty(functionName))
