﻿// Copyright (c) Microsoft. All rights reserved.

using System;
using System.Diagnostics;
using System.Diagnostics.Metrics;
using System.Threading;
using System.Threading.Tasks;
using Microsoft.Extensions.Logging;
using Microsoft.Extensions.Logging.Abstractions;
using Microsoft.SemanticKernel.AI.TextCompletion;
using Microsoft.SemanticKernel.Orchestration;
using Microsoft.SemanticKernel.SkillDefinition;

namespace Microsoft.SemanticKernel.Planning;

/// <summary>
/// Standard Semantic Kernel callable plan with instrumentation.
/// </summary>
public sealed class InstrumentedPlan : IPlan
{
    /// <inheritdoc/>
    public string Name => this._plan.Name;

    /// <inheritdoc/>
    public string SkillName => this._plan.SkillName;

    /// <inheritdoc/>
    public string Description => this._plan.Description;

    /// <inheritdoc/>
    public bool IsSemantic => this._plan.IsSemantic;

    /// <inheritdoc/>
    public CompleteRequestSettings RequestSettings => this._plan.RequestSettings;

    /// <summary>
    /// Initialize a new instance of the <see cref="InstrumentedPlan"/> class.
    /// </summary>
    /// <param name="plan">Instance of <see cref="IPlan"/> to decorate.</param>
    /// <param name="logger">Optional logger.</param>
    public InstrumentedPlan(
        IPlan plan,
        ILogger? logger = null)
    {
        this._plan = plan;
        this._logger = logger ?? NullLogger.Instance;
    }

    /// <inheritdoc/>
    public FunctionView Describe()
    {
        return this._plan.Describe();
    }

    /// <inheritdoc/>
    public async Task<SKContext> InvokeAsync(
        SKContext context,
        CompleteRequestSettings? settings = null,
        ITextCompletion? textCompletion = null,
        CancellationToken cancellationToken = default)
    {
        return await this.InvokeWithInstrumentationAsync(() =>
            this._plan.InvokeAsync(context, settings, textCompletion, cancellationToken)).ConfigureAwait(false);
    }

    /// <inheritdoc/>
<<<<<<< HEAD
    public async Task<SKContext> InvokeAsync(
        string? input = null,
        CompleteRequestSettings? settings = null,
        ITextCompletion? textCompletion = null,
        ILogger? logger = null,
        CancellationToken cancellationToken = default)
    {
        return await this.InvokeWithInstrumentationAsync(() =>
            this._plan.InvokeAsync(input, settings, textCompletion, logger ?? this._logger, cancellationToken)).ConfigureAwait(false);
    }

    /// <inheritdoc/>
=======
>>>>>>> bd8d7d4a
    public ISKFunction SetAIConfiguration(CompleteRequestSettings settings) =>
        this._plan.SetAIConfiguration(settings);

    /// <inheritdoc/>
    public ISKFunction SetAIService(Func<ITextCompletion> serviceFactory) =>
        this._plan.SetAIService(serviceFactory);

    /// <inheritdoc/>
    public ISKFunction SetDefaultSkillCollection(IReadOnlySkillCollection skills) =>
        this._plan.SetDefaultSkillCollection(skills);

    #region private ================================================================================

    private readonly IPlan _plan;
    private readonly ILogger _logger;

    /// <summary>
    /// Instance of <see cref="Meter"/> for plan-related metrics.
    /// </summary>
    private static Meter s_meter = new(typeof(Plan).FullName);

    /// <summary>
    /// Instance of <see cref="Histogram{T}"/> to measure and track the time of plan execution.
    /// </summary>
    private static Histogram<double> s_executionTimeHistogram =
        s_meter.CreateHistogram<double>(
            name: "SK.Plan.Execution.ExecutionTime",
            unit: "ms",
            description: "Duration of plan execution");

    /// <summary>
    /// Instance of <see cref="Counter{T}"/> to keep track of the total number of plan executions.
    /// </summary>
    private static Counter<int> s_executionTotalCounter =
        s_meter.CreateCounter<int>(
            name: "SK.Plan.Execution.ExecutionTotal",
            description: "Total number of plan executions");

    /// <summary>
    /// Instance of <see cref="Counter{T}"/> to keep track of the number of successful plan executions.
    /// </summary>
    private static Counter<int> s_executionSuccessCounter =
        s_meter.CreateCounter<int>(
            name: "SK.Plan.Execution.ExecutionSuccess",
            description: "Number of successful plan executions");

    /// <summary>
    /// Instance of <see cref="Counter{T}"/> to keep track of the number of failed plan executions.
    /// </summary>
    private static Counter<int> s_executionFailureCounter =
        s_meter.CreateCounter<int>(
            name: "SK.Plan.Execution.ExecutionFailure",
            description: "Number of failed plan executions");

    /// <summary>
    /// Wrapper for instrumentation to be used in multiple invocation places.
    /// </summary>
    /// <param name="func">Delegate to instrument.</param>
    private async Task<SKContext> InvokeWithInstrumentationAsync(Func<Task<SKContext>> func)
    {
        this._logger.LogInformation("Plan execution started.");

        var stopwatch = new Stopwatch();

        stopwatch.Start();

        var result = await func().ConfigureAwait(false);

        stopwatch.Stop();

        if (result.ErrorOccurred)
        {
            this._logger.LogWarning("Plan execution status: {Status}", "Failed");
            this._logger.LogError(result.LastException, "Plan execution exception details: {Message}", result.LastException?.Message);

            s_executionFailureCounter.Add(1);
        }
        else
        {
            this._logger.LogInformation("Plan execution status: {Status}", "Success");
            this._logger.LogInformation("Plan execution finished in {ExecutionTime}ms", stopwatch.ElapsedMilliseconds);

            s_executionSuccessCounter.Add(1);
        }

        s_executionTotalCounter.Add(1);
        s_executionTimeHistogram.Record(stopwatch.ElapsedMilliseconds);

        return result;
    }

    #endregion
}<|MERGE_RESOLUTION|>--- conflicted
+++ resolved
@@ -64,21 +64,6 @@
     }
 
     /// <inheritdoc/>
-<<<<<<< HEAD
-    public async Task<SKContext> InvokeAsync(
-        string? input = null,
-        CompleteRequestSettings? settings = null,
-        ITextCompletion? textCompletion = null,
-        ILogger? logger = null,
-        CancellationToken cancellationToken = default)
-    {
-        return await this.InvokeWithInstrumentationAsync(() =>
-            this._plan.InvokeAsync(input, settings, textCompletion, logger ?? this._logger, cancellationToken)).ConfigureAwait(false);
-    }
-
-    /// <inheritdoc/>
-=======
->>>>>>> bd8d7d4a
     public ISKFunction SetAIConfiguration(CompleteRequestSettings settings) =>
         this._plan.SetAIConfiguration(settings);
 
