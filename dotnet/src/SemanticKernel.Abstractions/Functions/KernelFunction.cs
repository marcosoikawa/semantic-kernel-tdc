﻿// Copyright (c) Microsoft. All rights reserved.

using System;
using System.Collections.Generic;
using System.Diagnostics;
using System.Diagnostics.Metrics;
using System.Linq;
using System.Runtime.CompilerServices;
using System.Threading;
using System.Threading.Tasks;
using Microsoft.Extensions.Logging;
using Microsoft.SemanticKernel.AI;
using Microsoft.SemanticKernel.Events;
using Microsoft.SemanticKernel.Orchestration;

#pragma warning disable IDE0130
// ReSharper disable once CheckNamespace - Using the main namespace
namespace Microsoft.SemanticKernel;
#pragma warning restore IDE0130

/// <summary>
/// Represents a function that can be invoked as part of a Semantic Kernel workload.
/// </summary>
public abstract class KernelFunction
{
    /// <summary><see cref="ActivitySource"/> for function-related activities.</summary>
    private static readonly ActivitySource s_activitySource = new("Microsoft.SemanticKernel");

    /// <summary><see cref="Meter"/> for function-related metrics.</summary>
    private static readonly Meter s_meter = new("Microsoft.SemanticKernel");

    /// <summary><see cref="Histogram{T}"/> to record function invocation duration.</summary>
    private static readonly Histogram<double> s_invocationDuration = s_meter.CreateHistogram<double>(
        name: "sk.function.duration",
        unit: "s",
        description: "Measures the duration of a function’s execution");

    /// <summary>
    /// Gets the name of the function.
    /// </summary>
    /// <remarks>
    /// The name is used anywhere the function needs to be identified, such as in plans describing what functions
    /// should be invoked when, or as part of lookups in a plugin's function collection. Function names are generally
    /// handled in an ordinal case-insensitive manner.
    /// </remarks>
    public string Name { get; }

    /// <summary>
    /// Gets a description of the function.
    /// </summary>
    /// <remarks>
    /// The description may be supplied to a model in order to elaborate on the function's purpose,
    /// in case it may be beneficial for the model to recommend invoking the function.
    /// </remarks>
    public string Description { get; }

    /// <summary>
    /// Gets the model request settings.
    /// </summary>
    internal IEnumerable<AIRequestSettings> ModelSettings { get; }

    /// <summary>
    /// Initializes a new instance of the <see cref="KernelFunction"/> class.
    /// </summary>
    /// <param name="name">Name of the function.</param>
    /// <param name="description">Function description.</param>
    /// <param name="modelSettings">Model request settings.</param>
    internal KernelFunction(string name, string description, IEnumerable<AIRequestSettings>? modelSettings = null)
    {
        this.Name = name;
        this.Description = description;
        this.ModelSettings = modelSettings ?? Enumerable.Empty<AIRequestSettings>();
    }

    /// <summary>
    /// Invoke the <see cref="KernelFunction"/>.
    /// </summary>
    /// <param name="kernel">The kernel.</param>
    /// <param name="variables">Context variables</param>
    /// <param name="requestSettings">LLM completion settings (for semantic functions only)</param>
    /// <returns>The updated context, potentially a new one if context switching is implemented.</returns>
    /// <param name="cancellationToken">The <see cref="CancellationToken"/> to monitor for cancellation requests. The default is <see cref="CancellationToken.None"/>.</param>
    public async Task<FunctionResult> InvokeAsync(
        Kernel kernel,
        ContextVariables variables,
        AIRequestSettings? requestSettings = null,
        CancellationToken cancellationToken = default)
    {
        using var activity = s_activitySource.StartActivity(this.Name);
        ILogger logger = kernel.LoggerFactory.CreateLogger(this.Name);

        logger.LogTrace("Function invoking.");

        cancellationToken.ThrowIfCancellationRequested();

        TagList tags = new() { { "sk.function.name", this.Name } };
        long startingTimestamp = Stopwatch.GetTimestamp();
        try
        {
<<<<<<< HEAD
            var result = await this.InvokeCoreAsync(kernel, variables, requestSettings, cancellationToken).ConfigureAwait(false);
=======
            // Invoke pre hook, and stop if skipping requested.
            var invokingEventArgs = kernel.OnFunctionInvoking(this, context);
            if (invokingEventArgs is not null && (invokingEventArgs.IsSkipRequested || invokingEventArgs.CancelToken.IsCancellationRequested))
            {
                logger.LogTrace("Function canceled or skipped prior to invocation.");

                return new FunctionResult(this.Name, context)
                {
                    IsCancellationRequested = invokingEventArgs.CancelToken.IsCancellationRequested,
                    IsSkipRequested = invokingEventArgs.IsSkipRequested
                };
            }

            var result = await this.InvokeCoreAsync(kernel, context, requestSettings, cancellationToken).ConfigureAwait(false);
>>>>>>> c636d8b6

            logger.LogTrace("Function succeeded.");

            // Invoke the post hook.
            (var invokedEventArgs, result) = this.CallFunctionInvoked(kernel, context, result);

            if (logger.IsEnabled(LogLevel.Trace))
            {
                logger.LogTrace("Function invocation {Completion}: {Result}",
                    invokedEventArgs?.CancelToken.IsCancellationRequested ?? false ? "canceled" : "completed",
                    result.Value);
            }

            result.IsCancellationRequested = invokedEventArgs?.CancelToken.IsCancellationRequested ?? false;
            result.IsRepeatRequested = invokedEventArgs?.IsRepeatRequested ?? false;

            return result;
        }
        catch (Exception ex)
        {
            tags.Add("error.type", ex.GetType().FullName);
            if (logger.IsEnabled(LogLevel.Error))
            {
                logger.LogError(ex, "Function failed. Error: {Message}", ex.Message);
            }
            throw;
        }
        finally
        {
            TimeSpan duration = new((long)((Stopwatch.GetTimestamp() - startingTimestamp) * (10_000_000.0 / Stopwatch.Frequency)));
            s_invocationDuration.Record(duration.TotalSeconds, in tags);
            if (logger.IsEnabled(LogLevel.Information))
            {
                logger.LogInformation("Function completed. Duration: {Duration}ms", duration.TotalMilliseconds);
            }
        }
    }

    /// <summary>
    /// Invoke the <see cref="KernelFunction"/> in streaming mode.
    /// </summary>
    /// <param name="kernel">The kernel</param>
    /// <param name="context">SK context</param>
    /// <param name="requestSettings">LLM completion settings (for semantic functions only)</param>
    /// <param name="cancellationToken">The <see cref="CancellationToken"/> to monitor for cancellation requests. The default is <see cref="CancellationToken.None"/>.</param>
    /// <returns>A asynchronous list of streaming content chunks</returns>
    public async IAsyncEnumerable<T> InvokeStreamingAsync<T>(
        Kernel kernel,
        SKContext context,
        AIRequestSettings? requestSettings = null,
        [EnumeratorCancellation] CancellationToken cancellationToken = default)
    {
        using var activity = s_activitySource.StartActivity(this.Name);
        ILogger logger = kernel.LoggerFactory.CreateLogger(this.Name);

        logger.LogInformation("Function streaming invoking.");

        // Invoke pre hook, and stop if skipping requested.
        var invokingEventArgs = kernel.OnFunctionInvoking(this, context);
        if (invokingEventArgs is not null && (invokingEventArgs.IsSkipRequested || invokingEventArgs.CancelToken.IsCancellationRequested))
        {
            logger.LogTrace("Function canceled or skipped prior to invocation.");

            yield break;
        }

        await foreach (var genericChunk in this.InvokeCoreStreamingAsync<T>(kernel, context, requestSettings, cancellationToken))
        {
            yield return genericChunk;
        }

        // Completion logging is not supported for streaming functions
        // Invoke post hook not support for streaming functions
    }

    /// <summary>
    /// Invoke as streaming the <see cref="KernelFunction"/>.
    /// </summary>
    /// <param name="kernel">The kernel.</param>
    /// <param name="context">SK context</param>
    /// <param name="requestSettings">LLM completion settings (for semantic functions only)</param>
    /// <returns>The updated context, potentially a new one if context switching is implemented.</returns>
    /// <param name="cancellationToken">The <see cref="CancellationToken"/> to monitor for cancellation requests. The default is <see cref="CancellationToken.None"/>.</param>
    protected abstract IAsyncEnumerable<T> InvokeCoreStreamingAsync<T>(Kernel kernel,
        SKContext context,
        AIRequestSettings? requestSettings = null,
        CancellationToken cancellationToken = default);

    /// <summary>
    /// Invoke the <see cref="KernelFunction"/>.
    /// </summary>
    /// <param name="kernel">The kernel.</param>
    /// <param name="variables">Context variables</param>
    /// <param name="requestSettings">LLM completion settings (for semantic functions only)</param>
    /// <returns>The updated context, potentially a new one if context switching is implemented.</returns>
    /// <param name="cancellationToken">The <see cref="CancellationToken"/> to monitor for cancellation requests. The default is <see cref="CancellationToken.None"/>.</param>
    protected abstract Task<FunctionResult> InvokeCoreAsync(
        Kernel kernel,
        ContextVariables variables,
        AIRequestSettings? requestSettings,
        CancellationToken cancellationToken);

    /// <summary>
    /// Gets the metadata describing the function.
    /// </summary>
    /// <returns>An instance of <see cref="SKFunctionMetadata"/> describing the function</returns>
    public SKFunctionMetadata GetMetadata()
    {
        return this.GetMetadataCore();
    }

    /// <summary>
    /// Gets the metadata describing the function.
    /// </summary>
    /// <returns>An instance of <see cref="SKFunctionMetadata"/> describing the function</returns>
    protected abstract SKFunctionMetadata GetMetadataCore();

    #region private
    private (FunctionInvokedEventArgs?, FunctionResult) CallFunctionInvoked(Kernel kernel, SKContext context, FunctionResult result)
    {
        var eventArgs = kernel.OnFunctionInvoked(this, result);
        if (eventArgs is not null)
        {
            // Apply any changes from the event handlers to final result.
            result = new FunctionResult(this.Name, eventArgs.SKContext, eventArgs.SKContext.Variables.Input)
            {
                // Updates the eventArgs metadata during invoked handler execution
                // will reflect in the result metadata
                Metadata = eventArgs.Metadata
            };
        }

        return (eventArgs, result);
    }
    #endregion
}<|MERGE_RESOLUTION|>--- conflicted
+++ resolved
@@ -97,29 +97,25 @@
         long startingTimestamp = Stopwatch.GetTimestamp();
         try
         {
-<<<<<<< HEAD
-            var result = await this.InvokeCoreAsync(kernel, variables, requestSettings, cancellationToken).ConfigureAwait(false);
-=======
             // Invoke pre hook, and stop if skipping requested.
-            var invokingEventArgs = kernel.OnFunctionInvoking(this, context);
+            var invokingEventArgs = kernel.OnFunctionInvoking(this, variables);
             if (invokingEventArgs is not null && (invokingEventArgs.IsSkipRequested || invokingEventArgs.CancelToken.IsCancellationRequested))
             {
                 logger.LogTrace("Function canceled or skipped prior to invocation.");
 
-                return new FunctionResult(this.Name, context)
+                return new FunctionResult(this.Name)
                 {
                     IsCancellationRequested = invokingEventArgs.CancelToken.IsCancellationRequested,
                     IsSkipRequested = invokingEventArgs.IsSkipRequested
                 };
             }
 
-            var result = await this.InvokeCoreAsync(kernel, context, requestSettings, cancellationToken).ConfigureAwait(false);
->>>>>>> c636d8b6
+            var result = await this.InvokeCoreAsync(kernel, variables, requestSettings, cancellationToken).ConfigureAwait(false);
 
             logger.LogTrace("Function succeeded.");
 
             // Invoke the post hook.
-            (var invokedEventArgs, result) = this.CallFunctionInvoked(kernel, context, result);
+            (var invokedEventArgs, result) = this.CallFunctionInvoked(kernel, variables, result);
 
             if (logger.IsEnabled(LogLevel.Trace))
             {
@@ -157,13 +153,13 @@
     /// Invoke the <see cref="KernelFunction"/> in streaming mode.
     /// </summary>
     /// <param name="kernel">The kernel</param>
-    /// <param name="context">SK context</param>
+    /// <param name="variables">SK context variables</param>
     /// <param name="requestSettings">LLM completion settings (for semantic functions only)</param>
     /// <param name="cancellationToken">The <see cref="CancellationToken"/> to monitor for cancellation requests. The default is <see cref="CancellationToken.None"/>.</param>
     /// <returns>A asynchronous list of streaming content chunks</returns>
     public async IAsyncEnumerable<T> InvokeStreamingAsync<T>(
         Kernel kernel,
-        SKContext context,
+        ContextVariables variables,
         AIRequestSettings? requestSettings = null,
         [EnumeratorCancellation] CancellationToken cancellationToken = default)
     {
@@ -173,7 +169,7 @@
         logger.LogInformation("Function streaming invoking.");
 
         // Invoke pre hook, and stop if skipping requested.
-        var invokingEventArgs = kernel.OnFunctionInvoking(this, context);
+        var invokingEventArgs = kernel.OnFunctionInvoking(this, variables);
         if (invokingEventArgs is not null && (invokingEventArgs.IsSkipRequested || invokingEventArgs.CancelToken.IsCancellationRequested))
         {
             logger.LogTrace("Function canceled or skipped prior to invocation.");
@@ -181,7 +177,7 @@
             yield break;
         }
 
-        await foreach (var genericChunk in this.InvokeCoreStreamingAsync<T>(kernel, context, requestSettings, cancellationToken))
+        await foreach (var genericChunk in this.InvokeCoreStreamingAsync<T>(kernel, variables, requestSettings, cancellationToken))
         {
             yield return genericChunk;
         }
@@ -194,12 +190,12 @@
     /// Invoke as streaming the <see cref="KernelFunction"/>.
     /// </summary>
     /// <param name="kernel">The kernel.</param>
-    /// <param name="context">SK context</param>
+    /// <param name="variables">SK context variables</param>
     /// <param name="requestSettings">LLM completion settings (for semantic functions only)</param>
     /// <returns>The updated context, potentially a new one if context switching is implemented.</returns>
     /// <param name="cancellationToken">The <see cref="CancellationToken"/> to monitor for cancellation requests. The default is <see cref="CancellationToken.None"/>.</param>
     protected abstract IAsyncEnumerable<T> InvokeCoreStreamingAsync<T>(Kernel kernel,
-        SKContext context,
+        ContextVariables variables,
         AIRequestSettings? requestSettings = null,
         CancellationToken cancellationToken = default);
 
@@ -233,13 +229,13 @@
     protected abstract SKFunctionMetadata GetMetadataCore();
 
     #region private
-    private (FunctionInvokedEventArgs?, FunctionResult) CallFunctionInvoked(Kernel kernel, SKContext context, FunctionResult result)
-    {
-        var eventArgs = kernel.OnFunctionInvoked(this, result);
+    private (FunctionInvokedEventArgs?, FunctionResult) CallFunctionInvoked(Kernel kernel, ContextVariables variables, FunctionResult result)
+    {
+        var eventArgs = kernel.OnFunctionInvoked(this, result, variables);
         if (eventArgs is not null)
         {
             // Apply any changes from the event handlers to final result.
-            result = new FunctionResult(this.Name, eventArgs.SKContext, eventArgs.SKContext.Variables.Input)
+            result = new FunctionResult(this.Name, eventArgs.Variables.Input)
             {
                 // Updates the eventArgs metadata during invoked handler execution
                 // will reflect in the result metadata
