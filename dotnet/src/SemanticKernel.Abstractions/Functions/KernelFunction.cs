﻿// Copyright (c) Microsoft. All rights reserved.

using System;
using System.Collections.Generic;
using System.Diagnostics;
using System.Diagnostics.Metrics;
using System.Linq;
using System.Runtime.CompilerServices;
using System.Threading;
using System.Threading.Tasks;
using Microsoft.Extensions.Logging;
using Microsoft.SemanticKernel.AI;
using Microsoft.SemanticKernel.Events;
using Microsoft.SemanticKernel.Orchestration;

#pragma warning disable IDE0130
// ReSharper disable once CheckNamespace - Using the main namespace
namespace Microsoft.SemanticKernel;
#pragma warning restore IDE0130

/// <summary>
/// Represents a function that can be invoked as part of a Semantic Kernel workload.
/// </summary>
public abstract class KernelFunction
{
    /// <summary><see cref="ActivitySource"/> for function-related activities.</summary>
    private static readonly ActivitySource s_activitySource = new("Microsoft.SemanticKernel");

    /// <summary><see cref="Meter"/> for function-related metrics.</summary>
    private static readonly Meter s_meter = new("Microsoft.SemanticKernel");

    /// <summary><see cref="Histogram{T}"/> to record function invocation duration.</summary>
    private static readonly Histogram<double> s_invocationDuration = s_meter.CreateHistogram<double>(
        name: "sk.function.duration",
        unit: "s",
        description: "Measures the duration of a function’s execution");

    /// <summary>
    /// Gets the name of the function.
    /// </summary>
    /// <remarks>
    /// The name is used anywhere the function needs to be identified, such as in plans describing what functions
    /// should be invoked when, or as part of lookups in a plugin's function collection. Function names are generally
    /// handled in an ordinal case-insensitive manner.
    /// </remarks>
    public string Name { get; }

    /// <summary>
    /// Gets a description of the function.
    /// </summary>
    /// <remarks>
    /// The description may be supplied to a model in order to elaborate on the function's purpose,
    /// in case it may be beneficial for the model to recommend invoking the function.
    /// </remarks>
    public string Description { get; }

    /// <summary>
    /// Gets the model request settings.
    /// </summary>
    internal IEnumerable<PromptExecutionSettings> ModelSettings { get; }

    /// <summary>
    /// Initializes a new instance of the <see cref="KernelFunction"/> class.
    /// </summary>
    /// <param name="name">Name of the function.</param>
    /// <param name="description">Function description.</param>
    /// <param name="parameters">Function parameters metadata</param>
    /// <param name="returnParameter">Function return parameter metadata</param>
    /// <param name="modelSettings">Model request settings.</param>
<<<<<<< HEAD
    internal KernelFunction(string name, string description, IReadOnlyList<KernelParameterMetadata> parameters, KernelReturnParameterMetadata? returnParameter = null, IEnumerable<AIRequestSettings>? modelSettings = null)
=======
    internal KernelFunction(string name, string description, IEnumerable<PromptExecutionSettings>? modelSettings = null)
>>>>>>> 003d011d
    {
        Verify.NotNull(name);
        Verify.ParametersUniqueness(parameters);

        this.Name = name;
        this.Description = description;
<<<<<<< HEAD
        this.Metadata = new KernelFunctionMetadata(this.Name)
        {
            Description = this.Description,
            Parameters = parameters,
            ReturnParameter = returnParameter ?? new()
        };
        this.ModelSettings = modelSettings ?? Enumerable.Empty<AIRequestSettings>();
=======
        this.ModelSettings = modelSettings ?? Enumerable.Empty<PromptExecutionSettings>();
>>>>>>> 003d011d
    }

    /// <summary>
    /// Invoke the <see cref="KernelFunction"/>.
    /// </summary>
    /// <param name="kernel">The kernel.</param>
    /// <param name="variables">Context variables</param>
    /// <param name="requestSettings">LLM completion settings (for semantic functions only)</param>
    /// <returns>The updated context, potentially a new one if context switching is implemented.</returns>
    /// <param name="cancellationToken">The <see cref="CancellationToken"/> to monitor for cancellation requests. The default is <see cref="CancellationToken.None"/>.</param>
    public async Task<FunctionResult> InvokeAsync(
        Kernel kernel,
        ContextVariables variables,
        PromptExecutionSettings? requestSettings = null,
        CancellationToken cancellationToken = default)
    {
        using var activity = s_activitySource.StartActivity(this.Name);
        ILogger logger = kernel.LoggerFactory.CreateLogger(this.Name);

        logger.LogTrace("Function invoking.");

        cancellationToken.ThrowIfCancellationRequested();

        TagList tags = new() { { "sk.function.name", this.Name } };
        long startingTimestamp = Stopwatch.GetTimestamp();
        try
        {
            // Invoke pre hook, and stop if skipping requested.
            var invokingEventArgs = kernel.OnFunctionInvoking(this, variables);
            if (invokingEventArgs is not null && (invokingEventArgs.IsSkipRequested || invokingEventArgs.CancelToken.IsCancellationRequested))
            {
                logger.LogTrace("Function canceled or skipped prior to invocation.");

                return new FunctionResult(this.Name, variables)
                {
                    IsCancellationRequested = invokingEventArgs.CancelToken.IsCancellationRequested,
                    IsSkipRequested = invokingEventArgs.IsSkipRequested
                };
            }

            var result = await this.InvokeCoreAsync(kernel, variables, requestSettings, cancellationToken).ConfigureAwait(false);

            logger.LogTrace("Function succeeded.");

            // Invoke the post hook.
            (var invokedEventArgs, result) = this.CallFunctionInvoked(kernel, variables, result);

            if (logger.IsEnabled(LogLevel.Trace))
            {
                logger.LogTrace("Function invocation {Completion}: {Result}",
                    invokedEventArgs?.CancelToken.IsCancellationRequested ?? false ? "canceled" : "completed",
                    result.Value);
            }

            result.IsCancellationRequested = invokedEventArgs?.CancelToken.IsCancellationRequested ?? false;
            result.IsRepeatRequested = invokedEventArgs?.IsRepeatRequested ?? false;

            return result;
        }
        catch (Exception ex)
        {
            tags.Add("error.type", ex.GetType().FullName);
            if (logger.IsEnabled(LogLevel.Error))
            {
                logger.LogError(ex, "Function failed. Error: {Message}", ex.Message);
            }
            throw;
        }
        finally
        {
            TimeSpan duration = new((long)((Stopwatch.GetTimestamp() - startingTimestamp) * (10_000_000.0 / Stopwatch.Frequency)));
            s_invocationDuration.Record(duration.TotalSeconds, in tags);
            if (logger.IsEnabled(LogLevel.Information))
            {
                logger.LogInformation("Function completed. Duration: {Duration}ms", duration.TotalMilliseconds);
            }
        }
    }

    /// <summary>
    /// Invoke the <see cref="KernelFunction"/> in streaming mode.
    /// </summary>
    /// <param name="kernel">The kernel</param>
    /// <param name="variables">SK context variables</param>
    /// <param name="requestSettings">LLM completion settings (for semantic functions only)</param>
    /// <param name="cancellationToken">The <see cref="CancellationToken"/> to monitor for cancellation requests. The default is <see cref="CancellationToken.None"/>.</param>
    /// <returns>A asynchronous list of streaming content chunks</returns>
    public async IAsyncEnumerable<T> InvokeStreamingAsync<T>(
        Kernel kernel,
        ContextVariables variables,
        PromptExecutionSettings? requestSettings = null,
        [EnumeratorCancellation] CancellationToken cancellationToken = default)
    {
        using var activity = s_activitySource.StartActivity(this.Name);
        ILogger logger = kernel.LoggerFactory.CreateLogger(this.Name);

        logger.LogInformation("Function streaming invoking.");

        // Invoke pre hook, and stop if skipping requested.
        var invokingEventArgs = kernel.OnFunctionInvoking(this, variables);
        if (invokingEventArgs is not null && (invokingEventArgs.IsSkipRequested || invokingEventArgs.CancelToken.IsCancellationRequested))
        {
            logger.LogTrace("Function canceled or skipped prior to invocation.");

            yield break;
        }

        await foreach (var genericChunk in this.InvokeCoreStreamingAsync<T>(kernel, variables, requestSettings, cancellationToken))
        {
            yield return genericChunk;
        }

        // Completion logging is not supported for streaming functions
        // Invoke post hook not support for streaming functions
    }

    /// <summary>
    /// Invoke as streaming the <see cref="KernelFunction"/>.
    /// </summary>
    /// <param name="kernel">The kernel.</param>
    /// <param name="variables">SK context variables</param>
    /// <param name="requestSettings">LLM completion settings (for semantic functions only)</param>
    /// <returns>The updated context, potentially a new one if context switching is implemented.</returns>
    /// <param name="cancellationToken">The <see cref="CancellationToken"/> to monitor for cancellation requests. The default is <see cref="CancellationToken.None"/>.</param>
    protected abstract IAsyncEnumerable<T> InvokeCoreStreamingAsync<T>(Kernel kernel,
        ContextVariables variables,
        PromptExecutionSettings? requestSettings = null,
        CancellationToken cancellationToken = default);

    /// <summary>
    /// Invoke the <see cref="KernelFunction"/>.
    /// </summary>
    /// <param name="kernel">The kernel.</param>
    /// <param name="variables">Context variables</param>
    /// <param name="requestSettings">LLM completion settings (for semantic functions only)</param>
    /// <returns>The updated context, potentially a new one if context switching is implemented.</returns>
    /// <param name="cancellationToken">The <see cref="CancellationToken"/> to monitor for cancellation requests. The default is <see cref="CancellationToken.None"/>.</param>
    protected abstract Task<FunctionResult> InvokeCoreAsync(
        Kernel kernel,
        ContextVariables variables,
        PromptExecutionSettings? requestSettings,
        CancellationToken cancellationToken);

    /// <summary>
    /// Gets the metadata describing the function.
    /// </summary>
    /// <returns>An instance of <see cref="KernelFunctionMetadata"/> describing the function</returns>
    public KernelFunctionMetadata Metadata { get; init; }

    #region private
    private (FunctionInvokedEventArgs?, FunctionResult) CallFunctionInvoked(Kernel kernel, ContextVariables variables, FunctionResult result)
    {
        var eventArgs = kernel.OnFunctionInvoked(this, result);
        if (eventArgs is not null)
        {
            // Apply any changes from the event handlers to final result.
            result = new FunctionResult(this.Name, eventArgs.Variables, eventArgs.Variables.Input)
            {
                // Updates the eventArgs metadata during invoked handler execution
                // will reflect in the result metadata
                Metadata = eventArgs.Metadata
            };
        }

        return (eventArgs, result);
    }
    #endregion
}<|MERGE_RESOLUTION|>--- conflicted
+++ resolved
@@ -66,29 +66,21 @@
     /// <param name="description">Function description.</param>
     /// <param name="parameters">Function parameters metadata</param>
     /// <param name="returnParameter">Function return parameter metadata</param>
-    /// <param name="modelSettings">Model request settings.</param>
-<<<<<<< HEAD
-    internal KernelFunction(string name, string description, IReadOnlyList<KernelParameterMetadata> parameters, KernelReturnParameterMetadata? returnParameter = null, IEnumerable<AIRequestSettings>? modelSettings = null)
-=======
-    internal KernelFunction(string name, string description, IEnumerable<PromptExecutionSettings>? modelSettings = null)
->>>>>>> 003d011d
+    /// <param name="executionSettings">Prompt execution settings.</param>
+    internal KernelFunction(string name, string description, IReadOnlyList<KernelParameterMetadata> parameters, KernelReturnParameterMetadata? returnParameter = null, IEnumerable<PromptExecutionSettings>? executionSettings = null)
     {
         Verify.NotNull(name);
         Verify.ParametersUniqueness(parameters);
 
         this.Name = name;
         this.Description = description;
-<<<<<<< HEAD
         this.Metadata = new KernelFunctionMetadata(this.Name)
         {
             Description = this.Description,
             Parameters = parameters,
             ReturnParameter = returnParameter ?? new()
         };
-        this.ModelSettings = modelSettings ?? Enumerable.Empty<AIRequestSettings>();
-=======
-        this.ModelSettings = modelSettings ?? Enumerable.Empty<PromptExecutionSettings>();
->>>>>>> 003d011d
+        this.ModelSettings = executionSettings ?? Enumerable.Empty<PromptExecutionSettings>();
     }
 
     /// <summary>
