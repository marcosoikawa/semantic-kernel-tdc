--- conflicted
+++ resolved
@@ -89,14 +89,8 @@
     /// <summary>
     /// Invoke the <see cref="KernelFunction"/>.
     /// </summary>
-<<<<<<< HEAD
-    /// <param name="kernel">The <see cref="Kernel"/> containing services, plugins, and other state for use throughout the operation.</param>
-    /// <param name="variables">Context variables</param>
-    /// <param name="executionSettings">LLM completion settings (for semantic functions only)</param>
-=======
-    /// <param name="kernel">The kernel.</param>
+    /// <param name="kernel">The <see cref="Kernel"/> containing services, plugins, and other state for use throughout the operation.</param>
     /// <param name="arguments">The function arguments.</param>
->>>>>>> e8ed55bc
     /// <returns>The updated context, potentially a new one if context switching is implemented.</returns>
     /// <param name="cancellationToken">The <see cref="CancellationToken"/> to monitor for cancellation requests. The default is <see cref="CancellationToken.None"/>.</param>
     public async Task<FunctionResult> InvokeAsync(
@@ -111,7 +105,7 @@
 
         if (logger.IsEnabled(LogLevel.Trace))
         {
-            logger.LogTrace("Function invoking. Arguments: {Arguments}", string.Join(", ", variables.Select(v => $"{v.Key}:{v.Value}")));
+            logger.LogTrace("Function invoking. Arguments: {Arguments}", string.Join(", ", arguments.Select(v => $"{v.Key}:{v.Value}")));
         }
 
         //Cloning the arguments to prevent mutation of the original ones
@@ -176,14 +170,8 @@
     /// <summary>
     /// Invoke the <see cref="KernelFunction"/> in streaming mode.
     /// </summary>
-<<<<<<< HEAD
-    /// <param name="kernel">The <see cref="Kernel"/> containing services, plugins, and other state for use throughout the operation.</param>
-    /// <param name="variables">SK context variables</param>
-    /// <param name="executionSettings">LLM completion settings (for semantic functions only)</param>
-=======
-    /// <param name="kernel">The kernel</param>
+    /// <param name="kernel">The <see cref="Kernel"/> containing services, plugins, and other state for use throughout the operation.</param>
     /// <param name="arguments">The function arguments</param>
->>>>>>> e8ed55bc
     /// <param name="cancellationToken">The <see cref="CancellationToken"/> to monitor for cancellation requests. The default is <see cref="CancellationToken.None"/>.</param>
     /// <returns>A asynchronous list of streaming content chunks</returns>
     public async IAsyncEnumerable<T> InvokeStreamingAsync<T>(
@@ -219,14 +207,8 @@
     /// <summary>
     /// Invoke as streaming the <see cref="KernelFunction"/>.
     /// </summary>
-<<<<<<< HEAD
-    /// <param name="kernel">The <see cref="Kernel"/> containing services, plugins, and other state for use throughout the operation.</param>
-    /// <param name="variables">SK context variables</param>
-    /// <param name="executionSettings">LLM completion settings (for semantic functions only)</param>
-=======
-    /// <param name="kernel">The kernel.</param>
+    /// <param name="kernel">The <see cref="Kernel"/> containing services, plugins, and other state for use throughout the operation.</param>
     /// <param name="arguments">The kernel function arguments.</param>
->>>>>>> e8ed55bc
     /// <returns>The updated context, potentially a new one if context switching is implemented.</returns>
     /// <param name="cancellationToken">The <see cref="CancellationToken"/> to monitor for cancellation requests. The default is <see cref="CancellationToken.None"/>.</param>
     protected abstract IAsyncEnumerable<T> InvokeCoreStreamingAsync<T>(Kernel kernel,
@@ -236,14 +218,8 @@
     /// <summary>
     /// Invoke the <see cref="KernelFunction"/>.
     /// </summary>
-<<<<<<< HEAD
-    /// <param name="kernel">The <see cref="Kernel"/> containing services, plugins, and other state for use throughout the operation.</param>
-    /// <param name="variables">Context variables</param>
-    /// <param name="executionSettings">LLM completion settings (for semantic functions only)</param>
-=======
-    /// <param name="kernel">The kernel.</param>
+    /// <param name="kernel">The <see cref="Kernel"/> containing services, plugins, and other state for use throughout the operation.</param>
     /// <param name="arguments">The kernel function arguments.</param>
->>>>>>> e8ed55bc
     /// <returns>The updated context, potentially a new one if context switching is implemented.</returns>
     /// <param name="cancellationToken">The <see cref="CancellationToken"/> to monitor for cancellation requests. The default is <see cref="CancellationToken.None"/>.</param>
     protected abstract Task<FunctionResult> InvokeCoreAsync(
