﻿// Copyright (c) Microsoft. All rights reserved.

using System;
using System.Collections;
using System.Collections.Generic;
using System.Linq;
using Microsoft.SemanticKernel.AI;

#pragma warning disable CA1710 // Identifiers should have correct suffix

namespace Microsoft.SemanticKernel;

/// <summary>
/// Provides a collection of arguments for operations such as <see cref="KernelFunction"/>'s InvokeAsync
/// and <see cref="IPromptTemplate"/>'s RenderAsync.
/// </summary>
/// <remarks>
/// A <see cref="KernelArguments"/> is a dictionary of argument names and values. It also carries a
/// <see cref="PromptExecutionSettings"/>, accessible via the <see cref="ExecutionSettings"/> property.
/// </remarks>
public sealed class KernelArguments : IDictionary<string, string?>, IReadOnlyDictionary<string, string?>
{
    /// <summary>Dictionary of name/values for all the arguments in the instance.</summary>
    private readonly Dictionary<string, string?> _arguments;

    /// <summary>
    /// The main input parameter name.
    /// </summary>
    public const string InputParameterName = "input";

    /// <summary>
    /// Initializes a new instance of the <see cref="KernelArguments"/> class with the specified AI request settings.
    /// </summary>
    /// <param name="executionSettings">The prompt execution settings.</param>
    public KernelArguments(PromptExecutionSettings? executionSettings = null)
    {
        this._arguments = new Dictionary<string, string?>(StringComparer.OrdinalIgnoreCase);
        this.ExecutionSettings = executionSettings;
    }

    /// <summary>
    /// Initializes a new instance of the <see cref="KernelArguments"/> class that contains elements copied from the specified <see cref="IDictionary{TKey, TValue}"/>
    /// </summary>
    /// <param name="source">The <see cref="IDictionary{TKey, TValue}"/> whose elements are copied the new <see cref="KernelArguments"/>.</param>
    /// <remarks>If the source is a <see cref="KernelArguments"/>, its elements and <see cref="ExecutionSettings"/> are copied to this instance.</remarks>
    public KernelArguments(IDictionary<string, string?> source)
    {
        Verify.NotNull(source);

        this._arguments = new Dictionary<string, string?>(source, StringComparer.OrdinalIgnoreCase);
        this.ExecutionSettings = (source as KernelArguments)?.ExecutionSettings;
    }

    /// <summary>
    /// Gets or sets the prompt execution settings.
    /// </summary>
    public PromptExecutionSettings? ExecutionSettings { get; set; }

    /// <summary>
    /// Gets the number of arguments contained in the <see cref="KernelArguments"/>.
    /// </summary>
<<<<<<< HEAD
    public PromptExecutionSettings? ExecutionSettings { get; set; }

    /// <summary>
    /// Returns a comma-separated string that represents the kernel argument.
    /// </summary>
    /// <returns>A string that represents the kernel argument.</returns>
    public override string ToString() => string.Join(", ", this.Select(v => $"{v.Key}:{v.Value}"));
=======
    public int Count => this._arguments.Count;

    /// <summary>Adds the specified argument name and value to the <see cref="KernelArguments"/>.</summary>
    /// <param name="name">The name of the argument to add.</param>
    /// <param name="value">The value of the argument to add.</param>
    /// <exception cref="ArgumentNullException"><paramref name="name"/> is null.</exception>
    /// <exception cref="ArgumentException">An argument with the same name already exists in the <see cref="KernelArguments"/>.</exception>
    public void Add(string name, string value)
    {
        Verify.NotNull(name);
        this._arguments.Add(name, value);
    }

    /// <summary>Removes the argument value with the specified name from the <see cref="KernelArguments"/>.</summary>
    /// <param name="name">The name of the argument value to remove.</param>
    /// <exception cref="ArgumentNullException"><paramref name="name"/> is null.</exception>
    public bool Remove(string name)
    {
        Verify.NotNull(name);
        return this._arguments.Remove(name);
    }

    /// <summary>Removes all arguments names and values from the <see cref="KernelArguments"/>.</summary>
    /// <remarks>
    /// This does not affect the <see cref="ExecutionSettings"/> property. To clear it as well, set it to null.
    /// </remarks>
    public void Clear() => this._arguments.Clear();

    /// <summary>Determines whether the <see cref="KernelArguments"/> contains an argument with the specified name.</summary>
    /// <param name="name">The name of the argument to locate.</param>
    /// <returns>true if the arguments contains an argument with the specified named; otherwise, false.</returns>
    /// <exception cref="ArgumentNullException"><paramref name="name"/> is null.</exception>
    public bool ContainsName(string name)
    {
        Verify.NotNull(name);
        return this._arguments.ContainsKey(name);
    }

    /// <summary>Gets the value associated with the specified argument name.</summary>
    /// <param name="name">The name of the argument value to get.</param>
    /// <param name="value">
    /// When this method returns, contains the value associated with the specified name,
    /// if the name is found; otherwise, null.
    /// </param>
    /// <returns>true if the arguments contains an argument with the specified name; otherwise, false.</returns>
    /// <exception cref="ArgumentNullException"><paramref name="name"/> is null.</exception>
    public bool TryGetValue(string name, out string? value)
    {
        Verify.NotNull(name);
        return this._arguments.TryGetValue(name, out value);
    }

    /// <summary>Gets or sets the value associated with the specified argument name.</summary>
    /// <param name="name">The name of the argument value to get or set.</param>
    /// <exception cref="ArgumentNullException"><paramref name="name"/> is null.</exception>
    public string? this[string name]
    {
        get
        {
            Verify.NotNull(name);
            return this._arguments[name];
        }
        set
        {
            Verify.NotNull(name);
            this._arguments[name] = value;
        }
    }

    /// <summary>Gets an <see cref="ICollection{String}"/> of all of the arguments' names.</summary>
    public ICollection<string> Names => this._arguments.Keys;

    /// <summary>Gets an <see cref="ICollection{String}"/> of all of the arguments' values.</summary>
    public ICollection<string?> Values => this._arguments.Values;

    #region Interface implementations
    /// <inheritdoc/>
    ICollection<string> IDictionary<string, string?>.Keys => this._arguments.Keys;

    /// <inheritdoc/>
    IEnumerable<string> IReadOnlyDictionary<string, string?>.Keys => this._arguments.Keys;

    /// <inheritdoc/>
    IEnumerable<string?> IReadOnlyDictionary<string, string?>.Values => this._arguments.Values;

    /// <inheritdoc/>
    bool ICollection<KeyValuePair<string, string?>>.IsReadOnly => false;

    /// <inheritdoc/>
    string? IReadOnlyDictionary<string, string?>.this[string key] => this._arguments[key];

    /// <inheritdoc/>
    string? IDictionary<string, string?>.this[string key]
    {
        get => this._arguments[key];
        set => this._arguments[key] = value;
    }

    /// <inheritdoc/>
    void IDictionary<string, string?>.Add(string key, string? value) => this._arguments.Add(key, value);

    /// <inheritdoc/>
    bool IDictionary<string, string?>.ContainsKey(string key) => this._arguments.ContainsKey(key);

    /// <inheritdoc/>
    bool IDictionary<string, string?>.Remove(string key) => this._arguments.Remove(key);

    /// <inheritdoc/>
    bool IDictionary<string, string?>.TryGetValue(string key, out string? value) => this._arguments.TryGetValue(key, out value);

    /// <inheritdoc/>
    void ICollection<KeyValuePair<string, string?>>.Add(KeyValuePair<string, string?> item) => this._arguments.Add(item.Key, item.Value);

    /// <inheritdoc/>
    bool ICollection<KeyValuePair<string, string?>>.Contains(KeyValuePair<string, string?> item) => ((ICollection<KeyValuePair<string, string?>>)this._arguments).Contains(item);

    /// <inheritdoc/>
    void ICollection<KeyValuePair<string, string?>>.CopyTo(KeyValuePair<string, string?>[] array, int arrayIndex) => ((ICollection<KeyValuePair<string, string?>>)this._arguments).CopyTo(array, arrayIndex);

    /// <inheritdoc/>
    bool ICollection<KeyValuePair<string, string?>>.Remove(KeyValuePair<string, string?> item) => this._arguments.Remove(item.Key);

    /// <inheritdoc/>
    IEnumerator<KeyValuePair<string, string?>> IEnumerable<KeyValuePair<string, string?>>.GetEnumerator() => this._arguments.GetEnumerator();

    /// <inheritdoc/>
    IEnumerator IEnumerable.GetEnumerator() => this._arguments.GetEnumerator();

    /// <inheritdoc/>
    bool IReadOnlyDictionary<string, string?>.ContainsKey(string key) => this._arguments.ContainsKey(key);

    /// <inheritdoc/>
    bool IReadOnlyDictionary<string, string?>.TryGetValue(string key, out string? value) => this._arguments.TryGetValue(key, out value);
    #endregion
>>>>>>> e194bcca
}<|MERGE_RESOLUTION|>--- conflicted
+++ resolved
@@ -59,15 +59,6 @@
     /// <summary>
     /// Gets the number of arguments contained in the <see cref="KernelArguments"/>.
     /// </summary>
-<<<<<<< HEAD
-    public PromptExecutionSettings? ExecutionSettings { get; set; }
-
-    /// <summary>
-    /// Returns a comma-separated string that represents the kernel argument.
-    /// </summary>
-    /// <returns>A string that represents the kernel argument.</returns>
-    public override string ToString() => string.Join(", ", this.Select(v => $"{v.Key}:{v.Value}"));
-=======
     public int Count => this._arguments.Count;
 
     /// <summary>Adds the specified argument name and value to the <see cref="KernelArguments"/>.</summary>
@@ -143,6 +134,9 @@
     /// <summary>Gets an <see cref="ICollection{String}"/> of all of the arguments' values.</summary>
     public ICollection<string?> Values => this._arguments.Values;
 
+    /// <summary>Returns a comma-separated string that represents the kernel argument.</summary>
+    public override string ToString() => string.Join(", ", this.Select(v => $"{v.Key}:{v.Value}"));
+
     #region Interface implementations
     /// <inheritdoc/>
     ICollection<string> IDictionary<string, string?>.Keys => this._arguments.Keys;
@@ -202,5 +196,4 @@
     /// <inheritdoc/>
     bool IReadOnlyDictionary<string, string?>.TryGetValue(string key, out string? value) => this._arguments.TryGetValue(key, out value);
     #endregion
->>>>>>> e194bcca
 }