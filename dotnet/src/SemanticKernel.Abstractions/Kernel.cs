﻿// Copyright (c) Microsoft. All rights reserved.

using System;
using System.Collections.Generic;
using System.Diagnostics.CodeAnalysis;
using System.Globalization;
using System.Linq;
using System.Threading;
using Microsoft.Extensions.DependencyInjection;
using Microsoft.Extensions.Logging;
using Microsoft.Extensions.Logging.Abstractions;
using Microsoft.SemanticKernel.Events;
using Microsoft.SemanticKernel.Orchestration;
using Microsoft.SemanticKernel.Services;

namespace Microsoft.SemanticKernel;

/// <summary>
/// Provides state for use throughout a Semantic Kernel workload.
/// </summary>
/// <remarks>
/// An instance of <see cref="Kernel"/> is passed through to every function invocation and service call
/// throughout the system, providing to each the ability to access shared state and services.
/// </remarks>
public sealed class Kernel
{
    /// <summary>Key used by KernelBuilder to store type information into the service provider.</summary>
    internal const string KernelServiceTypeToKeyMappingsKey = nameof(KernelServiceTypeToKeyMappingsKey);

    /// <summary>Dictionary containing ambient data stored in the kernel, lazily-initialized on first access.</summary>
    private Dictionary<string, object?>? _data;
    /// <summary><see cref="CultureInfo"/> to be used by any operations that need access to the culture, a format provider, etc.</summary>
    private CultureInfo _culture = CultureInfo.CurrentCulture;
    /// <summary>The collection of plugins, initialized via the constructor or lazily-initialized on first access via <see cref="Plugins"/>.</summary>
    private KernelPluginCollection? _plugins;

    /// <summary>
    /// Initializes a new instance of <see cref="Kernel"/>.
    /// </summary>
    /// <param name="services">The <see cref="IServiceProvider"/> used to query for services available through the kernel.</param>
    /// <param name="plugins">
    /// The collection of plugins available through the kernel. If null, an empty collection will be used.
    /// If non-null, the supplied collection instance is used, not a copy; if it's desired for the <see cref="Kernel"/>
    /// to have a copy, the caller is responsible for supplying it.
    /// </param>
    /// <remarks>
    /// The KernelBuilder class provides a fluent API for constructing a <see cref="Kernel"/> instance.
    /// </remarks>
    public Kernel(
        IServiceProvider? services = null,
        KernelPluginCollection? plugins = null)
    {
        this.Services = services ?? EmptyServiceProvider.Instance;
        this._plugins = plugins;
    }

    /// <summary>
    /// Clone the <see cref="Kernel"/> object to create a new instance that may be mutated without affecting the current instance.
    /// </summary>
    /// <remarks>
    /// The current instance is unmodified by this operation. The new <see cref="Kernel"/> will be initialized with:
    /// <list type="bullet">
    /// <item>
    /// The same <see cref="IServiceProvider"/> reference as is returned by the current instance's <see cref="Kernel.Services"/>.
    /// </item>
    /// <item>
    /// A new <see cref="KernelPluginCollection"/> instance initialized with the same <see cref="IKernelPlugin"/> instances as are stored by the current instance's <see cref="Kernel.Plugins"/> collection.
    /// Changes to the new instance's plugin collection will not affect the current instance's plugin collection, and vice versa.
    /// </item>
    /// <item>
    /// All of the delegates registered with each event. Delegates are immutable (every time an additional delegate is added or removed, a new one is created),
    /// so changes to the new instance's event delegates will not affect the current instance's event delegates, and vice versa.
    /// </item>
    /// <item>
    /// A new <see cref="IDictionary{TKey, TValue}"/> containing all of the key/value pairs from the current instance's <see cref="Kernel.Data"/> dictionary.
    /// Any changes made to the new instance's dictionary will not affect the current instance's dictionary, and vice versa.
    /// </item>
    /// <item>The same <see cref="CultureInfo"/> reference as is returned by the current instance's <see cref="Kernel.Culture"/>.</item>
    /// </list>
    /// </remarks>
    public Kernel Clone() =>
        new(this.Services, this._plugins is { Count: > 0 } ? new KernelPluginCollection(this._plugins) : null)
        {
            FunctionInvoking = this.FunctionInvoking,
            FunctionInvoked = this.FunctionInvoked,
            PromptRendering = this.PromptRendering,
            PromptRendered = this.PromptRendered,
            _data = this._data is { Count: > 0 } ? new Dictionary<string, object?>(this._data) : null,
            _culture = this._culture,
        };

    #region Core State: Plugins and Services
    /// <summary>
    /// Gets the collection of plugins available through the kernel.
    /// </summary>
    public KernelPluginCollection Plugins =>
        this._plugins ??
        Interlocked.CompareExchange(ref this._plugins, new KernelPluginCollection(), null) ??
        this._plugins;

    /// <summary>
    /// Gets the service provider used to query for services available through the kernel.
    /// </summary>
    public IServiceProvider Services { get; }
    #endregion

    #region Additional Transient State
    /// <summary>
    /// Gets the culture currently associated with this context.
    /// </summary>
    /// <remarks>
    /// The culture defaults to <see cref="CultureInfo.CurrentCulture"/> if not explicitly set.
    /// It may be set to another culture, such as <see cref="CultureInfo.InvariantCulture"/>,
    /// and any functions invoked within the context can consult this property for use in
    /// operations like formatting and parsing.
    /// </remarks>
    [AllowNull]
    public CultureInfo Culture
    {
        get => this._culture;
        set => this._culture = value ?? CultureInfo.CurrentCulture;
    }

    /// <summary>
    /// Gets a dictionary for ambient data associated with the kernel.
    /// </summary>
    /// <remarks>
    /// This may be used to flow arbitrary data in and out of operations performed with this kernel instance.
    /// </remarks>
    public IDictionary<string, object?> Data =>
        this._data ??
        Interlocked.CompareExchange(ref this._data, new Dictionary<string, object?>(), null) ??
        this._data;

    /// <summary>
    /// Provides an event that's raised prior to a function's invocation.
    /// </summary>
    public event EventHandler<FunctionInvokingEventArgs>? FunctionInvoking;

    /// <summary>
    /// Provides an event that's raised after a function's invocation.
    /// </summary>
    public event EventHandler<FunctionInvokedEventArgs>? FunctionInvoked;

    /// <summary>
    /// Provides an event that's raised prior to a prompt being rendered.
    /// </summary>
    public event EventHandler<PromptRenderingEventArgs>? PromptRendering;

    /// <summary>
    /// Provides an event that's raised after a prompt is rendered.
    /// </summary>
    public event EventHandler<PromptRenderedEventArgs>? PromptRendered;
    #endregion

    #region Helpers on top of Plugins and Services
    /// <summary>Gets a service from the <see cref="Services"/> collection.</summary>
    /// <typeparam name="T">Specifies the type of the service to get.</typeparam>
    /// <param name="serviceId">An object that specifies the key of the service to get.</param>
    /// <returns>The found service instance.</returns>
    /// <exception cref="KernelException">A service of the specified type and name could not be found.</exception>
    /// <remarks>
    /// The behavior of this method is not the same as that of <see cref="IServiceProvider.GetService(Type)"/>
    /// on the exposed <see cref="Services"/>. Rather, it is opinionated view around it. If a <paramref name="serviceId"/>
    /// is provided, it will attempt to find a service registered with that key. If no <paramref name="serviceId"/>
    /// is provided, it will attempt to find any service registered, regardless of whether it was registered with
    /// with a key. If multiple services meet the criteria, it will return one of those registered, but no guarantee
    /// on exactly which. For certain services, like <see cref="ILoggerFactory"/>, it will also return a default implementation
    /// if no key was specified and no service was found. If it's able to find the specified service, that service is returned.
    /// Otherwise, an exception is thrown.
    /// </remarks>
    public T GetService<T>(string? serviceId = null) where T : class
    {
        T? service = null;

        if (serviceId is not null)
        {
            if (this.Services is IKeyedServiceProvider)
            {
                // We were given a service ID, so we need to use the keyed service lookup.
                service = this.Services.GetKeyedService<T>(serviceId);
            }
        }
        else
        {
            // No ID was given. We first want to use non-keyed lookup, in order to match against
            // a service registered without an ID. If we can't find one, then we try to match with
            // a service registered with an ID. In both cases, if there were multiple, this will match
            // with whichever was registered last.
            service = this.Services.GetService<T>();
            if (service is null && this.Services is IKeyedServiceProvider)
            {
                // Get the last to approximate the same behavior as GetKeyedService when there are multiple identical keys.
                service = this.GetAllServices<T>().LastOrDefault();
            }

            // If no service could be found, special-case specific services to provide a default.
            if (service is null)
            {
                if (typeof(T) == typeof(ILoggerFactory) || typeof(T) == typeof(NullLoggerFactory))
                {
                    return (T)(object)NullLoggerFactory.Instance;
                }

                if (typeof(T) == typeof(IAIServiceSelector) || typeof(T) == typeof(OrderedIAIServiceSelector))
                {
                    return (T)(object)OrderedIAIServiceSelector.Instance;
                }
            }
        }

        // If we couldn't find the service, throw an exception.
        if (service is null)
        {
            string message =
                serviceId is null ? $"Service of type '{typeof(T)}' not registered." :
                this.Services is not IKeyedServiceProvider ? $"Key '{serviceId}' specified but service provider '{this.Services}' is not a {nameof(IKeyedServiceProvider)}." :
                $"Service of type '{typeof(T)}' and key '{serviceId}' not registered.";

            throw new KernelException(message);
        }

        // Return the found service.
        return service;
    }

    /// <summary>Gets all services of the specified type.</summary>
    /// <typeparam name="T">Specifies the type of the services to retrieve.</typeparam>
    /// <returns>An enumerable of all instances of the specified service that are registered.</returns>
    public IEnumerable<T> GetAllServices<T>() where T : class
    {
        if (this.Services is IKeyedServiceProvider)
        {
            // M.E.DI doesn't support querying for a service without a key, and it also doesn't
            // support AnyKey currently: https://github.com/dotnet/runtime/issues/91466
            // As a workaround, KernelBuilder injects a service containing the type-to-all-keys
            // mapping. We can query for that service and and then use it to try to get a service.
            if (this.Services.GetKeyedService<Dictionary<Type, List<object?>>>(KernelServiceTypeToKeyMappingsKey) is { } typeToKeyMappings &&
                typeToKeyMappings.TryGetValue(typeof(T), out List<object?> keys))
            {
                return keys.Select(key => this.Services.GetKeyedService<T>(key)).Where(s => s is not null)!;
            }

            return Enumerable.Empty<T>();
        }

        return this.Services.GetServices<T>();
    }

    #endregion

<<<<<<< HEAD
    #region internal ===============================================================================
    internal FunctionInvokingEventArgs? OnFunctionInvoking(KernelFunction function, KernelFunctionArguments arguments)
=======
    #region Helpers
    internal FunctionInvokingEventArgs? OnFunctionInvoking(KernelFunction function, ContextVariables variables)
>>>>>>> 40b0af61
    {
        FunctionInvokingEventArgs? eventArgs = null;
        if (this.FunctionInvoking is { } functionInvoking)
        {
            eventArgs = new(function, variables);
            functionInvoking.Invoke(this, eventArgs);
        }

<<<<<<< HEAD
        var eventArgs = new FunctionInvokingEventArgs(function, arguments);
        functionInvoking.Invoke(this, eventArgs);
=======
>>>>>>> 40b0af61
        return eventArgs;
    }

    internal FunctionInvokedEventArgs? OnFunctionInvoked(KernelFunction function, KernelFunctionArguments arguments, FunctionResult result)
    {
        FunctionInvokedEventArgs? eventArgs = null;
        if (this.FunctionInvoked is { } functionInvoked)
        {
            eventArgs = new(function, result);
            functionInvoked.Invoke(this, eventArgs);
        }

<<<<<<< HEAD
        var eventArgs = new FunctionInvokedEventArgs(function, arguments, result);
        functionInvoked.Invoke(this, eventArgs);
        return eventArgs;
    }

    internal PromptRenderingEventArgs? OnPromptRendering(KernelFunction function, KernelFunctionArguments arguments)
=======
        return eventArgs;
    }

    internal PromptRenderingEventArgs? OnPromptRendering(KernelFunction function, ContextVariables variables, PromptExecutionSettings? executionSettings)
>>>>>>> 40b0af61
    {
        PromptRenderingEventArgs? eventArgs = null;
        if (this.PromptRendering is { } promptRendering)
        {
            eventArgs = new(function, variables, executionSettings);
            promptRendering.Invoke(this, eventArgs);
        }

<<<<<<< HEAD
        var eventArgs = new PromptRenderingEventArgs(function, arguments);
        promptRendering.Invoke(this, eventArgs);
=======
>>>>>>> 40b0af61
        return eventArgs;
    }

    internal PromptRenderedEventArgs? OnPromptRendered(KernelFunction function, KernelFunctionArguments arguments, string renderedPrompt)
    {
        PromptRenderedEventArgs? eventArgs = null;
        if (this.PromptRendered is { } promptRendered)
        {
            eventArgs = new(function, variables, renderedPrompt);
            promptRendered.Invoke(this, eventArgs);
        }

<<<<<<< HEAD
        var eventArgs = new PromptRenderedEventArgs(function, arguments, renderedPrompt);
        promptRendered.Invoke(this, eventArgs);
=======
>>>>>>> 40b0af61
        return eventArgs;
    }
    #endregion
}<|MERGE_RESOLUTION|>--- conflicted
+++ resolved
@@ -249,26 +249,16 @@
 
     #endregion
 
-<<<<<<< HEAD
-    #region internal ===============================================================================
+    #region Helpers
     internal FunctionInvokingEventArgs? OnFunctionInvoking(KernelFunction function, KernelFunctionArguments arguments)
-=======
-    #region Helpers
-    internal FunctionInvokingEventArgs? OnFunctionInvoking(KernelFunction function, ContextVariables variables)
->>>>>>> 40b0af61
     {
         FunctionInvokingEventArgs? eventArgs = null;
         if (this.FunctionInvoking is { } functionInvoking)
         {
-            eventArgs = new(function, variables);
+            eventArgs = new(function, arguments);
             functionInvoking.Invoke(this, eventArgs);
         }
 
-<<<<<<< HEAD
-        var eventArgs = new FunctionInvokingEventArgs(function, arguments);
-        functionInvoking.Invoke(this, eventArgs);
-=======
->>>>>>> 40b0af61
         return eventArgs;
     }
 
@@ -277,36 +267,22 @@
         FunctionInvokedEventArgs? eventArgs = null;
         if (this.FunctionInvoked is { } functionInvoked)
         {
-            eventArgs = new(function, result);
+            eventArgs = new(function, arguments, result);
             functionInvoked.Invoke(this, eventArgs);
         }
 
-<<<<<<< HEAD
-        var eventArgs = new FunctionInvokedEventArgs(function, arguments, result);
-        functionInvoked.Invoke(this, eventArgs);
         return eventArgs;
     }
 
     internal PromptRenderingEventArgs? OnPromptRendering(KernelFunction function, KernelFunctionArguments arguments)
-=======
-        return eventArgs;
-    }
-
-    internal PromptRenderingEventArgs? OnPromptRendering(KernelFunction function, ContextVariables variables, PromptExecutionSettings? executionSettings)
->>>>>>> 40b0af61
     {
         PromptRenderingEventArgs? eventArgs = null;
         if (this.PromptRendering is { } promptRendering)
         {
-            eventArgs = new(function, variables, executionSettings);
+            eventArgs = new(function, arguments);
             promptRendering.Invoke(this, eventArgs);
         }
 
-<<<<<<< HEAD
-        var eventArgs = new PromptRenderingEventArgs(function, arguments);
-        promptRendering.Invoke(this, eventArgs);
-=======
->>>>>>> 40b0af61
         return eventArgs;
     }
 
@@ -315,15 +291,10 @@
         PromptRenderedEventArgs? eventArgs = null;
         if (this.PromptRendered is { } promptRendered)
         {
-            eventArgs = new(function, variables, renderedPrompt);
+            eventArgs = new(function, arguments, renderedPrompt);
             promptRendered.Invoke(this, eventArgs);
         }
 
-<<<<<<< HEAD
-        var eventArgs = new PromptRenderedEventArgs(function, arguments, renderedPrompt);
-        promptRendered.Invoke(this, eventArgs);
-=======
->>>>>>> 40b0af61
         return eventArgs;
     }
     #endregion
