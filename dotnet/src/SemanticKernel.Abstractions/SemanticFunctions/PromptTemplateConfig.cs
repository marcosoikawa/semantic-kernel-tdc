--- conflicted
+++ resolved
@@ -67,14 +67,14 @@
         public List<string> StopSequences { get; set; } = new();
 
         /// <summary>
-<<<<<<< HEAD
         /// Enabling or disabling function calling is done by setting this parameter.
         /// Possible values are none, auto, or a specific function.
         /// </summary>
         //[JsonPropertyName("function_call")]
         //[JsonPropertyOrder(7)]
         //public string? FunctionCall { get; set; }
-=======
+
+        /// <summary>
         /// When provided will be used to set the system prompt while using Chat Completions.
         /// </summary>
         [JsonPropertyName("chat_system_prompt")]
@@ -87,7 +87,6 @@
         [JsonPropertyName("service_id")]
         [JsonPropertyOrder(8)]
         public string? ServiceId { get; set; }
->>>>>>> cfebcaec
     }
 
     /// <summary>
