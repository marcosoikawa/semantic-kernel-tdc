--- conflicted
+++ resolved
@@ -2,6 +2,8 @@
 
 using System;
 using System.Collections.Generic;
+using System.ComponentModel;
+using System.Diagnostics;
 using System.Globalization;
 using System.Threading;
 using Microsoft.Extensions.Logging;
@@ -13,8 +15,21 @@
 /// <summary>
 /// Semantic Kernel context.
 /// </summary>
+[DebuggerDisplay("{DebuggerDisplay,nq}")]
 public abstract class SKContext
 {
+    /// <summary>
+    /// Print the processed input, aka the current data after any processing occurred.
+    /// </summary>
+    /// <returns>Processed input, aka result</returns>
+    public virtual string Result => this.Variables.ToString();
+
+    /// <summary>
+    /// When a prompt is processed, aka the current data after any model results processing occurred.
+    /// (One prompt can have multiple results).
+    /// </summary>
+    public abstract IReadOnlyList<ModelResult> ModelResults { get; set; }
+
     /// <summary>
     /// The culture currently associated with this context.
     /// </summary>
@@ -26,7 +41,6 @@
     public abstract ContextVariables Variables { get; }
 
     /// <summary>
-<<<<<<< HEAD
     /// Read only skills collection
     /// </summary>
     public abstract IReadOnlySkillCollection Skills { get; }
@@ -42,184 +56,6 @@
     /// <returns>A new context copied from the current one</returns>
     public abstract SKContext Clone();
 
-    #region Function results - will move to an SKResult class
-
-    /// <summary>
-    /// Print the processed input, aka the current data after any processing occurred.
-    /// </summary>
-    /// <returns>Processed input, aka result</returns>
-    public virtual string Result => this.Variables.ToString();
-
-    /// <summary>
-=======
->>>>>>> 5885b95d
-    /// When a prompt is processed, aka the current data after any model results processing occurred.
-    /// (One prompt can have multiple results).
-    /// </summary>
-    public abstract IReadOnlyList<ModelResult> ModelResults { get; set; }
-
-    #endregion
-
-    #region Error handling - legacy, to be replaced
-
-    /// <summary>
-<<<<<<< HEAD
-    /// Whether an error occurred while executing functions in the pipeline.
-    /// </summary>
-    public virtual bool ErrorOccurred { get; protected set; }
-
-    /// <summary>
-    /// Error details.
-=======
-    /// The culture currently associated with this context.
->>>>>>> 5885b95d
-    /// </summary>
-    public virtual string? LastErrorDescription { get; protected set; }
-
-    /// <summary>
-<<<<<<< HEAD
-    /// When an error occurs, this is the most recent exception.
-    /// </summary>
-    public virtual Exception? LastException { get; protected set; }
-
-    /// <summary>
-    /// Call this method to signal when an error occurs.
-    /// In the usual scenarios this is also how execution is stopped, e.g. to inform the user or take necessary steps.
-    /// </summary>
-    /// <param name="errorDescription">Error description</param>
-    /// <param name="exception">If available, the exception occurred</param>
-    /// <returns>The current instance</returns>
-    public virtual void Fail(string errorDescription, Exception? exception = null)
-    {
-        this.ErrorOccurred = true;
-        this.LastErrorDescription = errorDescription;
-        this.LastException = exception;
-    }
-
-    /// <summary>
-    /// Print the processed input, aka the current data after any processing occurred.
-    /// If an error occurred, prints the last exception message instead.
-=======
-    /// User variables
->>>>>>> 5885b95d
-    /// </summary>
-    /// <returns>Processed input, aka result, or last exception message if any</returns>
-    public override string ToString()
-    {
-        return this.ErrorOccurred ? $"Error: {this.LastErrorDescription}" : this.Result;
-    }
-
-    #endregion
-
-    #region Obsolete
-
-    /// <summary>
-    /// The token to monitor for cancellation requests.
-    /// </summary>
-    [Obsolete("Add a CancellationToken param to SKFunction method signatures instead of retrieving it from SKContext.")]
-    public CancellationToken CancellationToken { get; } = default;
-
-    /// <summary>
-    /// Shortcut into user data, access variables by name
-    /// </summary>
-    /// <param name="name">Variable name</param>
-    [Obsolete("Indexer for variable access removed. Use context.Variables instead.")]
-    public string this[string name] => this.Variables[name];
-
-    /// <summary>
-<<<<<<< HEAD
-    /// Semantic memory
-    /// </summary>
-    [Obsolete("Memory no longer passed through SKContext. Instead, initialize your skill class with the memory provider it needs.")]
-    public ISemanticTextMemory Memory
-    {
-        get => throw new InvalidOperationException(
-            "Memory no longer passed through SKContext. Instead, initialize your skill class with the memory provider it needs.");
-    }
-
-    /// <summary>
-    /// App logger (obsolete - use 'Logger')
-=======
-    /// Read only skills collection
->>>>>>> 5885b95d
-    /// </summary>
-    [Obsolete("Use 'SKContext.Logger' instead.")]
-    public ILogger Log => this.Logger;
-
-    /// <summary>
-    /// Access registered functions by skill + name. Not case sensitive.
-    /// The function might be native or semantic, it's up to the caller handling it.
-    /// </summary>
-    /// <param name="skillName">Skill name</param>
-    /// <param name="functionName">Function name</param>
-    /// <returns>Delegate to execute the function</returns>
-    [Obsolete("This method has been removed from SKContext. Use SKContext.Skills collection instead.")]
-    public ISKFunction Func(string skillName, string functionName)
-<<<<<<< HEAD
-        => this.Skills.GetFunction(skillName, functionName);
-
-=======
-    {
-        return this.Skills.GetFunction(skillName, functionName);
-    }
-
-    /// <summary>
-    /// App logger (obsolete - use 'Logger' instead).
-    /// </summary>
-    [Obsolete("Use SKContext.Logger instead. This will be removed in a future release.")]
-    public ILogger Log => this.Logger;
-
-    /// <summary>
-    /// App logger
-    /// </summary>
-    public ILogger Logger { get; }
-
-    /// <summary>
-    /// Constructor for the context.
-    /// </summary>
-    /// <param name="variables">Context variables to include in context.</param>
-    /// <param name="skills">Skills to include in context.</param>
-    /// <param name="logger">Logger for operations in context.</param>
-    public SKContext(
-        ContextVariables? variables = null,
-        IReadOnlySkillCollection? skills = null,
-        ILogger? logger = null)
-    {
-        this.Variables = variables ?? new();
-        this.Skills = skills ?? NullReadOnlySkillCollection.Instance;
-        this.Logger = logger ?? NullLogger.Instance;
-        this._culture = CultureInfo.CurrentCulture;
-    }
-
-    /// <summary>
-    /// Print the processed input, aka the current data after any processing occurred.
-    /// If an error occurred, prints the last exception message instead.
-    /// </summary>
-    /// <returns>Processed input, aka result, or last exception message if any</returns>
-    public override string ToString()
-    {
-        return this.ErrorOccurred ? $"Error: {this.LastErrorDescription}" : this.Result;
-    }
-
-    /// <summary>
-    /// Create a clone of the current context, using the same kernel references (memory, skills, logger)
-    /// and a new set variables, so that variables can be modified without affecting the original context.
-    /// </summary>
-    /// <returns>A new context copied from the current one</returns>
-    public SKContext Clone()
-    {
-        return new SKContext(
-            variables: this.Variables.Clone(),
-            skills: this.Skills,
-            logger: this.Logger)
-        {
-            Culture = this.Culture,
-            ErrorOccurred = this.ErrorOccurred,
-            LastErrorDescription = this.LastErrorDescription,
-            LastException = this.LastException,
-        };
-    }
-
     [DebuggerBrowsable(DebuggerBrowsableState.Never)]
     private string DebuggerDisplay
     {
@@ -227,7 +63,7 @@
         {
             if (this.ErrorOccurred)
             {
-                return $"Error: {this.LastErrorDescription}";
+                return $"Error: {this.LastException?.Message}";
             }
 
             string display = this.Variables.DebuggerDisplay;
@@ -239,7 +75,7 @@
             }
 
             display += $", Culture = {this.Culture.EnglishName}";
-
+            display += $", Culture = {this.Culture.EnglishName}";
             return display;
         }
     }
@@ -248,17 +84,58 @@
     /// <summary>
     /// Whether an error occurred while executing functions in the pipeline.
     /// </summary>
-    public bool ErrorOccurred { get; private set; }
+    public abstract bool ErrorOccurred { get; }
+
+    /// <summary>
+    /// When an error occurs, this is the most recent exception.
+    /// </summary>
+    public abstract Exception? LastException { get; }
+    #endregion
+
+    #region Obsolete
+    /// <summary>
+    /// Shortcut into user data, access variables by name
+    /// </summary>
+    /// <param name="name">Variable name</param>
+    [Obsolete("Use SKContext.Variables instead. This property will be removed in a future release.")]
+    [EditorBrowsable(EditorBrowsableState.Never)]
+    public string this[string name]
+    {
+        get => this.Variables[name];
+        set => this.Variables[name] = value;
+    }
+
+    /// <summary>
+    /// App logger (obsolete - use 'Logger' instead).
+    /// </summary>
+    [Obsolete("Use SKContext.Logger instead. This will be removed in a future release.")]
+    [EditorBrowsable(EditorBrowsableState.Never)]
+    public ILogger Log
+        => this.Logger;
+
+    /// <summary>
+    /// The token to monitor for cancellation requests.
+    /// </summary>
+    [Obsolete("Add a CancellationToken param to SKFunction method signatures instead of retrieving it from SKContext.")]
+    [EditorBrowsable(EditorBrowsableState.Never)]
+    public CancellationToken CancellationToken
+        => default;
+
+    /// <summary>
+    /// Semantic memory
+    /// </summary>
+    [Obsolete("Memory no longer passed through SKContext. Instead, initialize your skill class with the memory provider it needs.")]
+    [EditorBrowsable(EditorBrowsableState.Never)]
+    public ISemanticTextMemory Memory
+        => throw new InvalidOperationException(
+            "Memory no longer passed through SKContext. Instead, initialize your skill class with the memory provider it needs.");
 
     /// <summary>
     /// Error details.
     /// </summary>
-    public string LastErrorDescription { get; private set; } = string.Empty;
-
-    /// <summary>
-    /// When an error occurs, this is the most recent exception.
-    /// </summary>
-    public Exception? LastException { get; private set; }
+    [Obsolete("Use LastException.Message instead. This property will be removed in a future release.")]
+    [EditorBrowsable(EditorBrowsableState.Never)]
+    public string? LastErrorDescription => this.LastException?.Message;
 
     /// <summary>
     /// Call this method to signal when an error occurs.
@@ -267,42 +144,22 @@
     /// <param name="errorDescription">Error description</param>
     /// <param name="exception">If available, the exception occurred</param>
     /// <returns>The current instance</returns>
-    public SKContext Fail(string errorDescription, Exception? exception = null)
-    {
-        this.ErrorOccurred = true;
-        this.LastErrorDescription = errorDescription;
-        this.LastException = exception;
-        return this;
-    }
-    #endregion
-
-    #region Obsolete
-    /// <summary>
-    /// Shortcut into user data, access variables by name
-    /// </summary>
-    /// <param name="name">Variable name</param>
-    [Obsolete("Use SKContext.Variables instead. The SKContext[...] indexer will be removed in a future release.")]
-    public string this[string name]
-    {
-        get => this.Variables[name];
-        set => this.Variables[name] = value;
-    }
+    [Obsolete("Throw exception from SKFunction implementation instead. The Kernel will set the failure properties. " +
+        "This method will be removed in a future release.")]
+    [EditorBrowsable(EditorBrowsableState.Never)]
+    public abstract SKContext Fail(string errorDescription, Exception? exception = null);
 
     /// <summary>
-    /// The token to monitor for cancellation requests.
+    /// Access registered functions by skill + name. Not case sensitive.
+    /// The function might be native or semantic, it's up to the caller handling it.
     /// </summary>
-    [Obsolete("Add a CancellationToken param to SKFunction method signatures instead of retrieving it from SKContext.")]
-    public CancellationToken CancellationToken { get; } = default;
-
-    /// <summary>
-    /// Semantic memory
-    /// </summary>
-    [Obsolete("Memory no longer passed through SKContext. Instead, initialize your skill class with the memory provider it needs.")]
-    public ISemanticTextMemory Memory
-    {
-        get => throw new InvalidOperationException(
-            "Memory no longer passed through SKContext. Instead, initialize your skill class with the memory provider it needs.");
-    }
->>>>>>> 5885b95d
+    /// <param name="skillName">Skill name</param>
+    /// <param name="functionName">Function name</param>
+    /// <returns>Delegate to execute the function</returns>
+    [Obsolete("Use SKContext.Skills.GetFunction(skillName, functionName) instead. " +
+    "This method will be removed in a future release.")]
+    [EditorBrowsable(EditorBrowsableState.Never)]
+    public ISKFunction Func(string skillName, string functionName) =>
+        this.Skills.GetFunction(skillName, functionName);
     #endregion
 }