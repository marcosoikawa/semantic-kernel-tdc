--- conflicted
+++ resolved
@@ -19,12 +19,8 @@
     /// </summary>
     /// <param name="function">Kernel function</param>
     /// <param name="result">Function result</param>
-<<<<<<< HEAD
     /// <param name="variables">The context variables</param>
-    public FunctionInvokedEventArgs(SKFunctionMetadata metadata, FunctionResult result, ContextVariables variables) : base(metadata, variables)
-=======
-    public FunctionInvokedEventArgs(KernelFunction function, FunctionResult result) : base(function, result.Context)
->>>>>>> c636d8b6
+    public FunctionInvokedEventArgs(KernelFunction function, FunctionResult result, ContextVariables variables) : base(function, variables)
     {
         this.Metadata = result.Metadata;
     }
