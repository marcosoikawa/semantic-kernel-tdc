--- conflicted
+++ resolved
@@ -13,11 +13,7 @@
 {
     private readonly CancellationTokenSource _cancelTokenSource = new();
 
-<<<<<<< HEAD
-    internal SKCancelEventArgs(SKFunctionMetadata functionView, ContextVariables variables) : base(functionView, variables)
-=======
-    internal SKCancelEventArgs(KernelFunction function, SKContext context) : base(function, context)
->>>>>>> c636d8b6
+    internal SKCancelEventArgs(KernelFunction function, ContextVariables variables) : base(function, variables)
     {
     }
 
