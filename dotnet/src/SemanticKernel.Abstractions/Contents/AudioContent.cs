--- conflicted
+++ resolved
@@ -15,16 +15,7 @@
 public class AudioContent : BinaryContent
 {
     /// <summary>
-<<<<<<< HEAD
-    /// URI of audio file.
-    /// </summary>
-    public Uri? Uri { get; set; }
-
-    /// <summary>
-    /// The audio data.
-=======
     /// Initializes a new instance of the <see cref="AudioContent"/> class.
->>>>>>> a9bebc04
     /// </summary>
     [JsonConstructor]
     public AudioContent()
@@ -55,21 +46,4 @@
     public AudioContent(ReadOnlyMemory<byte> data, string? mimeType) : base(data, mimeType)
     {
     }
-
-    /// <summary>
-    /// Initializes a new instance of the <see cref="AudioContent"/> class.
-    /// </summary>
-    /// <param name="uri">URI of audio file.</param>
-    /// <param name="modelId">The model ID used to generate the content.</param>
-    /// <param name="innerContent">Inner content,</param>
-    /// <param name="metadata">Additional metadata</param>
-    public AudioContent(
-        Uri uri,
-        string? modelId = null,
-        object? innerContent = null,
-        IReadOnlyDictionary<string, object?>? metadata = null)
-        : base(innerContent, modelId, metadata)
-    {
-        this.Uri = uri;
-    }
 }