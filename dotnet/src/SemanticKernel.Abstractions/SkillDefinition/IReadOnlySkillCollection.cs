﻿// Copyright (c) Microsoft. All rights reserved.

using System.Diagnostics.CodeAnalysis;
<<<<<<< HEAD
using Microsoft.SemanticKernel.Orchestration;
=======
>>>>>>> e74274e1

namespace Microsoft.SemanticKernel.SkillDefinition;

/// <summary>
/// Read-only skill collection interface.
/// </summary>
<<<<<<< HEAD
[System.Diagnostics.CodeAnalysis.SuppressMessage("Naming", "CA1711:Identifiers should not have incorrect suffix", Justification = "It is a collection")]
=======
[SuppressMessage("Naming", "CA1710:Identifiers should have correct suffix", Justification = "It is a collection")]
[SuppressMessage("Naming", "CA1711:Identifiers should not have incorrect suffix", Justification = "It is a collection")]
>>>>>>> e74274e1
public interface IReadOnlySkillCollection
{
    /// <summary>
    /// Gets the function stored in the collection.
    /// </summary>
    /// <param name="functionName">The name of the function to retrieve.</param>
    /// <returns>The function retrieved from the collection.</returns>
    /// <exception cref="KernelException">The specified function could not be found in the collection.</exception>
    ISKFunction GetFunction(string functionName);

    /// <summary>
    /// Gets the function stored in the collection.
    /// </summary>
    /// <param name="skillName">The name of the skill with which the function is associated.</param>
    /// <param name="functionName">The name of the function to retrieve.</param>
    /// <returns>The function retrieved from the collection.</returns>
    /// <exception cref="KernelException">The specified function could not be found in the collection.</exception>
    ISKFunction GetFunction(string skillName, string functionName);

    /// <summary>
    /// Gets the function stored in the collection.
    /// </summary>
    /// <param name="functionName">The name of the function to retrieve.</param>
    /// <param name="functionInstance">When this method returns, the function that was retrieved if one with the specified name was found; otherwise, <see langword="null"/>.</param>
    /// <returns><see langword="true"/> if the function was found; otherwise, <see langword="false"/>.</returns>
    bool TryGetFunction(string functionName, [NotNullWhen(true)] out ISKFunction? functionInstance);

    /// <summary>
    /// Gets the function stored in the collection.
    /// </summary>
    /// <param name="skillName">The name of the skill with which the function is associated.</param>
    /// <param name="functionName">The name of the function to retrieve.</param>
    /// <param name="functionInstance">When this method returns, the function that was retrieved if one with the specified name was found; otherwise, <see langword="null"/>.</param>
    /// <returns><see langword="true"/> if the function was found; otherwise, <see langword="false"/>.</returns>
    bool TryGetFunction(string skillName, string functionName, [NotNullWhen(true)] out ISKFunction? functionInstance);

    /// <summary>
    /// Gets the semantic function stored in the collection.
    /// </summary>
    /// <param name="functionName">The name of the function to retrieve.</param>
    /// <returns>The function retrieved from the collection.</returns>
    /// <exception cref="KernelException">The specified function could not be found in the collection.</exception>
    ISKFunction GetSemanticFunction(string functionName);

    /// <summary>
    /// Gets the semantic function stored in the collection.
    /// </summary>
    /// <param name="skillName">The name of the skill with which the function is associated.</param>
    /// <param name="functionName">The name of the function to retrieve.</param>
    /// <returns>The function retrieved from the collection.</returns>
    /// <exception cref="KernelException">The specified function could not be found in the collection.</exception>
    ISKFunction GetSemanticFunction(string skillName, string functionName);

    /// <summary>
    /// Gets the semantic function stored in the collection.
    /// </summary>
    /// <param name="functionName">The name of the function to retrieve.</param>
    /// <param name="functionInstance">When this method returns, the function that was retrieved if one with the specified name was found; otherwise, <see langword="null"/>.</param>
    /// <returns><see langword="true"/> if the function was found; otherwise, <see langword="false"/>.</returns>
    bool TryGetSemanticFunction(string functionName, [NotNullWhen(true)] out ISKFunction? functionInstance);

    /// <summary>
    /// Gets the semantic function stored in the collection.
    /// </summary>
    /// <param name="skillName">The name of the skill with which the function is associated.</param>
    /// <param name="functionName">The name of the function to retrieve.</param>
    /// <param name="functionInstance">When this method returns, the function that was retrieved if one with the specified name was found; otherwise, <see langword="null"/>.</param>
    /// <returns><see langword="true"/> if the function was found; otherwise, <see langword="false"/>.</returns>
    bool TryGetSemanticFunction(string skillName, string functionName, [NotNullWhen(true)] out ISKFunction? functionInstance);

    /// <summary>
    /// Gets the native function stored in the collection.
    /// </summary>
    /// <param name="functionName">The name of the function to retrieve.</param>
    /// <returns>The function retrieved from the collection.</returns>
    /// <exception cref="KernelException">The specified function could not be found in the collection.</exception>
    ISKFunction GetNativeFunction(string functionName);

    /// <summary>
    /// Gets the native function stored in the collection.
    /// </summary>
    /// <param name="skillName">The name of the skill with which the function is associated.</param>
    /// <param name="functionName">The name of the function to retrieve.</param>
    /// <returns>The function retrieved from the collection.</returns>
    /// <exception cref="KernelException">The specified function could not be found in the collection.</exception>
    ISKFunction GetNativeFunction(string skillName, string functionName);

    /// <summary>
    /// Gets the native function stored in the collection.
    /// </summary>
    /// <param name="functionName">The name of the function to retrieve.</param>
    /// <param name="functionInstance">When this method returns, the function that was retrieved if one with the specified name was found; otherwise, <see langword="null"/>.</param>
    /// <returns><see langword="true"/> if the function was found; otherwise, <see langword="false"/>.</returns>
    bool TryGetNativeFunction(string functionName, [NotNullWhen(true)] out ISKFunction? functionInstance);

    /// <summary>
    /// Gets the native function stored in the collection.
    /// </summary>
    /// <param name="skillName">The name of the skill with which the function is associated.</param>
    /// <param name="functionName">The name of the function to retrieve.</param>
    /// <param name="functionInstance">When this method returns, the function that was retrieved if one with the specified name was found; otherwise, <see langword="null"/>.</param>
    /// <returns><see langword="true"/> if the function was found; otherwise, <see langword="false"/>.</returns>
    bool TryGetNativeFunction(string skillName, string functionName, [NotNullWhen(true)] out ISKFunction? functionInstance);

    /// <summary>
    /// Get all registered functions details, minus the delegates
    /// </summary>
    /// <param name="includeSemantic">Whether to include semantic functions in the list</param>
    /// <param name="includeNative">Whether to include native functions in the list</param>
    /// <returns>An object containing all the functions details</returns>
    FunctionsView GetFunctionsView(bool includeSemantic = true, bool includeNative = true);
}<|MERGE_RESOLUTION|>--- conflicted
+++ resolved
@@ -1,22 +1,13 @@
 ﻿// Copyright (c) Microsoft. All rights reserved.
 
 using System.Diagnostics.CodeAnalysis;
-<<<<<<< HEAD
-using Microsoft.SemanticKernel.Orchestration;
-=======
->>>>>>> e74274e1
 
 namespace Microsoft.SemanticKernel.SkillDefinition;
 
 /// <summary>
 /// Read-only skill collection interface.
 /// </summary>
-<<<<<<< HEAD
 [System.Diagnostics.CodeAnalysis.SuppressMessage("Naming", "CA1711:Identifiers should not have incorrect suffix", Justification = "It is a collection")]
-=======
-[SuppressMessage("Naming", "CA1710:Identifiers should have correct suffix", Justification = "It is a collection")]
-[SuppressMessage("Naming", "CA1711:Identifiers should not have incorrect suffix", Justification = "It is a collection")]
->>>>>>> e74274e1
 public interface IReadOnlySkillCollection
 {
     /// <summary>
