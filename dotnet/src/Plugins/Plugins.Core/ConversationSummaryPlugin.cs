﻿// Copyright (c) Microsoft. All rights reserved.

using System.Collections.Generic;
using System.ComponentModel;
using System.Threading.Tasks;
using Microsoft.SemanticKernel.Text;

namespace Microsoft.SemanticKernel.Plugins.Core;

/// <summary>
/// Semantic plugin that enables conversations summarization.
/// </summary>
public class ConversationSummaryPlugin
{
    /// <summary>
    /// The max tokens to process in a single prompt function call.
    /// </summary>
    private const int MaxTokens = 1024;

    private readonly KernelFunction _summarizeConversationFunction;
    private readonly KernelFunction _conversationActionItemsFunction;
    private readonly KernelFunction _conversationTopicsFunction;

    /// <summary>
    /// Initializes a new instance of the <see cref="ConversationSummaryPlugin"/> class.
    /// </summary>
    public ConversationSummaryPlugin()
    {
        PromptExecutionSettings settings = new()
        {
            ExtensionData = new()
            {
                { "Temperature", 0.1 },
                { "TopP", 0.5 },
                { "MaxTokens", MaxTokens }
            }
        };

        this._summarizeConversationFunction = KernelFunctionFactory.CreateFromPrompt(
            PromptFunctionConstants.SummarizeConversationDefinition,
            description: "Given a section of a conversation transcript, summarize the part of the conversation.",
            executionSettings: settings);

        this._conversationActionItemsFunction = KernelFunctionFactory.CreateFromPrompt(
            PromptFunctionConstants.GetConversationActionItemsDefinition,
            description: "Given a section of a conversation transcript, identify action items.",
            executionSettings: settings);

        this._conversationTopicsFunction = KernelFunctionFactory.CreateFromPrompt(
            PromptFunctionConstants.GetConversationTopicsDefinition,
            description: "Analyze a conversation transcript and extract key topics worth remembering.",
            executionSettings: settings);
    }

    /// <summary>
    /// Given a long conversation transcript, summarize the conversation.
    /// </summary>
    /// <param name="input">A long conversation transcript.</param>
    /// <param name="kernel">The <see cref="Kernel"/> containing services, plugins, and other state for use throughout the operation.</param>
    [KernelFunction, Description("Given a long conversation transcript, summarize the conversation.")]
    public Task<string> SummarizeConversationAsync(
        [Description("A long conversation transcript.")] string input,
        Kernel kernel) =>
        ProcessAsync(this._summarizeConversationFunction, input, kernel);

    /// <summary>
    /// Given a long conversation transcript, identify action items.
    /// </summary>
    /// <param name="input">A long conversation transcript.</param>
    /// <param name="kernel">The <see cref="Kernel"/> containing services, plugins, and other state for use throughout the operation.</param>
    [KernelFunction, Description("Given a long conversation transcript, identify action items.")]
    public Task<string> GetConversationActionItemsAsync(
        [Description("A long conversation transcript.")] string input,
        Kernel kernel) =>
        ProcessAsync(this._conversationActionItemsFunction, input, kernel);

    /// <summary>
    /// Given a long conversation transcript, identify topics.
    /// </summary>
    /// <param name="input">A long conversation transcript.</param>
    /// <param name="kernel">The <see cref="Kernel"/> containing services, plugins, and other state for use throughout the operation.</param>
    [KernelFunction, Description("Given a long conversation transcript, identify topics worth remembering.")]
    public Task<string> GetConversationTopicsAsync(
        [Description("A long conversation transcript.")] string input,
        Kernel kernel) =>
        ProcessAsync(this._conversationTopicsFunction, input, kernel);

    private static async Task<string> ProcessAsync(KernelFunction func, string input, Kernel kernel)
    {
        List<string> lines = TextChunker.SplitPlainTextLines(input, MaxTokens);
        List<string> paragraphs = TextChunker.SplitPlainTextParagraphs(lines, MaxTokens);

        string[] results = new string[paragraphs.Count];

        for (int i = 0; i < results.Length; i++)
        {
<<<<<<< HEAD
            arguments["input"] = paragraphs[i];

            results[i] = (await func.InvokeAsync(kernel, arguments).ConfigureAwait(false)).GetValue<string>() ?? "";
=======
            // The first parameter is the input text.
            results[i] = (await func.InvokeAsync(kernel, new() { ["input"] = paragraphs[i] }).ConfigureAwait(false))
                .GetValue<string>() ?? string.Empty;
>>>>>>> 3c5f7482
        }

        return string.Join("\n", results);
    }
}<|MERGE_RESOLUTION|>--- conflicted
+++ resolved
@@ -94,15 +94,9 @@
 
         for (int i = 0; i < results.Length; i++)
         {
-<<<<<<< HEAD
-            arguments["input"] = paragraphs[i];
-
-            results[i] = (await func.InvokeAsync(kernel, arguments).ConfigureAwait(false)).GetValue<string>() ?? "";
-=======
             // The first parameter is the input text.
             results[i] = (await func.InvokeAsync(kernel, new() { ["input"] = paragraphs[i] }).ConfigureAwait(false))
                 .GetValue<string>() ?? string.Empty;
->>>>>>> 3c5f7482
         }
 
         return string.Join("\n", results);
