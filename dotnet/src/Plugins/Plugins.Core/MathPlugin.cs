--- conflicted
+++ resolved
@@ -23,11 +23,7 @@
         value + amount;
 
     /// <summary>
-<<<<<<< HEAD
     /// Returns the subtraction result of initial and amount values provided.
-=======
-    /// Returns the Sum of two provided numbers.
->>>>>>> 8f9eaeb7
     /// </summary>
     /// <param name="value">Initial value from which to subtract the specified amount.</param>
     /// <param name="amount">The amount to subtract as a string.</param>
