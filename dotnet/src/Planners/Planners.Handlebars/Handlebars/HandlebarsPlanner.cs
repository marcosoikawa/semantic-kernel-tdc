﻿// Copyright (c) Microsoft. All rights reserved.

using System;
using System.Collections.Generic;
using System.Linq;
using System.Text.Json;
using System.Text.RegularExpressions;
using System.Threading;
using System.Threading.Tasks;
using HandlebarsDotNet.Helpers.Enums;
using Microsoft.Extensions.Logging;
using Microsoft.Extensions.Logging.Abstractions;
using Microsoft.SemanticKernel.ChatCompletion;
using Microsoft.SemanticKernel.PromptTemplates.Handlebars;
using Microsoft.SemanticKernel.Text;

namespace Microsoft.SemanticKernel.Planning.Handlebars;

/// <summary>
/// Represents a Handlebars planner.
/// </summary>
public sealed class HandlebarsPlanner
{
    /// <summary>
    /// Represents static options for all Handlebars Planner prompt templates.
    /// </summary>
    public static readonly HandlebarsPromptTemplateOptions PromptTemplateOptions = new()
    {
        // Options for built-in Handlebars helpers
        Categories = new Category[] { Category.DateTime },
        UseCategoryPrefix = false,

        // Custom helpers
        RegisterCustomHelpers = HandlebarsPromptTemplateExtensions.RegisterCustomCreatePlanHelpers,
    };

    /// <summary>
    /// Initializes a new instance of the <see cref="HandlebarsPlanner"/> class.
    /// </summary>
    /// <param name="options">Configuration options for Handlebars Planner.</param>
    public HandlebarsPlanner(HandlebarsPlannerOptions? options = default)
    {
        this._options = options ?? new HandlebarsPlannerOptions();
        this._templateFactory = new HandlebarsPromptTemplateFactory(options: PromptTemplateOptions);
        this._options.ExcludedPlugins.Add("Planner_Excluded");
    }

    /// <summary>Creates a plan for the specified goal.</summary>
    /// <param name="kernel">The <see cref="Kernel"/> containing services, plugins, and other state for use throughout the operation.</param>
    /// <param name="goal">The goal for which a plan should be created.</param>
    /// <param name="arguments"> Optional. Context arguments to pass to the planner. </param>
    /// <param name="cancellationToken">The <see cref="CancellationToken"/> to monitor for cancellation requests. The default is <see cref="CancellationToken.None"/>.</param>
    /// <returns>The created plan.</returns>
    /// <exception cref="ArgumentNullException"><paramref name="goal"/> is null.</exception>
    /// <exception cref="ArgumentException"><paramref name="goal"/> is empty or entirely composed of whitespace.</exception>
    /// <exception cref="KernelException">A plan could not be created.</exception>
    public Task<HandlebarsPlan> CreatePlanAsync(Kernel kernel, string goal, KernelArguments? arguments = null, CancellationToken cancellationToken = default)
    {
        Verify.NotNullOrWhiteSpace(goal);

        var logger = kernel.LoggerFactory.CreateLogger(typeof(HandlebarsPlanner)) ?? NullLogger.Instance;

        return PlannerInstrumentation.CreatePlanAsync(
            static (HandlebarsPlanner planner, Kernel kernel, string goal, KernelArguments? arguments, CancellationToken cancellationToken)
                => planner.CreatePlanCoreAsync(kernel, goal, arguments, cancellationToken),
            this, kernel, goal, arguments, logger, cancellationToken);
    }

    #region private

    private readonly HandlebarsPlannerOptions _options;

    private readonly HandlebarsPromptTemplateFactory _templateFactory;

    private async Task<HandlebarsPlan> CreatePlanCoreAsync(Kernel kernel, string goal, KernelArguments? arguments, CancellationToken cancellationToken = default)
    {
<<<<<<< HEAD
        // Get CreatePlan prompt template
        var functionsMetadata = await kernel.Plugins.GetFunctionsAsync(this._options, null, null, cancellationToken).ConfigureAwait(false);
        var availableFunctions = this.GetAvailableFunctionsManual(functionsMetadata, out var complexParameterTypes, out var complexParameterSchemas);
        var createPlanPrompt = await this.GetHandlebarsTemplateAsync(kernel, goal, arguments, availableFunctions, complexParameterTypes, complexParameterSchemas, cancellationToken).ConfigureAwait(false);
        ChatHistory chatMessages = this.GetChatHistoryFromPrompt(createPlanPrompt);

        // Get the chat completion results
        var chatCompletionService = kernel.GetRequiredService<IChatCompletionService>();
        var completionResults = await chatCompletionService.GetChatMessageContentAsync(chatMessages, executionSettings: this._options.ExecutionSettings, cancellationToken: cancellationToken).ConfigureAwait(false);

        // Regex breakdown:
        // (```\s*handlebars){1}\s*: Opening backticks, starting boundary for HB template
        // ((([^`]|`(?!``))+): Any non-backtick character or one backtick character not followed by 2 more consecutive backticks
        // (\s*```){1}: Closing backticks, closing boundary for HB template
        MatchCollection matches = Regex.Matches(completionResults.Content, @"(```\s*handlebars){1}\s*(([^`]|`(?!``))+)(\s*```){1}", RegexOptions.Multiline);
        if (matches.Count < 1)
        {
            throw new KernelException($"[{HandlebarsPlannerErrorCodes.InvalidTemplate}] Could not find the plan in the results. Additional helpers or input may be required.\n\nPlanner output:\n{completionResults}");
        }
        else if (matches.Count > 1)
        {
            throw new KernelException($"[{HandlebarsPlannerErrorCodes.InvalidTemplate}] Identified multiple Handlebars templates in model response. Please try again.\n\nPlanner output:\n{completionResults}");
        }

        var planTemplate = matches[0].Groups[2].Value.Trim();
        planTemplate = MinifyHandlebarsTemplate(planTemplate);
=======
        string? createPlanPrompt = null;
        ChatMessageContent? modelResults = null;

        try
        {
            // Get CreatePlan prompt template
            var functionsMetadata = await kernel.Plugins.GetFunctionsAsync(this._options, null, null, cancellationToken).ConfigureAwait(false);
            var availableFunctions = this.GetAvailableFunctionsManual(functionsMetadata, out var complexParameterTypes, out var complexParameterSchemas);
            createPlanPrompt = await this.GetHandlebarsTemplateAsync(kernel, goal, arguments, availableFunctions, complexParameterTypes, complexParameterSchemas, cancellationToken).ConfigureAwait(false);
            ChatHistory chatMessages = this.GetChatHistoryFromPrompt(createPlanPrompt);

            // Get the chat completion results
            var chatCompletionService = kernel.GetRequiredService<IChatCompletionService>();
            modelResults = await chatCompletionService.GetChatMessageContentAsync(chatMessages, executionSettings: this._options.ExecutionSettings, cancellationToken: cancellationToken).ConfigureAwait(false);

            Match match = Regex.Match(modelResults.Content, @"```\s*(handlebars)?\s*(.*)\s*```", RegexOptions.Singleline);
            if (!match.Success)
            {
                throw new KernelException($"[{HandlebarsPlannerErrorCodes.InvalidTemplate}] Could not find the plan in the results.");
            }

            var planTemplate = match.Groups[2].Value.Trim();
            planTemplate = MinifyHandlebarsTemplate(planTemplate);
>>>>>>> 88587334

            return new HandlebarsPlan(planTemplate, createPlanPrompt);
        }
        catch (KernelException ex)
        {
            throw new PlanCreationException(
                "CreatePlan failed. See inner exception for details.",
                createPlanPrompt,
                modelResults,
                ex
            );
        }
    }

    private List<KernelFunctionMetadata> GetAvailableFunctionsManual(
        IEnumerable<KernelFunctionMetadata> availableFunctions,
        out HashSet<HandlebarsParameterTypeMetadata> complexParameterTypes,
        out Dictionary<string, string> complexParameterSchemas)
    {
        complexParameterTypes = new();
        complexParameterSchemas = new();

        var functionsMetadata = new List<KernelFunctionMetadata>();
        foreach (var kernelFunction in availableFunctions)
        {
            // Extract any complex parameter types for isolated render in prompt template
            var parametersMetadata = new List<KernelParameterMetadata>();
            foreach (var parameter in kernelFunction.Parameters)
            {
                var paramToAdd = this.SetComplexTypeDefinition(parameter, complexParameterTypes, complexParameterSchemas);
                parametersMetadata.Add(paramToAdd);
            }

            var returnParameter = kernelFunction.ReturnParameter.ToKernelParameterMetadata(kernelFunction.Name);
            returnParameter = this.SetComplexTypeDefinition(returnParameter, complexParameterTypes, complexParameterSchemas);

            // Need to override function metadata in case parameter metadata changed (e.g., converted primitive types from schema objects)
            var functionMetadata = new KernelFunctionMetadata(kernelFunction.Name)
            {
                PluginName = kernelFunction.PluginName,
                Description = kernelFunction.Description,
                Parameters = parametersMetadata,
                ReturnParameter = returnParameter.ToKernelReturnParameterMetadata()
            };
            functionsMetadata.Add(functionMetadata);
        }

        return functionsMetadata;
    }

    // Extract any complex types or schemas for isolated render in prompt template
    private KernelParameterMetadata SetComplexTypeDefinition(
        KernelParameterMetadata parameter,
        HashSet<HandlebarsParameterTypeMetadata> complexParameterTypes,
        Dictionary<string, string> complexParameterSchemas)
    {
        if (parameter.Schema is not null)
        {
            // Class types will have a defined schema, but we want to handle those as built-in complex types below
            if (parameter.ParameterType is not null && parameter.ParameterType!.IsClass)
            {
                parameter = new(parameter) { Schema = null };
            }
            else
            {
                // Parse the schema to extract any primitive types and set in ParameterType property instead
                var parsedParameter = parameter.ParseJsonSchema();
                if (parsedParameter.Schema is not null)
                {
                    complexParameterSchemas[parameter.GetSchemaTypeName()] = parameter.Schema.RootElement.ToJsonString();
                }

                return parsedParameter;
            }
        }

        if (parameter.ParameterType is not null)
        {
            // Async return type - need to extract the actual return type and override ParameterType property
            var type = parameter.ParameterType;
            if (type.TryGetGenericResultType(out var taskResultType))
            {
                parameter = new(parameter) { ParameterType = taskResultType }; // Actual Return Type
            }

            complexParameterTypes.UnionWith(parameter.ParameterType!.ToHandlebarsParameterTypeMetadata());
        }

        return parameter;
    }

    private ChatHistory GetChatHistoryFromPrompt(string prompt)
    {
        // Extract the chat history from the rendered prompt
        string pattern = @"<(user~|system~|assistant~)>(.*?)<\/\1>";
        MatchCollection matches = Regex.Matches(prompt, pattern, RegexOptions.Singleline);

        // Add the chat history to the chat
        var chatMessages = new ChatHistory();
        foreach (Match m in matches.Cast<Match>())
        {
            string role = m.Groups[1].Value;
            string message = m.Groups[2].Value;

            switch (role)
            {
                case "user~":
                    chatMessages.AddUserMessage(message);
                    break;
                case "system~":
                    chatMessages.AddSystemMessage(message);
                    break;
                case "assistant~":
                    chatMessages.AddAssistantMessage(message);
                    break;
            }
        }

        return chatMessages;
    }

    private async Task<string> GetHandlebarsTemplateAsync(
        Kernel kernel,
        string goal,
        KernelArguments? predefinedArguments,
        List<KernelFunctionMetadata> availableFunctions,
        HashSet<HandlebarsParameterTypeMetadata> complexParameterTypes,
        Dictionary<string, string> complexParameterSchemas,
        CancellationToken cancellationToken)
    {
        // Set-up prompt context
        var predefinedArgumentsWithTypes = predefinedArguments?.ToDictionary(
            kvp => kvp.Key,
            kvp => new
            {
                Type = kvp.Value?.GetType().GetFriendlyTypeName(),
                Value = JsonSerializer.Serialize(kvp.Value, JsonOptionsCache.WriteIndented)
            }
        );

        var additionalContext = this._options.GetAdditionalPromptContext is not null
            ? await this._options.GetAdditionalPromptContext.Invoke().ConfigureAwait(false)
            : null;

        var arguments = new KernelArguments()
            {
                { "functions", availableFunctions},
                { "goal", goal },
                { "predefinedArguments", predefinedArgumentsWithTypes},
                { "nameDelimiter", this._templateFactory.NameDelimiter},
                { "allowLoops", this._options.AllowLoops },
                { "complexTypeDefinitions", complexParameterTypes.Count > 0 && complexParameterTypes.Any(p => p.IsComplex) ? complexParameterTypes.Where(p => p.IsComplex) : null},
                { "complexSchemaDefinitions", complexParameterSchemas.Count > 0 ? complexParameterSchemas : null},
                { "lastPlan", this._options.LastPlan },
                { "lastError", this._options.LastError },
                { "additionalContext", !string.IsNullOrWhiteSpace(additionalContext) ? additionalContext : null },
            };

        // Construct prompt from Partials and Prompt Template
        var createPlanPrompt = this.ConstructHandlebarsPrompt("CreatePlanPrompt", promptOverride: this._options.CreatePlanPromptHandler?.Invoke());

        // Render the prompt
        var promptTemplateConfig = new PromptTemplateConfig()
        {
            Template = createPlanPrompt,
            TemplateFormat = HandlebarsPromptTemplateFactory.HandlebarsTemplateFormat,
            Name = "Planner_Excluded-CreateHandlebarsPlan",
        };

        var handlebarsTemplate = this._templateFactory.Create(promptTemplateConfig);
        return await handlebarsTemplate!.RenderAsync(kernel, arguments, cancellationToken).ConfigureAwait(true);
    }

    private static string MinifyHandlebarsTemplate(string template)
    {
        // This regex pattern matches '{{', then any characters including newlines (non-greedy), then '}}'
        string pattern = @"(\{\{[\s\S]*?}})";

        // Replace all occurrences of the pattern in the input template
        return Regex.Replace(template, pattern, m =>
        {
            // For each match, remove the whitespace within the handlebars, except for spaces
            // that separate different items (e.g., 'json' and '(get')
            return Regex.Replace(m.Value, @"\s+", " ").Replace(" {", "{").Replace(" }", "}").Replace(" )", ")");
        });
    }

    #endregion
}<|MERGE_RESOLUTION|>--- conflicted
+++ resolved
@@ -74,34 +74,6 @@
 
     private async Task<HandlebarsPlan> CreatePlanCoreAsync(Kernel kernel, string goal, KernelArguments? arguments, CancellationToken cancellationToken = default)
     {
-<<<<<<< HEAD
-        // Get CreatePlan prompt template
-        var functionsMetadata = await kernel.Plugins.GetFunctionsAsync(this._options, null, null, cancellationToken).ConfigureAwait(false);
-        var availableFunctions = this.GetAvailableFunctionsManual(functionsMetadata, out var complexParameterTypes, out var complexParameterSchemas);
-        var createPlanPrompt = await this.GetHandlebarsTemplateAsync(kernel, goal, arguments, availableFunctions, complexParameterTypes, complexParameterSchemas, cancellationToken).ConfigureAwait(false);
-        ChatHistory chatMessages = this.GetChatHistoryFromPrompt(createPlanPrompt);
-
-        // Get the chat completion results
-        var chatCompletionService = kernel.GetRequiredService<IChatCompletionService>();
-        var completionResults = await chatCompletionService.GetChatMessageContentAsync(chatMessages, executionSettings: this._options.ExecutionSettings, cancellationToken: cancellationToken).ConfigureAwait(false);
-
-        // Regex breakdown:
-        // (```\s*handlebars){1}\s*: Opening backticks, starting boundary for HB template
-        // ((([^`]|`(?!``))+): Any non-backtick character or one backtick character not followed by 2 more consecutive backticks
-        // (\s*```){1}: Closing backticks, closing boundary for HB template
-        MatchCollection matches = Regex.Matches(completionResults.Content, @"(```\s*handlebars){1}\s*(([^`]|`(?!``))+)(\s*```){1}", RegexOptions.Multiline);
-        if (matches.Count < 1)
-        {
-            throw new KernelException($"[{HandlebarsPlannerErrorCodes.InvalidTemplate}] Could not find the plan in the results. Additional helpers or input may be required.\n\nPlanner output:\n{completionResults}");
-        }
-        else if (matches.Count > 1)
-        {
-            throw new KernelException($"[{HandlebarsPlannerErrorCodes.InvalidTemplate}] Identified multiple Handlebars templates in model response. Please try again.\n\nPlanner output:\n{completionResults}");
-        }
-
-        var planTemplate = matches[0].Groups[2].Value.Trim();
-        planTemplate = MinifyHandlebarsTemplate(planTemplate);
-=======
         string? createPlanPrompt = null;
         ChatMessageContent? modelResults = null;
 
@@ -117,15 +89,22 @@
             var chatCompletionService = kernel.GetRequiredService<IChatCompletionService>();
             modelResults = await chatCompletionService.GetChatMessageContentAsync(chatMessages, executionSettings: this._options.ExecutionSettings, cancellationToken: cancellationToken).ConfigureAwait(false);
 
-            Match match = Regex.Match(modelResults.Content, @"```\s*(handlebars)?\s*(.*)\s*```", RegexOptions.Singleline);
-            if (!match.Success)
-            {
-                throw new KernelException($"[{HandlebarsPlannerErrorCodes.InvalidTemplate}] Could not find the plan in the results.");
-            }
-
-            var planTemplate = match.Groups[2].Value.Trim();
+            // Regex breakdown:
+            // (```\s*handlebars){1}\s*: Opening backticks, starting boundary for HB template
+            // ((([^`]|`(?!``))+): Any non-backtick character or one backtick character not followed by 2 more consecutive backticks
+            // (\s*```){1}: Closing backticks, closing boundary for HB template
+            MatchCollection matches = Regex.Matches(modelResults.Content, @"(```\s*handlebars){1}\s*(([^`]|`(?!``))+)(\s*```){1}", RegexOptions.Multiline);
+            if (matches.Count < 1)
+            {
+                throw new KernelException($"[{HandlebarsPlannerErrorCodes.InvalidTemplate}] Could not find the plan in the results. Additional helpers or input may be required.\n\nPlanner output:\n{modelResults.Content}");
+            }
+            else if (matches.Count > 1)
+            {
+                throw new KernelException($"[{HandlebarsPlannerErrorCodes.InvalidTemplate}] Identified multiple Handlebars templates in model response. Please try again.\n\nPlanner output:\n{modelResults.Content}");
+            }
+
+            var planTemplate = matches[0].Groups[2].Value.Trim();
             planTemplate = MinifyHandlebarsTemplate(planTemplate);
->>>>>>> 88587334
 
             return new HandlebarsPlan(planTemplate, createPlanPrompt);
         }
