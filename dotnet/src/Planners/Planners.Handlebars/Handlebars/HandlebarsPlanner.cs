--- conflicted
+++ resolved
@@ -62,11 +62,7 @@
         ChatHistory chatMessages = this.GetChatHistoryFromPrompt(createPlanPrompt, chatCompletionService);
 
         // Get the chat completion results
-<<<<<<< HEAD
-        var completionResults = await chatCompletionService.GenerateMessageAsync(chatMessages, cancellationToken: cancellationToken).ConfigureAwait(false);
-=======
-        var completionResults = await chatCompletion.GetChatMessageContentAsync(chatMessages, cancellationToken: cancellationToken).ConfigureAwait(false);
->>>>>>> 96ce7d81
+        var completionResults = await chatCompletionService.GetChatMessageContentAsync(chatMessages, cancellationToken: cancellationToken).ConfigureAwait(false);
 
         if (completionResults.Content?.IndexOf("Additional helpers may be required", StringComparison.OrdinalIgnoreCase) >= 0)
         {
@@ -176,11 +172,7 @@
         MatchCollection matches = Regex.Matches(prompt, pattern, RegexOptions.Singleline);
 
         // Add the chat history to the chat
-<<<<<<< HEAD
-        ChatHistory chatMessages = chatCompletionService.CreateNewChat();
-=======
         var chatMessages = new ChatHistory();
->>>>>>> 96ce7d81
         foreach (Match m in matches.Cast<Match>())
         {
             string role = m.Groups[1].Value;
