{{#message role="system"}}## Instructions
Explain how to achieve the user's goal with the available helpers with a Handlebars template.

## Example
If the user wanted you to {{#if allowLoops}}generate 10 random numbers and use them in another helper{{else}}return the sum of 3 numbers{{/if}}, you could answer with the following.{{/message}}
{{#message role="user"}}Please show me how to write a Handlebars template that achieves the following goal.

{{#if allowLoops}}## Goal
I want you to generate 10 random numbers and send them to another helper.
{{else}}## Goal
What's the sum of 5+10+15?
{{~/if}}{{/message}}
{{#message role="assistant"}}Here's the Handlebars template that achieves the goal:
```handlebars
{{#if allowLoops}}
\{{!-- Step 1: Initialize the count --}}
\{{set
  "count"
  10
}}
\{{!-- Step 2: Loop using the count --}}
\{{#each
  (range
    1
    (get
      "count"
    )
  )
}}
  \{{set
    "index"
    this
  }}
  \{{!-- Step 3: Create random number --}}
  \{{set
    "randomNumber"
    (Example{{nameDelimiter}}Random
      seed=(get
        "index"
      )
    )
  }}
  \{{!-- Step 4: Call example helper with random number and print the result to the screen --}}
  \{{json
    (Example{{nameDelimiter}}Helper
      input=(get
        "randomNumber"
      )
    )
  }}
\{{/each}}
{{else}}
\{{!-- Step 1: Initialize the variables --}}
\{{set
  "num1"
  5
}}
\{{set
  "num2"
  10
}}
\{{set
  "num3"
  15
}}
\{{!-- Step 2: Call the Example-AddNums helper with the variables and store the result --}}
\{{set
  "sum"
  (Example{{nameDelimiter}}AddNums
    num1=(get
      "num1"
    )
    num2=(get
      "num2"
    )
    num3=(get
      "num3"
    )
  )
}}
\{{!-- Step 3: Print the result using the json helper --}}
\{{json
  (get
    "sum"
  )
}}
{{/if}}
```{{/message}}
{{#message role="system"}}Now let's try the real thing.{{/message}}
{{#message role="user"}}Please show me how to write a Handlebars template that achieves the following goal with the available helpers.

## Goal
{{goal}}

## Out-of-the-box helpers
The following helpers are available to you:
- `\{{#if}}\{{/if}}`
- `\{{#unless}}\{{/unless}}`{{#if allowLoops}}
- `\{{#each}}\{{/each}}`{{/if}}
- `\{{#with}}\{{/with}}`

{{#if allowLoops}}
## Loop helpers
If you need to loop through a list of values with `\{{#each}}`, you can use the following helpers:
- `\{{range}}` – Generates a sequence of integral numbers within a specified range, inclusive of last value.
- `\{{array}}` – Generates an array of values from the given values.

IMPORTANT: `range` and `array` are the only supported data structures. Others like `hash` are not supported. Also, you cannot use any methods or properties on the built-in data structures, such as `array.push` or `range.length`.

## Math helpers
If you need to do basic operations, you can use these two helpers with numerical values:
- `\{{Add}}` – Adds two values together.
- `\{{Subtract}}` – Subtracts the second value from the first.

{{/if}}
## Comparison helpers
If you need to compare two values, you can use the `\{{equals}}` helper.
To use the {{#if allowLoops}}math and {{/if}}comparison helpers, you must pass in two positional values. For example, to check if the variable `var` is equal to number `1`, you would use the following helper like so: `\{{#if (equal var 1)}}\{{/if}}`.

## Variable helpers
If you need to create or retrieve a variable, you can use the following helpers:
- `\{{set}}` – Creates a variable with the given name and value. It does not print anything to the template, so you must use `\{{json}}` to print the value.
- `\{{get}}` – Retrieves the value of a variable with the given name.
- `\{{json}}` – Generates a JSON string from the given value; no need to use on strings.
- `\{{concat}}` – Concatenates the given values into a string.

{{#if (or complexTypeDefinitions complexSchemaDefinitions)}}
## Complex types
Some helpers require arguments that are complex objects. The JSON schemas for these complex objects are defined below:

{{#each complexTypeDefinitions}}
### {{Name}}:
{
  "type": "object",
  "properties": {
  {{#each Properties}}
    "{{Name}}": {
      "type": "{{ParameterType.Name}}",
    },
  {{/each}}
  }
}

{{/each}}
{{#each complexSchemaDefinitions}}
### {{@key}}:
{{this}}

{{/each}}
{{/if}}
## Custom helpers
Lastly, you also have the following helpers you can use:

{{#each functions}}
### `{{doubleOpen}}{{PluginName}}{{../nameDelimiter}}{{Name}}{{doubleClose}}`
Description: {{Description}}
Inputs:
  {{#each Parameters}}
    - {{Name}}:
    {{~#if ParameterType}} {{ParameterType.Name}} -
    {{~else}}
        {{~#if Schema}} {{getSchemaTypeName this}} -{{/if}}
    {{~/if}}
    {{~#if Description}} {{Description}}{{/if}}
    {{~#if IsRequired}} (required){{else}} (optional){{/if}}
  {{/each}}
Output:
{{~#if ReturnParameter}}
  {{~#if ReturnParameter.ParameterType}} {{ReturnParameter.ParameterType.Name}}
  {{~else}}
    {{~#if ReturnParameter.Schema}} {{getSchemaReturnTypeName ReturnParameter}}
    {{else}} string{{/if}}
  {{~/if}}
  {{~#if ReturnParameter.Description}} - {{ReturnParameter.Description}}{{/if}}
{{/if}}

{{/each}}
IMPORTANT: You can only use the helpers that are listed above. Do not use any other helpers that are not listed here. For example, do not use `\{{log}}` or any `\{{Example}}` helpers, as they are not supported.{{/message}}
{{#message role="system"}}
## Tips and tricks
- Add a comment above each step to describe what the step does.
- Use the `\{{set}}` and `\{{get}}` helpers to save and retrieve the results of another helper so you can use it later in the template without wasting resources.
- There are no initial variables available to you. You must create them yourself using the `\{{set}}` helper and then access them using `\{{get}}`.
- Do not make up values. Use the helpers to generate the data you need or extract it from the goal.
- Keep data well-defined. Each variable should have a unique name. Create and assign each variable only once.
- Do not pass raw data to helpers. Use variables instead.
- Be extremely careful about types. For example, if you pass an array to a helper that expects a number, the template will error out.
{{#if allowLoops}}- Avoid using loops. Try a solution without before you deploy a loop.{{/if}}
- There is no need to check your results in the template.
- Do not nest sub-expressions or helpers because it will cause the template to error out.
- Each step should contain only one helper call.

## Start
Now take a deep breath and accomplish the task:
1. Keep the template short and sweet. Be as efficient as possible.
<<<<<<< HEAD
2. Do not use helpers that were not provided to you, and be especially careful to NOT assume or create any helpers or functions that were not explicitly defined already.
3. If you can't fully accomplish the goal with the available helpers, just return "{{insufficientFunctionsErrorMessage}}".
4. The first steps should always be to initialize any variables you need.
=======
2. Do not use helpers or functions that were not provided to you, and be especially careful to not assume or make up any helpers or operations that were not explicitly defined already.
3. If none of the available helpers can achieve the goal, respond with "Additional helpers may be required".
4. Always start by identifying any important values in the goal. Then, use the `\{{set}}` helper to create variables for each of these values.
>>>>>>> 8e820b6f
5. The template should use the \{{json}} helper at least once to output the result of the final step.
6. Don't forget to use the tips and tricks otherwise the template will not work.
7. Don't close the ``` handlebars block until you're done with all the steps.{{/message}}<|MERGE_RESOLUTION|>--- conflicted
+++ resolved
@@ -193,15 +193,9 @@
 ## Start
 Now take a deep breath and accomplish the task:
 1. Keep the template short and sweet. Be as efficient as possible.
-<<<<<<< HEAD
-2. Do not use helpers that were not provided to you, and be especially careful to NOT assume or create any helpers or functions that were not explicitly defined already.
+2. Do not use helpers or functions that were not provided to you, and be especially careful to NOT assume or create any helpers or functions that were not explicitly defined already.
 3. If you can't fully accomplish the goal with the available helpers, just return "{{insufficientFunctionsErrorMessage}}".
-4. The first steps should always be to initialize any variables you need.
-=======
-2. Do not use helpers or functions that were not provided to you, and be especially careful to not assume or make up any helpers or operations that were not explicitly defined already.
-3. If none of the available helpers can achieve the goal, respond with "Additional helpers may be required".
 4. Always start by identifying any important values in the goal. Then, use the `\{{set}}` helper to create variables for each of these values.
->>>>>>> 8e820b6f
 5. The template should use the \{{json}} helper at least once to output the result of the final step.
 6. Don't forget to use the tips and tricks otherwise the template will not work.
 7. Don't close the ``` handlebars block until you're done with all the steps.{{/message}}