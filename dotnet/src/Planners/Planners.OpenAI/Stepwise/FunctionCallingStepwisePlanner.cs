--- conflicted
+++ resolved
@@ -64,11 +64,7 @@
 
         // Request completion for initial plan
         var chatHistoryForPlan = await this.BuildChatHistoryForInitialPlanAsync(question, cancellationToken).ConfigureAwait(false);
-<<<<<<< HEAD
-        string initialPlan = await this._chatCompletion.GetChatMessageContentAsync(chatHistoryForPlan, null /* request settings */, this._kernel, cancellationToken).ConfigureAwait(false);
-=======
-        string initialPlan = (await this._chatCompletion.GenerateMessageAsync(chatHistoryForPlan, null /* execution settings */, this._kernel, cancellationToken).ConfigureAwait(false));
->>>>>>> c68ddf62
+        string initialPlan = await this._chatCompletion.GetChatMessageContentAsync(chatHistoryForPlan, null /* execution settings */, this._kernel, cancellationToken).ConfigureAwait(false);
 
         var chatHistoryForSteps = await this.BuildChatHistoryForStepAsync(question, initialPlan, cancellationToken).ConfigureAwait(false);
 
@@ -152,13 +148,8 @@
             ChatHistory chatHistory,
             CancellationToken cancellationToken)
     {
-<<<<<<< HEAD
-        var executionSettings = this.PrepareOpenAIRequestSettingsWithFunctions();
+        var executionSettings = this.PrepareOpenAIExecutionSettingsWithFunctions();
         return (await this._chatCompletion.GetChatMessageContentAsync(chatHistory, executionSettings, this._kernel, cancellationToken).ConfigureAwait(false));
-=======
-        var executionSettings = this.PrepareOpenAIExecutionSettingsWithFunctions();
-        return (await this._chatCompletion.GetChatCompletionsAsync(chatHistory, executionSettings, this._kernel, cancellationToken).ConfigureAwait(false))[0];
->>>>>>> c68ddf62
     }
 
     private async Task<string> GetFunctionsManualAsync(CancellationToken cancellationToken)
