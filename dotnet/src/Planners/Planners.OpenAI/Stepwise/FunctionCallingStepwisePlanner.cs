--- conflicted
+++ resolved
@@ -179,13 +179,8 @@
 
         var arguments = new Dictionary<string, string>();
         string functionsManual = await this.GetFunctionsManualAsync(cancellationToken).ConfigureAwait(false);
-<<<<<<< HEAD
         arguments[AvailableFunctionsKey] = functionsManual;
-        string systemMessage = await this._promptTemplateFactory.Create(this._initialPlanPrompt, new PromptTemplateConfig()).RenderAsync(this._kernel, arguments, cancellationToken).ConfigureAwait(false);
-=======
-        variables.Set(AvailableFunctionsKey, functionsManual);
-        string systemMessage = await this._promptTemplateFactory.Create(new PromptTemplateConfig(this._initialPlanPrompt)).RenderAsync(this._kernel, variables, cancellationToken).ConfigureAwait(false);
->>>>>>> 40b0af61
+        string systemMessage = await this._promptTemplateFactory.Create(new PromptTemplateConfig(this._initialPlanPrompt)).RenderAsync(this._kernel, arguments, cancellationToken).ConfigureAwait(false);
 
         chatHistory.AddSystemMessage(systemMessage);
         chatHistory.AddUserMessage(goal);
@@ -201,17 +196,10 @@
         var chatHistory = this._chatCompletion.CreateNewChat();
 
         // Add system message with context about the initial goal/plan
-<<<<<<< HEAD
         var arguments = new Dictionary<string, string>();
         arguments[GoalKey] = goal;
         arguments[InitialPlanKey] = initialPlan;
-        var systemMessage = await this._promptTemplateFactory.Create(this._stepPrompt, new PromptTemplateConfig()).RenderAsync(this._kernel, arguments, cancellationToken).ConfigureAwait(false);
-=======
-        var variables = new ContextVariables();
-        variables.Set(GoalKey, goal);
-        variables.Set(InitialPlanKey, initialPlan);
-        var systemMessage = await this._promptTemplateFactory.Create(new PromptTemplateConfig(this._stepPrompt)).RenderAsync(this._kernel, variables, cancellationToken).ConfigureAwait(false);
->>>>>>> 40b0af61
+        var systemMessage = await this._promptTemplateFactory.Create(new PromptTemplateConfig(this._stepPrompt)).RenderAsync(this._kernel, arguments, cancellationToken).ConfigureAwait(false);
 
         chatHistory.AddSystemMessage(systemMessage);
 
