--- conflicted
+++ resolved
@@ -1,9 +1,5 @@
 ﻿// Copyright (c) Microsoft. All rights reserved.
 
-<<<<<<< HEAD
-using Microsoft.SemanticKernel.AI;
-=======
->>>>>>> 3e1dcc00
 using Microsoft.SemanticKernel.Planning;
 using Xunit;
 
