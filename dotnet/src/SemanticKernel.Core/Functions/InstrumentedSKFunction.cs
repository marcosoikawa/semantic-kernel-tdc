﻿// Copyright (c) Microsoft. All rights reserved.

using System;
using System.Collections.Generic;
using System.Diagnostics;
using System.Diagnostics.Metrics;
using System.Threading;
using System.Threading.Tasks;
using Microsoft.Extensions.Logging;
using Microsoft.Extensions.Logging.Abstractions;
using Microsoft.SemanticKernel.AI;
using Microsoft.SemanticKernel.Orchestration;

#pragma warning disable IDE0130
// ReSharper disable once CheckNamespace - Using the main namespace
namespace Microsoft.SemanticKernel;
#pragma warning restore IDE0130

/// <summary>Instrumented function that surrounds the invocation of another function with logging and metrics.</summary>
internal sealed class InstrumentedSKFunction : ISKFunction
{
    /// <summary><see cref="ActivitySource"/> for function-related activities.</summary>
    private static readonly ActivitySource s_activitySource = new("Microsoft.SemanticKernel");

    /// <summary><see cref="Meter"/> for function-related metrics.</summary>
    private static readonly Meter s_meter = new("Microsoft.SemanticKernel");

    /// <summary><see cref="Histogram{T}"/> to record function invocation duration.</summary>
    private static readonly Histogram<double> s_invocationDuration = s_meter.CreateHistogram<double>(
        name: "sk.function.duration",
        unit: "s",
        description: "Measures the duration of a function’s execution");

    /// <summary>Wrapped function instance.</summary>
    private readonly ISKFunction _function;

    /// <summary>Logger to use for logging activities.</summary>
    private readonly ILogger _logger;

    /// <summary>
    /// Initialize a new instance of the <see cref="InstrumentedSKFunction"/> class.
    /// </summary>
    /// <param name="function">Instance of <see cref="ISKFunction"/> to decorate.</param>
    /// <param name="loggerFactory">The <see cref="ILoggerFactory"/> to use for logging. If null, no logging will be performed.</param>
    public InstrumentedSKFunction(ISKFunction function, ILoggerFactory? loggerFactory = null)
    {
        this._function = function;
        this._logger = loggerFactory is not null ? loggerFactory.CreateLogger(function.Name) : NullLogger.Instance;
    }

    /// <inheritdoc/>
    public string Name => this._function.Name;

    /// <inheritdoc/>
<<<<<<< HEAD
    public async Task<FunctionResult> InvokeAsync(
        SKContext context,
        AIRequestSettings? requestSettings = null,
        CancellationToken cancellationToken = default)
    {
        return await this.InvokeWithInstrumentationAsync(() =>
            this._function.InvokeAsync(context, requestSettings, cancellationToken)).ConfigureAwait(false);
    }

    /// <inheritdoc/>
    public IAsyncEnumerable<StreamingResultChunk> StreamingInvokeAsync(
        SKContext context,
        AIRequestSettings? requestSettings = null,
        CancellationToken cancellationToken = default)
            => this.StreamingInvokeWithInstrumentationAsync(
                () => this._function.StreamingInvokeAsync(context, requestSettings, cancellationToken));

    #region private ================================================================================

    private readonly ISKFunction _function;
    private readonly ILogger _logger;

    /// <summary>
    /// Instance of <see cref="ActivitySource"/> for function-related activities.
    /// </summary>
    private static readonly ActivitySource s_activitySource = new(typeof(SKFunction).FullName!);

    /// <summary>
    /// Instance of <see cref="Meter"/> for function-related metrics.
    /// </summary>
    private static readonly Meter s_meter = new(typeof(SKFunction).FullName!);

    /// <summary>
    /// Instance of <see cref="Histogram{T}"/> to measure and track the time of function execution.
    /// </summary>
    private readonly Histogram<double> _executionTimeHistogram;

    /// <summary>
    /// Instance of <see cref="Counter{T}"/> to keep track of the total number of function executions.
    /// </summary>
    private readonly Counter<int> _executionTotalCounter;
=======
    public string Description => this._function.Description;
>>>>>>> f81a7f3c

    /// <inheritdoc/>
    public IEnumerable<AIRequestSettings> ModelSettings => this._function.ModelSettings;

    /// <inheritdoc/>
    public SKFunctionMetadata GetMetadata() =>
        this._function.GetMetadata();

    /// <inheritdoc/>
    async Task<FunctionResult> ISKFunction.InvokeAsync(Kernel kernel, SKContext context, AIRequestSettings? requestSettings, CancellationToken cancellationToken)
    {
        using var activity = s_activitySource.StartActivity(this.Name);

        this._logger.LogInformation("Function invoking");
        TagList tags = new() { { "sk.function.name", this.Name } };

        long startingTimestamp = Stopwatch.GetTimestamp();
        try
        {
            var result = await this._function.InvokeAsync(kernel, context, requestSettings, cancellationToken).ConfigureAwait(false);

            if (this._logger.IsEnabled(LogLevel.Trace))
            {
                this._logger.LogTrace("Function succeeded: {Result}", result.GetValue<object>()); // Sensitive data, logging as trace, disabled by default
            }
            else if (this._logger.IsEnabled(LogLevel.Information))
            {
                this._logger.LogInformation("Function succeeded.");
            }

            return result;
        }
        catch (Exception ex)
        {
            this._logger.LogError(ex, "Function invocation failed: {Message}", ex.Message);
            tags.Add("error.type", ex.GetType().FullName);
            throw;
        }
        finally
        {
            TimeSpan duration = new((long)((Stopwatch.GetTimestamp() - startingTimestamp) * (10_000_000.0 / Stopwatch.Frequency)));
            this._logger.LogInformation("Function invocation duration: {Duration}ms", duration.TotalMilliseconds);
            s_invocationDuration.Record(duration.TotalSeconds, in tags);
        }
    }
<<<<<<< HEAD

    /// <summary>
    /// Wrapper for instrumentation to be used in multiple invocation places.
    /// </summary>
    /// <param name="func">Delegate to instrument.</param>
    private async IAsyncEnumerable<StreamingResultChunk> StreamingInvokeWithInstrumentationAsync(Func<IAsyncEnumerable<StreamingResultChunk>> func)
    {
        using var activity = s_activitySource.StartActivity($"{this.PluginName}.{this.Name}");

        this._logger.LogInformation("{PluginName}.{FunctionName}: Function execution started.", this.PluginName, this.Name);

        var stopwatch = new Stopwatch();
        stopwatch.Start();

        await foreach (var update in func().ConfigureAwait(false))
        {
            yield return update;
        }

        stopwatch.Stop();
        this._executionTotalCounter.Add(1);
        this._executionTimeHistogram.Record(stopwatch.ElapsedMilliseconds);

        this._logger.LogInformation("{PluginName}.{FunctionName}: Function execution status: {Status}",
                this.PluginName, this.Name, "Success");

        this._logger.LogInformation("{PluginName}.{FunctionName}: Function execution finished in {ExecutionTime}ms",
            this.PluginName, this.Name, stopwatch.ElapsedMilliseconds);

        this._executionSuccessCounter.Add(1);
    }
    #endregion

    #region Obsolete =======================================================================

    /// <inheritdoc/>
    [Obsolete("Use ISKFunction.RequestSettingsFactory instead. This will be removed in a future release.")]
    public AIRequestSettings? RequestSettings => this._function.RequestSettings;

    /// <inheritdoc/>
    [Obsolete("Use ISKFunction.SetAIRequestSettingsFactory instead. This will be removed in a future release.")]
    public ISKFunction SetAIConfiguration(AIRequestSettings? requestSettings) =>
        this._function.SetAIConfiguration(requestSettings);

    /// <inheritdoc/>
    [Obsolete("Use ISKFunction.SetAIServiceFactory instead. This will be removed in a future release.")]
    public ISKFunction SetAIService(Func<ITextCompletion> serviceFactory) =>
        this._function.SetAIService(serviceFactory);

    /// <inheritdoc/>
    [Obsolete("Methods, properties and classes which include Skill in the name have been renamed. Use ISKFunction.PluginName instead. This will be removed in a future release.")]
    [EditorBrowsable(EditorBrowsableState.Never)]
    public string SkillName => this._function.PluginName;

    /// <inheritdoc/>
    [Obsolete("Kernel no longer differentiates between Semantic and Native functions. This will be removed in a future release.")]
    [EditorBrowsable(EditorBrowsableState.Never)]
    public bool IsSemantic => this._function.IsSemantic;

    /// <inheritdoc/>
    [Obsolete("This method is a nop and will be removed in a future release.")]
    [EditorBrowsable(EditorBrowsableState.Never)]
    public ISKFunction SetDefaultSkillCollection(IReadOnlyFunctionCollection skills) => this;

    /// <inheritdoc/>
    [Obsolete("This method is a nop and will be removed in a future release.")]
    [EditorBrowsable(EditorBrowsableState.Never)]
    public ISKFunction SetDefaultFunctionCollection(IReadOnlyFunctionCollection functions) => this;

    #endregion
=======
>>>>>>> f81a7f3c
}<|MERGE_RESOLUTION|>--- conflicted
+++ resolved
@@ -4,6 +4,7 @@
 using System.Collections.Generic;
 using System.Diagnostics;
 using System.Diagnostics.Metrics;
+using System.Text;
 using System.Threading;
 using System.Threading.Tasks;
 using Microsoft.Extensions.Logging;
@@ -52,54 +53,54 @@
     public string Name => this._function.Name;
 
     /// <inheritdoc/>
-<<<<<<< HEAD
-    public async Task<FunctionResult> InvokeAsync(
-        SKContext context,
-        AIRequestSettings? requestSettings = null,
-        CancellationToken cancellationToken = default)
-    {
-        return await this.InvokeWithInstrumentationAsync(() =>
-            this._function.InvokeAsync(context, requestSettings, cancellationToken)).ConfigureAwait(false);
-    }
+    public string Description => this._function.Description;
 
     /// <inheritdoc/>
-    public IAsyncEnumerable<StreamingResultChunk> StreamingInvokeAsync(
+    public IEnumerable<AIRequestSettings> ModelSettings => this._function.ModelSettings;
+
+    /// <inheritdoc/>
+    public IAsyncEnumerable<StreamingResultChunk> InvokeStreamingAsync(
+        Kernel kernel,
         SKContext context,
         AIRequestSettings? requestSettings = null,
         CancellationToken cancellationToken = default)
             => this.StreamingInvokeWithInstrumentationAsync(
-                () => this._function.StreamingInvokeAsync(context, requestSettings, cancellationToken));
+                () => this._function.InvokeStreamingAsync(kernel, context, requestSettings, cancellationToken));
 
     #region private ================================================================================
 
-    private readonly ISKFunction _function;
-    private readonly ILogger _logger;
+    /// <summary>
+    /// Wrapper for instrumentation to be used in multiple invocation places.
+    /// </summary>
+    /// <param name="func">Delegate to instrument.</param>
+    private async IAsyncEnumerable<StreamingResultChunk> StreamingInvokeWithInstrumentationAsync(Func<IAsyncEnumerable<StreamingResultChunk>> func)
+    {
+        using var activity = s_activitySource.StartActivity(this.Name);
 
-    /// <summary>
-    /// Instance of <see cref="ActivitySource"/> for function-related activities.
-    /// </summary>
-    private static readonly ActivitySource s_activitySource = new(typeof(SKFunction).FullName!);
+        this._logger.LogInformation("Function invoking streaming");
+        TagList tags = new() { { "sk.function.name", this.Name } };
 
-    /// <summary>
-    /// Instance of <see cref="Meter"/> for function-related metrics.
-    /// </summary>
-    private static readonly Meter s_meter = new(typeof(SKFunction).FullName!);
+        long startingTimestamp = Stopwatch.GetTimestamp();
+        StringBuilder fullResult = new();
+        await foreach (var update in func().ConfigureAwait(false))
+        {
+            fullResult.Append(update);
+            yield return update;
+        }
 
-    /// <summary>
-    /// Instance of <see cref="Histogram{T}"/> to measure and track the time of function execution.
-    /// </summary>
-    private readonly Histogram<double> _executionTimeHistogram;
+        if (this._logger.IsEnabled(LogLevel.Trace))
+        {
+            this._logger.LogTrace("Function succeeded: {Result}", fullResult); // Sensitive data, logging as trace, disabled by default
+        }
+        else if (this._logger.IsEnabled(LogLevel.Information))
+        {
+            this._logger.LogInformation("Function succeeded.");
+        }
 
-    /// <summary>
-    /// Instance of <see cref="Counter{T}"/> to keep track of the total number of function executions.
-    /// </summary>
-    private readonly Counter<int> _executionTotalCounter;
-=======
-    public string Description => this._function.Description;
->>>>>>> f81a7f3c
-
-    /// <inheritdoc/>
-    public IEnumerable<AIRequestSettings> ModelSettings => this._function.ModelSettings;
+        TimeSpan duration = new((long)((Stopwatch.GetTimestamp() - startingTimestamp) * (10_000_000.0 / Stopwatch.Frequency)));
+        this._logger.LogInformation("Function invocation duration: {Duration}ms", duration.TotalMilliseconds);
+        s_invocationDuration.Record(duration.TotalSeconds, in tags);
+    }
 
     /// <inheritdoc/>
     public SKFunctionMetadata GetMetadata() =>
@@ -142,77 +143,6 @@
             s_invocationDuration.Record(duration.TotalSeconds, in tags);
         }
     }
-<<<<<<< HEAD
-
-    /// <summary>
-    /// Wrapper for instrumentation to be used in multiple invocation places.
-    /// </summary>
-    /// <param name="func">Delegate to instrument.</param>
-    private async IAsyncEnumerable<StreamingResultChunk> StreamingInvokeWithInstrumentationAsync(Func<IAsyncEnumerable<StreamingResultChunk>> func)
-    {
-        using var activity = s_activitySource.StartActivity($"{this.PluginName}.{this.Name}");
-
-        this._logger.LogInformation("{PluginName}.{FunctionName}: Function execution started.", this.PluginName, this.Name);
-
-        var stopwatch = new Stopwatch();
-        stopwatch.Start();
-
-        await foreach (var update in func().ConfigureAwait(false))
-        {
-            yield return update;
-        }
-
-        stopwatch.Stop();
-        this._executionTotalCounter.Add(1);
-        this._executionTimeHistogram.Record(stopwatch.ElapsedMilliseconds);
-
-        this._logger.LogInformation("{PluginName}.{FunctionName}: Function execution status: {Status}",
-                this.PluginName, this.Name, "Success");
-
-        this._logger.LogInformation("{PluginName}.{FunctionName}: Function execution finished in {ExecutionTime}ms",
-            this.PluginName, this.Name, stopwatch.ElapsedMilliseconds);
-
-        this._executionSuccessCounter.Add(1);
-    }
-    #endregion
-
-    #region Obsolete =======================================================================
-
-    /// <inheritdoc/>
-    [Obsolete("Use ISKFunction.RequestSettingsFactory instead. This will be removed in a future release.")]
-    public AIRequestSettings? RequestSettings => this._function.RequestSettings;
-
-    /// <inheritdoc/>
-    [Obsolete("Use ISKFunction.SetAIRequestSettingsFactory instead. This will be removed in a future release.")]
-    public ISKFunction SetAIConfiguration(AIRequestSettings? requestSettings) =>
-        this._function.SetAIConfiguration(requestSettings);
-
-    /// <inheritdoc/>
-    [Obsolete("Use ISKFunction.SetAIServiceFactory instead. This will be removed in a future release.")]
-    public ISKFunction SetAIService(Func<ITextCompletion> serviceFactory) =>
-        this._function.SetAIService(serviceFactory);
-
-    /// <inheritdoc/>
-    [Obsolete("Methods, properties and classes which include Skill in the name have been renamed. Use ISKFunction.PluginName instead. This will be removed in a future release.")]
-    [EditorBrowsable(EditorBrowsableState.Never)]
-    public string SkillName => this._function.PluginName;
-
-    /// <inheritdoc/>
-    [Obsolete("Kernel no longer differentiates between Semantic and Native functions. This will be removed in a future release.")]
-    [EditorBrowsable(EditorBrowsableState.Never)]
-    public bool IsSemantic => this._function.IsSemantic;
-
-    /// <inheritdoc/>
-    [Obsolete("This method is a nop and will be removed in a future release.")]
-    [EditorBrowsable(EditorBrowsableState.Never)]
-    public ISKFunction SetDefaultSkillCollection(IReadOnlyFunctionCollection skills) => this;
-
-    /// <inheritdoc/>
-    [Obsolete("This method is a nop and will be removed in a future release.")]
-    [EditorBrowsable(EditorBrowsableState.Never)]
-    public ISKFunction SetDefaultFunctionCollection(IReadOnlyFunctionCollection functions) => this;
 
     #endregion
-=======
->>>>>>> f81a7f3c
 }