--- conflicted
+++ resolved
@@ -5,12 +5,9 @@
 using System.ComponentModel;
 using System.Reflection;
 using Microsoft.Extensions.Logging;
-<<<<<<< HEAD
 using Microsoft.SemanticKernel.AI;
-=======
+using Microsoft.SemanticKernel.Diagnostics;
 using Microsoft.SemanticKernel.Models;
-using Microsoft.SemanticKernel.Orchestration;
->>>>>>> e1ccf195
 using Microsoft.SemanticKernel.TemplateEngine;
 
 #pragma warning disable IDE0130
@@ -66,43 +63,8 @@
         SKFunctionFromMethod.Create(method, target, functionName, description, parameters, returnParameter, loggerFactory);
     #endregion
 
-<<<<<<< HEAD
     #region FromPrompt
     // TODO: Revise these Create method XML comments
-=======
-    /// <summary>
-    /// Creates an <see cref="ISKFunction"/> instance for a semantic function using the specified <see cref="PromptFunctionModel"/>.
-    /// </summary>
-    /// <param name="promptFunctionModel">Instance of <see cref="PromptFunctionModel"/> to use to create the semantic function</param>
-    /// <param name="pluginName">The optional name of the plug-in associated with this method.</param>
-    /// <param name="promptTemplateFactory">>Prompt template factory.</param>
-    /// <param name="loggerFactory">The <see cref="ILoggerFactory"/> to use for logging. If null, no logging will be performed.</param>
-    /// <returns>The created <see cref="ISKFunction"/> wrapper for <paramref name="promptFunctionModel"/>.</returns>
-    public static ISKFunction Create(
-        PromptFunctionModel promptFunctionModel,
-        string? pluginName = null,
-        IPromptTemplateFactory? promptTemplateFactory = null,
-        ILoggerFactory? loggerFactory = null) =>
-        SemanticFunction.Create(promptFunctionModel, pluginName, promptTemplateFactory, loggerFactory);
-
-    #region Obsolete
-    /// <summary>
-    /// Create a native function instance, wrapping a native object method
-    /// </summary>
-    /// <param name="method">Signature of the method to invoke</param>
-    /// <param name="target">Object containing the method to invoke</param>
-    /// <param name="pluginName">SK plugin name</param>
-    /// <param name="loggerFactory">The <see cref="ILoggerFactory"/> to use for logging. If null, no logging will be performed.</param>
-    /// <returns>SK function instance</returns>
-    [EditorBrowsable(EditorBrowsableState.Never)]
-    [Obsolete("This method will be removed in a future release. Use SKFunction.Create instead.")]
-    public static ISKFunction FromNativeMethod(
-        MethodInfo method,
-        object? target = null,
-        string? pluginName = null,
-        ILoggerFactory? loggerFactory = null) =>
-        Create(method, target, pluginName, loggerFactory: loggerFactory);
->>>>>>> e1ccf195
 
     /// <summary>
     /// Creates a string-to-string semantic function, with no direct support for input context.
@@ -121,14 +83,8 @@
         string? functionName = null,
         string? description = null,
         ILoggerFactory? loggerFactory = null) =>
-<<<<<<< HEAD
         SKFunctionFromPrompt.Create(promptTemplate, requestSettings, functionName, description, loggerFactory);
-=======
-        Create(nativeFunction, pluginName, functionName, description, parameters, null, loggerFactory);
-    #endregion
->>>>>>> e1ccf195
 
-    #region Internal
     /// <summary>
     /// Creates a semantic function passing in the definition in natural language, i.e. the prompt template.
     /// </summary>
@@ -149,7 +105,6 @@
     /// <summary>
     /// Allow to define a semantic function passing in the definition in natural language, i.e. the prompt template.
     /// </summary>
-<<<<<<< HEAD
     /// <param name="promptTemplate">Plain language definition of the semantic function, using SK template language</param>
     /// <param name="promptTemplateConfig">Prompt template configuration.</param>
     /// <param name="functionName">A name for the given function. The name can be referenced in templates and used by the pipeline planner.</param>
@@ -161,11 +116,28 @@
         string? functionName = null,
         ILoggerFactory? loggerFactory = null) =>
         SKFunctionFromPrompt.Create(promptTemplate, promptTemplateConfig, functionName, loggerFactory);
-=======
-    /// <param name="context">Execution context</param>
-    /// <returns>True if it was cancelled or skipped</returns>
-    internal static bool IsInvokedCancelRequested(SKContext context) =>
-        context.FunctionInvokedHandler?.EventArgs?.CancelToken.IsCancellationRequested == true;
->>>>>>> e1ccf195
     #endregion
+
+    /// <summary>
+    /// Create a semantic function instance, given a prompt function model.
+    /// </summary>
+    /// <param name="promptFunctionModel">The model</param>
+    /// <param name="promptTemplateFactory">Prompt template factory</param>
+    /// <param name="loggerFactory">Logger factory</param>
+    /// <returns>A function ready to use</returns>
+    public static ISKFunction FromPrompt(
+        PromptFunctionModel promptFunctionModel,
+        IPromptTemplateFactory? promptTemplateFactory = null,
+        ILoggerFactory? loggerFactory = null)
+    {
+        Verify.NotNull(promptFunctionModel);
+        Verify.NotNull(promptFunctionModel.Name);
+        Verify.NotNull(promptFunctionModel.Template);
+
+        var factory = promptTemplateFactory ?? new KernelPromptTemplateFactory();
+        var promptTemplateConfig = PromptTemplateConfig.ToPromptTemplateConfig(promptFunctionModel);
+        var promptTemplate = factory.Create(promptFunctionModel.Template, promptTemplateConfig);
+
+        return SKFunctionFromPrompt.Create(promptTemplate, promptTemplateConfig, promptFunctionModel.Name, loggerFactory);
+    }
 }