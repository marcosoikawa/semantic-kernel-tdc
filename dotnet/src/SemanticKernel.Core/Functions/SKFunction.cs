﻿// Copyright (c) Microsoft. All rights reserved.

using System;
using System.Collections.Generic;
using System.Reflection;
using Microsoft.Extensions.Logging;
using Microsoft.SemanticKernel.Orchestration;

#pragma warning disable IDE0130
// ReSharper disable once CheckNamespace - Using the main namespace
namespace Microsoft.SemanticKernel;
#pragma warning restore IDE0130

#pragma warning disable format

/// <summary>
/// Static helpers to create <seealso cref="ISKFunction"/> instances.
/// </summary>
public static class SKFunction
{
    /// <summary>
    /// Create a native function instance, wrapping a native object method
    /// </summary>
    /// <param name="method">Signature of the method to invoke</param>
    /// <param name="target">Object containing the method to invoke</param>
    /// <param name="pluginName">SK plugin name</param>
    /// <param name="loggerFactory">The <see cref="ILoggerFactory"/> to use for logging. If null, no logging will be performed.</param>
    /// <returns>SK function instance</returns>
    public static ISKFunction FromNativeMethod(
        MethodInfo method,
        object? target = null,
        string? pluginName = null,
        ILoggerFactory? loggerFactory = null)
            => NativeFunction.FromNativeMethod(method, target, pluginName, loggerFactory);

    /// <summary>
    /// Create a native function instance, wrapping a delegate function
    /// </summary>
    /// <param name="nativeFunction">Function to invoke</param>
    /// <param name="pluginName">SK plugin name</param>
    /// <param name="functionName">SK function name</param>
    /// <param name="description">SK function description</param>
    /// <param name="parameters">SK function parameters</param>
    /// <param name="output">SK function output</param>
    /// <param name="loggerFactory">The <see cref="ILoggerFactory"/> to use for logging. If null, no logging will be performed.</param>
    /// <returns>SK function instance</returns>
    public static ISKFunction FromNativeFunction(
        Delegate nativeFunction,
        string? pluginName = null,
        string? functionName = null,
        string? description = null,
        IEnumerable<ParameterView>? parameters = null,
        OutputView? output = null,
        ILoggerFactory? loggerFactory = null)
<<<<<<< HEAD
            => NativeFunction.FromNativeFunction(nativeFunction, pluginName, functionName, description, parameters, output, loggerFactory);
=======
            => NativeFunction.FromNativeFunction(nativeFunction, pluginName, functionName, description, parameters, loggerFactory);

    /// <summary>
    /// Default implementation to identify if a function was cancelled or skipped.
    /// </summary>
    /// <param name="context">Execution context</param>
    /// <returns>True if it was cancelled or skipped</returns>
    internal static bool IsInvokingCancelOrSkipRequested(SKContext context)
    {
        var eventArgs = context.FunctionInvokingHandler?.EventArgs;

        return IsInvokingCancelRequested(context) || IsInvokingSkipRequested(context);
    }

    /// <summary>
    /// Default implementation to identify if a function was skipped.
    /// </summary>
    /// <param name="context">Execution context</param>
    /// <returns>True if it was cancelled or skipped</returns>
    internal static bool IsInvokingSkipRequested(SKContext context)
    {
        return context.FunctionInvokingHandler?.EventArgs?.IsSkipRequested == true;
    }

    /// <summary>
    /// Default implementation to identify if a function was cancelled in the pre hook.
    /// </summary>
    /// <param name="context">Execution context</param>
    /// <returns>True if it was cancelled or skipped</returns>
    internal static bool IsInvokingCancelRequested(SKContext context)
    {
        return context.FunctionInvokingHandler?.EventArgs?.CancelToken.IsCancellationRequested == true;
    }

    /// <summary>
    /// Default implementation to identify if a function was cancelled in the post hook.
    /// </summary>
    /// <param name="context">Execution context</param>
    /// <returns>True if it was cancelled or skipped</returns>
    internal static bool IsInvokedCancelRequested(SKContext context)
    {
        return context.FunctionInvokedHandler?.EventArgs?.CancelToken.IsCancellationRequested == true;
    }
>>>>>>> 49e057ff
}<|MERGE_RESOLUTION|>--- conflicted
+++ resolved
@@ -52,10 +52,7 @@
         IEnumerable<ParameterView>? parameters = null,
         OutputView? output = null,
         ILoggerFactory? loggerFactory = null)
-<<<<<<< HEAD
             => NativeFunction.FromNativeFunction(nativeFunction, pluginName, functionName, description, parameters, output, loggerFactory);
-=======
-            => NativeFunction.FromNativeFunction(nativeFunction, pluginName, functionName, description, parameters, loggerFactory);
 
     /// <summary>
     /// Default implementation to identify if a function was cancelled or skipped.
@@ -98,5 +95,4 @@
     {
         return context.FunctionInvokedHandler?.EventArgs?.CancelToken.IsCancellationRequested == true;
     }
->>>>>>> 49e057ff
 }