﻿// Copyright (c) Microsoft. All rights reserved.

using System;
using System.Collections.Generic;
using System.ComponentModel;
using System.Reflection;
using Microsoft.Extensions.Logging;
using Microsoft.SemanticKernel.Orchestration;

#pragma warning disable IDE0130
// ReSharper disable once CheckNamespace - Using the main namespace
namespace Microsoft.SemanticKernel;
#pragma warning restore IDE0130

/// <summary>
/// Factory methods for creating <seealso cref="ISKFunction"/> instances.
/// </summary>
public static class SKFunction
{
    /// <summary>
    /// Creates an <see cref="ISKFunction"/> instance for a method, specified via a delegate.
    /// </summary>
    /// <param name="method">The method to be represented via the created <see cref="ISKFunction"/>.</param>
    /// <param name="pluginName">The optional name of the plug-in associated with this method.</param>
    /// <param name="functionName">Optional function name. If null, it will default to one derived from the method represented by <paramref name="method"/>.</param>
    /// <param name="description">Optional description of the method. If null, it will default to one derived from the method represented by <paramref name="method"/>, if possible (e.g. via a <see cref="DescriptionAttribute"/> on the method).</param>
    /// <param name="parameters">Optional parameter descriptions. If null, it will default to one derived from the method represented by <paramref name="method"/>.</param>
    /// <param name="loggerFactory">The <see cref="ILoggerFactory"/> to use for logging. If null, no logging will be performed.</param>
    /// <returns>The created <see cref="ISKFunction"/> wrapper for <paramref name="method"/>.</returns>
    public static ISKFunction Create(
        Delegate method,
        string? pluginName = null,
        string? functionName = null,
        string? description = null,
        IEnumerable<ParameterView>? parameters = null,
        ILoggerFactory? loggerFactory = null) =>
        Create(method.Method, method.Target, pluginName, functionName, description, parameters, loggerFactory);

    /// <summary>
    /// Creates an <see cref="ISKFunction"/> instance for a method, specified via an <see cref="MethodInfo"/> instance
    /// and an optional target object if the method is an instance method.
    /// </summary>
    /// <param name="method">The method to be represented via the created <see cref="ISKFunction"/>.</param>
    /// <param name="target">The target object for the <paramref name="method"/> if it represents an instance method. This should be null if and only if <paramref name="method"/> is a static method.</param>
    /// <param name="pluginName">The optional name of the plug-in associated with this method.</param>
    /// <param name="functionName">Optional function name. If null, it will default to one derived from the method represented by <paramref name="method"/>.</param>
    /// <param name="description">Optional description of the method. If null, it will default to one derived from the method represented by <paramref name="method"/>, if possible (e.g. via a <see cref="DescriptionAttribute"/> on the method).</param>
    /// <param name="parameters">Optional parameter descriptions. If null, it will default to one derived from the method represented by <paramref name="method"/>.</param>
    /// <param name="loggerFactory">The <see cref="ILoggerFactory"/> to use for logging. If null, no logging will be performed.</param>
    /// <returns>The created <see cref="ISKFunction"/> wrapper for <paramref name="method"/>.</returns>
    public static ISKFunction Create(
        MethodInfo method,
        object? target = null,
        string? pluginName = null,
        string? functionName = null,
        string? description = null,
        IEnumerable<ParameterView>? parameters = null,
        ILoggerFactory? loggerFactory = null) =>
        NativeFunction.Create(method, target, pluginName, functionName, description, parameters, loggerFactory);

    /// <summary>
    /// Create a native function instance, wrapping a native object method
    /// </summary>
    /// <param name="method">Signature of the method to invoke</param>
    /// <param name="target">Object containing the method to invoke</param>
    /// <param name="pluginName">SK plugin name</param>
    /// <param name="loggerFactory">The <see cref="ILoggerFactory"/> to use for logging. If null, no logging will be performed.</param>
    /// <returns>SK function instance</returns>
    [EditorBrowsable(EditorBrowsableState.Never)]
    [Obsolete("This method will be removed in a future release. Use SKFunction.Create instead.")]
    public static ISKFunction FromNativeMethod(
        MethodInfo method,
        object? target = null,
        string? pluginName = null,
        ILoggerFactory? loggerFactory = null) =>
        Create(method, target, pluginName, loggerFactory: loggerFactory);

    /// <summary>
    /// Create a native function instance, wrapping a delegate function
    /// </summary>
    /// <param name="nativeFunction">Function to invoke</param>
    /// <param name="pluginName">SK plugin name</param>
    /// <param name="functionName">SK function name</param>
    /// <param name="description">SK function description</param>
    /// <param name="parameters">SK function parameters</param>
    /// <param name="loggerFactory">The <see cref="ILoggerFactory"/> to use for logging. If null, no logging will be performed.</param>
    /// <returns>SK function instance</returns>
    [EditorBrowsable(EditorBrowsableState.Never)]
    [Obsolete("This method will be removed in a future release. Use SKFunction.Create instead.")]
    public static ISKFunction FromNativeFunction(
        Delegate nativeFunction,
        string? pluginName = null,
        string? functionName = null,
        string? description = null,
        IEnumerable<ParameterView>? parameters = null,
<<<<<<< HEAD
        ILoggerFactory? loggerFactory = null) =>
        Create(nativeFunction, pluginName, functionName, description, parameters, loggerFactory);
=======
        ILoggerFactory? loggerFactory = null)
            => NativeFunction.FromNativeFunction(nativeFunction, pluginName, functionName, description, parameters, loggerFactory);

    /// <summary>
    /// Default implementation to identify if a function was cancelled or skipped.
    /// </summary>
    /// <param name="context">Execution context</param>
    /// <returns>True if it was cancelled or skipped</returns>
    internal static bool IsInvokingCancelOrSkipRequested(SKContext context)
    {
        var eventArgs = context.FunctionInvokingHandler?.EventArgs;

        return IsInvokingCancelRequested(context) || IsInvokingSkipRequested(context);
    }

    /// <summary>
    /// Default implementation to identify if a function was skipped.
    /// </summary>
    /// <param name="context">Execution context</param>
    /// <returns>True if it was cancelled or skipped</returns>
    internal static bool IsInvokingSkipRequested(SKContext context)
    {
        return context.FunctionInvokingHandler?.EventArgs?.IsSkipRequested == true;
    }

    /// <summary>
    /// Default implementation to identify if a function was cancelled in the pre hook.
    /// </summary>
    /// <param name="context">Execution context</param>
    /// <returns>True if it was cancelled or skipped</returns>
    internal static bool IsInvokingCancelRequested(SKContext context)
    {
        return context.FunctionInvokingHandler?.EventArgs?.CancelToken.IsCancellationRequested == true;
    }

    /// <summary>
    /// Default implementation to identify if a function was cancelled in the post hook.
    /// </summary>
    /// <param name="context">Execution context</param>
    /// <returns>True if it was cancelled or skipped</returns>
    internal static bool IsInvokedCancelRequested(SKContext context)
    {
        return context.FunctionInvokedHandler?.EventArgs?.CancelToken.IsCancellationRequested == true;
    }
>>>>>>> a5b106e7
}<|MERGE_RESOLUTION|>--- conflicted
+++ resolved
@@ -93,53 +93,38 @@
         string? functionName = null,
         string? description = null,
         IEnumerable<ParameterView>? parameters = null,
-<<<<<<< HEAD
         ILoggerFactory? loggerFactory = null) =>
         Create(nativeFunction, pluginName, functionName, description, parameters, loggerFactory);
-=======
-        ILoggerFactory? loggerFactory = null)
-            => NativeFunction.FromNativeFunction(nativeFunction, pluginName, functionName, description, parameters, loggerFactory);
 
     /// <summary>
     /// Default implementation to identify if a function was cancelled or skipped.
     /// </summary>
     /// <param name="context">Execution context</param>
     /// <returns>True if it was cancelled or skipped</returns>
-    internal static bool IsInvokingCancelOrSkipRequested(SKContext context)
-    {
-        var eventArgs = context.FunctionInvokingHandler?.EventArgs;
-
-        return IsInvokingCancelRequested(context) || IsInvokingSkipRequested(context);
-    }
+    internal static bool IsInvokingCancelOrSkipRequested(SKContext context) =>
+        IsInvokingCancelRequested(context) || IsInvokingSkipRequested(context);
 
     /// <summary>
     /// Default implementation to identify if a function was skipped.
     /// </summary>
     /// <param name="context">Execution context</param>
     /// <returns>True if it was cancelled or skipped</returns>
-    internal static bool IsInvokingSkipRequested(SKContext context)
-    {
-        return context.FunctionInvokingHandler?.EventArgs?.IsSkipRequested == true;
-    }
+    internal static bool IsInvokingSkipRequested(SKContext context) =>
+        context.FunctionInvokingHandler?.EventArgs?.IsSkipRequested == true;
 
     /// <summary>
     /// Default implementation to identify if a function was cancelled in the pre hook.
     /// </summary>
     /// <param name="context">Execution context</param>
     /// <returns>True if it was cancelled or skipped</returns>
-    internal static bool IsInvokingCancelRequested(SKContext context)
-    {
-        return context.FunctionInvokingHandler?.EventArgs?.CancelToken.IsCancellationRequested == true;
-    }
+    internal static bool IsInvokingCancelRequested(SKContext context) =>
+        context.FunctionInvokingHandler?.EventArgs?.CancelToken.IsCancellationRequested == true;
 
     /// <summary>
     /// Default implementation to identify if a function was cancelled in the post hook.
     /// </summary>
     /// <param name="context">Execution context</param>
     /// <returns>True if it was cancelled or skipped</returns>
-    internal static bool IsInvokedCancelRequested(SKContext context)
-    {
-        return context.FunctionInvokedHandler?.EventArgs?.CancelToken.IsCancellationRequested == true;
-    }
->>>>>>> a5b106e7
+    internal static bool IsInvokedCancelRequested(SKContext context) =>
+        context.FunctionInvokedHandler?.EventArgs?.CancelToken.IsCancellationRequested == true;
 }