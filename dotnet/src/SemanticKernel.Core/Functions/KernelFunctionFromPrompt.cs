﻿// Copyright (c) Microsoft. All rights reserved.

using System;
using System.Collections.Generic;
using System.Diagnostics;
using System.Linq;
using System.Runtime.CompilerServices;
using System.Text.Json;
using System.Threading;
using System.Threading.Tasks;
using Microsoft.Extensions.Logging;
using Microsoft.Extensions.Logging.Abstractions;
using Microsoft.SemanticKernel.AI;
using Microsoft.SemanticKernel.AI.TextGeneration;
using Microsoft.SemanticKernel.Events;

namespace Microsoft.SemanticKernel;

/// <summary>
/// A Semantic Kernel "Semantic" prompt function.
/// </summary>
[DebuggerDisplay("{DebuggerDisplay,nq}")]
internal sealed class KernelFunctionFromPrompt : KernelFunction
{
    // TODO: Revise these Create method XML comments

    /// <summary>
    /// Creates a string-to-string prompt function, with no direct support for input context.
    /// The function can be referenced in templates and will receive the context, but when invoked programmatically you
    /// can only pass in a string in input and receive a string in output.
    /// </summary>
    /// <param name="promptTemplate">Plain language definition of the prompt function, using SK template language</param>
    /// <param name="executionSettings">Optional LLM execution settings</param>
    /// <param name="functionName">A name for the given function. The name can be referenced in templates and used by the pipeline planner.</param>
    /// <param name="description">Optional description, useful for the planner</param>
    /// <param name="promptTemplateFactory">Optional: Prompt template factory</param>
    /// <param name="loggerFactory">Logger factory</param>
    /// <returns>A function ready to use</returns>
    public static KernelFunction Create(
        string promptTemplate,
        PromptExecutionSettings? executionSettings = null,
        string? functionName = null,
        string? description = null,
        IPromptTemplateFactory? promptTemplateFactory = null,
        ILoggerFactory? loggerFactory = null)
    {
        Verify.NotNullOrWhiteSpace(promptTemplate);

        var promptConfig = new PromptTemplateConfig
        {
            Name = functionName ?? RandomFunctionName(),
            Description = description ?? "Generic function, unknown purpose",
            Template = promptTemplate
        };

        if (executionSettings is not null)
        {
            promptConfig.ExecutionSettings.Add(executionSettings);
        }

        var factory = promptTemplateFactory ?? new KernelPromptTemplateFactory(loggerFactory);

        return Create(
            promptTemplate: factory.Create(promptConfig),
            promptConfig: promptConfig,
            loggerFactory: loggerFactory);
    }

    /// <summary>
    /// Creates a string-to-string prompt function, with no direct support for input context.
    /// The function can be referenced in templates and will receive the context, but when invoked programmatically you
    /// can only pass in a string in input and receive a string in output.
    /// </summary>
    /// <param name="promptConfig">Prompt template configuration</param>
    /// <param name="promptTemplateFactory">Optional: Prompt template factory</param>
    /// <param name="loggerFactory">Logger factory</param>
    /// <returns>A function ready to use</returns>
    public static KernelFunction Create(
        PromptTemplateConfig promptConfig,
        IPromptTemplateFactory? promptTemplateFactory = null,
        ILoggerFactory? loggerFactory = null)
    {
        var factory = promptTemplateFactory ?? new KernelPromptTemplateFactory(loggerFactory);

        return Create(
            promptTemplate: factory.Create(promptConfig),
            promptConfig: promptConfig,
            loggerFactory: loggerFactory);
    }

    /// <summary>
    /// Allow to define a prompt function passing in the definition in natural language, i.e. the prompt template.
    /// </summary>
    /// <param name="promptTemplate">Plain language definition of the prompt function, using SK template language</param>
    /// <param name="promptConfig">Prompt template configuration.</param>
    /// <param name="loggerFactory">Logger factory</param>
    /// <returns>A function ready to use</returns>
    public static KernelFunction Create(
        IPromptTemplate promptTemplate,
        PromptTemplateConfig promptConfig,
        ILoggerFactory? loggerFactory = null)
    {
        Verify.NotNull(promptTemplate);
        Verify.NotNull(promptConfig);

        if (string.IsNullOrEmpty(promptConfig.Name))
        {
            promptConfig.Name = RandomFunctionName();
        }
        Verify.ValidFunctionName(promptConfig.Name);

        return new KernelFunctionFromPrompt(
            template: promptTemplate,
            promptConfig: promptConfig,
            loggerFactory: loggerFactory);
    }

    /// <inheritdoc/>
    protected override async ValueTask<FunctionResult> InvokeCoreAsync(
        Kernel kernel,
        KernelArguments arguments,
        CancellationToken cancellationToken = default)
    {
        this.AddDefaultValues(arguments);

        (var textGeneration, var renderedPrompt, var renderedEventArgs) = await this.RenderPromptAsync(kernel, arguments, cancellationToken).ConfigureAwait(false);
        if (renderedEventArgs?.Cancel is true)
        {
            throw new OperationCanceledException($"A {nameof(Kernel)}.{nameof(Kernel.PromptRendered)} event handler requested cancellation before function invocation.");
        }

        IReadOnlyList<ITextResult> completionResults = await textGeneration.GetCompletionsAsync(renderedPrompt, arguments.ExecutionSettings, kernel, cancellationToken).ConfigureAwait(false);

        string completion = await GetCompletionsResultContentAsync(completionResults, cancellationToken).ConfigureAwait(false);

        var modelResults = completionResults.Select(c => c.ModelResult).ToArray();

        return new FunctionResult(
            this,
            completion,
            kernel.Culture,
            new Dictionary<string, object?>(2)
            {
                [AIFunctionResultExtensions.ModelResultsMetadataKey] = modelResults,
                [KernelEventArgsExtensions.RenderedPromptMetadataKey] = renderedPrompt,
            });
    }

    protected override async IAsyncEnumerable<T> InvokeCoreStreamingAsync<T>(
        Kernel kernel,
        KernelArguments arguments,
        [EnumeratorCancellation] CancellationToken cancellationToken = default)
    {
        this.AddDefaultValues(arguments);

        (var textGeneration, var renderedPrompt, var renderedEventArgs) = await this.RenderPromptAsync(kernel, arguments, cancellationToken).ConfigureAwait(false);
        if (renderedEventArgs?.Cancel ?? false)
        {
            yield break;
        }

        await foreach (T genericChunk in textGeneration.GetStreamingContentAsync<T>(renderedPrompt, arguments.ExecutionSettings, kernel, cancellationToken))
        {
            cancellationToken.ThrowIfCancellationRequested();
            yield return genericChunk;
        }

        // There is no post cancellation check to override the result as the stream data was already sent.
    }

    /// <summary>
    /// JSON serialized string representation of the function.
    /// </summary>
    public override string ToString() => JsonSerializer.Serialize(this);

    private KernelFunctionFromPrompt(
        IPromptTemplate template,
        PromptTemplateConfig promptConfig,
        ILoggerFactory? loggerFactory = null) : base(promptConfig.Name, promptConfig.Description, promptConfig.GetKernelParametersMetadata(), null, promptConfig.ExecutionSettings)
    {
        this._logger = loggerFactory is not null ? loggerFactory.CreateLogger(typeof(KernelFunctionFactory)) : NullLogger.Instance;

        this._promptTemplate = template;
        this._promptConfig = promptConfig;
    }

    #region private

    private readonly ILogger _logger;
    private readonly PromptTemplateConfig _promptConfig;
    private readonly IPromptTemplate _promptTemplate;

    private static async Task<string> GetCompletionsResultContentAsync(IReadOnlyList<ITextResult> completions, CancellationToken cancellationToken = default)
    {
        // To avoid any unexpected behavior we only take the first completion result (when running from the Kernel)
        return await completions[0].GetCompletionAsync(cancellationToken).ConfigureAwait(false);
    }

    [DebuggerBrowsable(DebuggerBrowsableState.Never)]
    private string DebuggerDisplay => string.IsNullOrWhiteSpace(this.Description) ? this.Name : $"{this.Name} ({this.Description})";

    /// <summary>Add default values to the arguments if an argument is not defined</summary>
    private void AddDefaultValues(KernelArguments arguments)
    {
        foreach (var parameter in this._promptConfig.InputParameters)
        {
            if (!arguments.ContainsName(parameter.Name) && parameter.DefaultValue != null)
            {
                arguments[parameter.Name] = parameter.DefaultValue;
            }
        }
    }

    private async Task<(ITextGenerationService, string, PromptRenderedEventArgs?)> RenderPromptAsync(Kernel kernel, KernelArguments arguments, CancellationToken cancellationToken)
    {
        var serviceSelector = kernel.GetService<IAIServiceSelector>();
<<<<<<< HEAD
        (var textGeneration, var defaultRequestSettings) = serviceSelector.SelectAIService<ITextGenerationService>(kernel, this, arguments);
        Verify.NotNull(textGeneration);
=======
        (var textCompletion, var defaultExecutionSettings) = serviceSelector.SelectAIService<ITextCompletion>(kernel, this, arguments);
        Verify.NotNull(textCompletion);
>>>>>>> 51958fbf

        arguments.ExecutionSettings ??= defaultExecutionSettings;

        kernel.OnPromptRendering(this, arguments);

        var renderedPrompt = await this._promptTemplate.RenderAsync(kernel, arguments, cancellationToken).ConfigureAwait(false);

        var renderedEventArgs = kernel.OnPromptRendered(this, arguments, renderedPrompt);

        return (textGeneration, renderedPrompt, renderedEventArgs);
    }

    /// <summary>Create a random, valid function name.</summary>
    private static string RandomFunctionName() => $"func{Guid.NewGuid():N}";

    #endregion
}<|MERGE_RESOLUTION|>--- conflicted
+++ resolved
@@ -214,13 +214,8 @@
     private async Task<(ITextGenerationService, string, PromptRenderedEventArgs?)> RenderPromptAsync(Kernel kernel, KernelArguments arguments, CancellationToken cancellationToken)
     {
         var serviceSelector = kernel.GetService<IAIServiceSelector>();
-<<<<<<< HEAD
-        (var textGeneration, var defaultRequestSettings) = serviceSelector.SelectAIService<ITextGenerationService>(kernel, this, arguments);
+        (var textGeneration, var defaultExecutionSettings) = serviceSelector.SelectAIService<ITextGenerationService>(kernel, this, arguments);
         Verify.NotNull(textGeneration);
-=======
-        (var textCompletion, var defaultExecutionSettings) = serviceSelector.SelectAIService<ITextCompletion>(kernel, this, arguments);
-        Verify.NotNull(textCompletion);
->>>>>>> 51958fbf
 
         arguments.ExecutionSettings ??= defaultExecutionSettings;
 
