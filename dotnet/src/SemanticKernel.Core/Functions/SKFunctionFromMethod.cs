﻿// Copyright (c) Microsoft. All rights reserved.

using System;
using System.Collections.Concurrent;
using System.Collections.Generic;
using System.ComponentModel;
using System.Diagnostics;
using System.Diagnostics.CodeAnalysis;
using System.Globalization;
using System.Linq;
using System.Reflection;
using System.Runtime.CompilerServices;
using System.Runtime.ExceptionServices;
using System.Text.Json;
using System.Text.RegularExpressions;
using System.Threading;
using System.Threading.Tasks;
using Microsoft.Extensions.Logging;
using Microsoft.Extensions.Logging.Abstractions;
using Microsoft.SemanticKernel.AI;
using Microsoft.SemanticKernel.AI.TextCompletion;
using Microsoft.SemanticKernel.Orchestration;
using Microsoft.SemanticKernel.Text;

#pragma warning disable IDE0130

namespace Microsoft.SemanticKernel;

/// <summary>
/// Provides factory methods for creating <see cref="KernelFunction"/> instances backed by a .NET method.
/// </summary>
[DebuggerDisplay("{DebuggerDisplay,nq}")]
internal sealed class KernelFunctionFromMethod : KernelFunction
{
    /// <summary>
    /// Creates an <see cref="KernelFunction"/> instance for a method, specified via an <see cref="MethodInfo"/> instance
    /// and an optional target object if the method is an instance method.
    /// </summary>
    /// <param name="method">The method to be represented via the created <see cref="KernelFunction"/>.</param>
    /// <param name="target">The target object for the <paramref name="method"/> if it represents an instance method. This should be null if and only if <paramref name="method"/> is a static method.</param>
    /// <param name="functionName">Optional function name. If null, it will default to one derived from the method represented by <paramref name="method"/>.</param>
    /// <param name="description">Optional description of the method. If null, it will default to one derived from the method represented by <paramref name="method"/>, if possible (e.g. via a <see cref="DescriptionAttribute"/> on the method).</param>
    /// <param name="parameters">Optional parameter descriptions. If null, it will default to one derived from the method represented by <paramref name="method"/>.</param>
    /// <param name="returnParameter">Optional return parameter description. If null, it will default to one derived from the method represented by <paramref name="method"/>.</param>
    /// <param name="loggerFactory">The <see cref="ILoggerFactory"/> to use for logging. If null, no logging will be performed.</param>
    /// <returns>The created <see cref="KernelFunction"/> wrapper for <paramref name="method"/>.</returns>
    public static KernelFunction Create(
        MethodInfo method,
        object? target = null,
        string? functionName = null,
        string? description = null,
        IEnumerable<SKParameterMetadata>? parameters = null,
        SKReturnParameterMetadata? returnParameter = null,
        ILoggerFactory? loggerFactory = null)
    {
        Verify.NotNull(method);
        if (!method.IsStatic && target is null)
        {
            throw new ArgumentNullException(nameof(target), "Target must not be null for an instance method.");
        }

        ILogger logger = loggerFactory?.CreateLogger(method.DeclaringType ?? typeof(KernelFunctionFromPrompt)) ?? NullLogger.Instance;

        MethodDetails methodDetails = GetMethodDetails(functionName, method, target, logger);
        var result = new KernelFunctionFromMethod(
            methodDetails.Function,
            methodDetails.Name,
            description ?? methodDetails.Description,
            parameters?.ToList() ?? methodDetails.Parameters,
            returnParameter ?? methodDetails.ReturnParameter,
            logger);

        if (logger.IsEnabled(LogLevel.Trace))
        {
            logger.LogTrace("Created ISKFunction '{Name}' for '{MethodName}'", result.Name, method.Name);
        }

        return result;
    }

    /// <inheritdoc/>
    protected override SKFunctionMetadata GetMetadataCore() =>
        this._metadata ??=
        new SKFunctionMetadata(this.Name)
        {
            Description = this.Description,
            Parameters = this._parameters,
            ReturnParameter = this._returnParameter
        };

    /// <inheritdoc/>
    protected override async Task<FunctionResult> InvokeCoreAsync(
        Kernel kernel,
        SKContext context,
        AIRequestSettings? requestSettings,
        CancellationToken cancellationToken)
    {
<<<<<<< HEAD
        return await this._function(null, requestSettings, kernel, context, cancellationToken).ConfigureAwait(false);
=======
        try
        {
            // Invoke pre hook, and stop if skipping requested.
            var invokingEventArgs = this.CallFunctionInvoking(kernel, context);
            if (invokingEventArgs.IsSkipRequested || invokingEventArgs.CancelToken.IsCancellationRequested)
            {
                if (this._logger.IsEnabled(LogLevel.Trace))
                {
                    this._logger.LogTrace("Function {Name} canceled or skipped prior to invocation.", this.Name);
                }

                return new FunctionResult(this.Name, context)
                {
                    IsCancellationRequested = invokingEventArgs.CancelToken.IsCancellationRequested,
                    IsSkipRequested = invokingEventArgs.IsSkipRequested
                };
            }

            if (this._logger.IsEnabled(LogLevel.Trace))
            {
                this._logger.LogTrace("Function {Name} invoking.", this.Name);
            }

            // Invoke the function.
            var result = await this._function(null, requestSettings, kernel, context, cancellationToken).ConfigureAwait(false);

            // Invoke the post hook.
            (var invokedEventArgs, result) = this.CallFunctionInvoked(kernel, context, result);

            if (this._logger.IsEnabled(LogLevel.Trace))
            {
                this._logger.LogTrace("Function {Name} invocation {Completion}: {Result}",
                    this.Name,
                    invokedEventArgs.CancelToken.IsCancellationRequested ? "canceled" : "completed",
                    result.Value);
            }

            result.IsCancellationRequested = invokedEventArgs.CancelToken.IsCancellationRequested;
            result.IsRepeatRequested = invokedEventArgs.IsRepeatRequested;

            return result;
        }
        catch (Exception e)
        {
            if (this._logger.IsEnabled(LogLevel.Error))
            {
                this._logger.LogError(e, "Function {Name} execution failed: {Error}", this.Name, e.Message);
            }
            throw;
        }
    }

    /// <inheritdoc/>
    protected override async IAsyncEnumerable<T> InvokeCoreStreamingAsync<T>(
        Kernel kernel,
        SKContext context,
        AIRequestSettings? requestSettings = null,
        [EnumeratorCancellation] CancellationToken cancellationToken = default)
    {
        // We don't invoke the hook here as the InvokeCoreAsync will do that for us
        var functionResult = await this.InvokeCoreAsync(kernel, context, requestSettings, cancellationToken).ConfigureAwait(false);
        if (functionResult.Value is T)
        {
            yield return (T)functionResult.Value;
            yield break;
        }

        // Supports the following provided T types for Method streaming
        if (typeof(T) == typeof(StreamingContent) ||
            typeof(T) == typeof(StreamingMethodContent))
        {
            if (functionResult.Value is not null)
            {
                yield return (T)(object)new StreamingMethodContent(functionResult.Value);
            }
            yield break;
        }

        throw new NotSupportedException($"Streaming function {this.Name} does not support type {typeof(T)}");

        // We don't invoke the hook here as the InvokeCoreAsync will do that for us
    }

    private FunctionInvokingEventArgs CallFunctionInvoking(Kernel kernel, SKContext context)
    {
        var eventArgs = new FunctionInvokingEventArgs(this.GetMetadata(), context);
        kernel.OnFunctionInvoking(eventArgs);
        return eventArgs;
    }

    private (FunctionInvokedEventArgs, FunctionResult) CallFunctionInvoked(Kernel kernel, SKContext context, FunctionResult? result = null)
    {
        result ??= new FunctionResult(this.Name, context);
        var eventArgs = new FunctionInvokedEventArgs(this.GetMetadata(), result);
        if (kernel.OnFunctionInvoked(eventArgs))
        {
            // Apply any changes from the event handlers to final result.
            result = new FunctionResult(this.Name, eventArgs.SKContext, eventArgs.SKContext.Variables.Input)
            {
                // Updates the eventArgs metadata during invoked handler execution
                // will reflect in the result metadata
                Metadata = eventArgs.Metadata
            };
        }

        return (eventArgs, result);
>>>>>>> b9c742d2
    }

    /// <summary>
    /// JSON serialized string representation of the function.
    /// </summary>
    public override string ToString() => JsonSerializer.Serialize(this, JsonOptionsCache.WriteIndented);

    #region private

    /// <summary>Delegate used to invoke the underlying delegate.</summary>
    private delegate ValueTask<FunctionResult> ImplementationFunc(
        ITextCompletion? textCompletion,
        AIRequestSettings? requestSettings,
        Kernel kernel,
        SKContext context,
        CancellationToken cancellationToken);

    private static readonly object[] s_cancellationTokenNoneArray = new object[] { CancellationToken.None };
    private readonly ImplementationFunc _function;
    private readonly IReadOnlyList<SKParameterMetadata> _parameters;
    private readonly SKReturnParameterMetadata _returnParameter;
    private readonly ILogger _logger;

    private record struct MethodDetails(string Name, string Description, ImplementationFunc Function, List<SKParameterMetadata> Parameters, SKReturnParameterMetadata ReturnParameter);

    private KernelFunctionFromMethod(
        ImplementationFunc implementationFunc,
        string functionName,
        string description,
        IReadOnlyList<SKParameterMetadata> parameters,
        SKReturnParameterMetadata returnParameter,
        ILogger logger) : base(functionName, description)
    {
        Verify.ValidFunctionName(functionName);

        this._logger = logger;

        this._function = implementationFunc;
        this._parameters = parameters.ToArray();
        Verify.ParametersUniqueness(this._parameters);
        this._returnParameter = returnParameter;
    }

    private static MethodDetails GetMethodDetails(string? functionName, MethodInfo method, object? target, ILogger logger)
    {
        ThrowForInvalidSignatureIf(method.IsGenericMethodDefinition, method, "Generic methods are not supported");

        if (functionName is null)
        {
            // Get the name to use for the function.  If the function has an SKName attribute, we use that.
            // Otherwise, we use the name of the method, but strip off any "Async" suffix if it's {Value}Task-returning.
            // We don't apply any heuristics to the value supplied by SKName so that it can always be used
            // as a definitive override.
            functionName = method.GetCustomAttribute<SKNameAttribute>(inherit: true)?.Name?.Trim();
            if (string.IsNullOrEmpty(functionName))
            {
                functionName = SanitizeMetadataName(method.Name!);

                if (IsAsyncMethod(method) &&
                    functionName.EndsWith("Async", StringComparison.Ordinal) &&
                    functionName.Length > "Async".Length)
                {
                    functionName = functionName.Substring(0, functionName.Length - "Async".Length);
                }
            }
        }

        Verify.ValidFunctionName(functionName);

        List<SKParameterMetadata> stringParameterViews = new();
        var parameters = method.GetParameters();

        // Get marshaling funcs for parameters and build up the parameter metadata.
        var parameterFuncs = new Func<Kernel, SKContext, CancellationToken, object?>[parameters.Length];
        bool sawFirstParameter = false, hasKernelParam = false, hasSKContextParam = false, hasCancellationTokenParam = false, hasLoggerParam = false, hasMemoryParam = false, hasCultureParam = false;
        for (int i = 0; i < parameters.Length; i++)
        {
            (parameterFuncs[i], SKParameterMetadata? parameterView) = GetParameterMarshalerDelegate(
                method, parameters[i],
                ref sawFirstParameter, ref hasKernelParam, ref hasSKContextParam, ref hasCancellationTokenParam, ref hasLoggerParam, ref hasMemoryParam, ref hasCultureParam);
            if (parameterView is not null)
            {
                stringParameterViews.Add(parameterView);
            }
        }

        // Check for param names conflict
        Verify.ParametersUniqueness(stringParameterViews);

        // Get marshaling func for the return value.
        Func<string, object?, SKContext, Kernel, ValueTask<FunctionResult>> returnFunc = GetReturnValueMarshalerDelegate(method);

        // Create the func
        ValueTask<FunctionResult> Function(ITextCompletion? text, AIRequestSettings? requestSettings, Kernel kernel, SKContext context, CancellationToken cancellationToken)
        {
            // Create the arguments.
            object?[] args = parameterFuncs.Length != 0 ? new object?[parameterFuncs.Length] : Array.Empty<object?>();
            for (int i = 0; i < args.Length; i++)
            {
                args[i] = parameterFuncs[i](kernel, context, cancellationToken);
            }

            // Invoke the method.
            object? result = Invoke(method, target, args);

            // Extract and return the result.
            return returnFunc(functionName!, result, context, kernel);
        }

        // And return the details.
        return new MethodDetails
        {
            Function = Function,
            Name = functionName!,
            Description = method.GetCustomAttribute<DescriptionAttribute>(inherit: true)?.Description ?? "",
            Parameters = stringParameterViews,
            ReturnParameter = new SKReturnParameterMetadata()
            {
                Description = method.ReturnParameter.GetCustomAttribute<DescriptionAttribute>(inherit: true)?.Description,
                ParameterType = method.ReturnType,
            }
        };
    }

    /// <summary>Gets whether a method has a known async return type.</summary>
    private static bool IsAsyncMethod(MethodInfo method)
    {
        Type t = method.ReturnType;

        if (t == typeof(Task) || t == typeof(ValueTask))
        {
            return true;
        }

        if (t.IsGenericType)
        {
            t = t.GetGenericTypeDefinition();
            if (t == typeof(Task<>) || t == typeof(ValueTask<>) || t == typeof(IAsyncEnumerable<>))
            {
                return true;
            }
        }

        return false;
    }

    /// <summary>
    /// Gets a delegate for handling the marshaling of a parameter.
    /// </summary>
    private static (Func<Kernel, SKContext, CancellationToken, object?>, SKParameterMetadata?) GetParameterMarshalerDelegate(
        MethodInfo method, ParameterInfo parameter,
        ref bool sawFirstParameter, ref bool hasKernelParam, ref bool hasSKContextParam, ref bool hasCancellationTokenParam, ref bool hasLoggerParam, ref bool hasMemoryParam, ref bool hasCultureParam)
    {
        Type type = parameter.ParameterType;

        // Handle special types based on SKContext data. These can each show up at most once in the method signature,
        // with the Kernel or/and the SKContext itself or the primary data from it mapped directly into the method's parameter.
        // They do not get parameter metadata as they're not supplied from context variables.

        if (type == typeof(Kernel))
        {
            TrackUniqueParameterType(ref hasKernelParam, method, $"At most one {nameof(Kernel)} parameter is permitted.");
            return (static (Kernel kernel, SKContext context, CancellationToken _) => kernel, null);
        }

        if (type == typeof(SKContext))
        {
            TrackUniqueParameterType(ref hasSKContextParam, method, $"At most one {nameof(SKContext)} parameter is permitted.");
            return (static (Kernel kernel, SKContext context, CancellationToken _) => context, null);
        }

        if (type == typeof(ILogger) || type == typeof(ILoggerFactory))
        {
            TrackUniqueParameterType(ref hasLoggerParam, method, $"At most one {nameof(ILogger)}/{nameof(ILoggerFactory)} parameter is permitted.");
            return type == typeof(ILogger) ?
                ((Kernel kernel, SKContext context, CancellationToken _) => kernel.LoggerFactory.CreateLogger(method?.DeclaringType ?? typeof(KernelFunctionFromPrompt)), null) :
                ((Kernel kernel, SKContext context, CancellationToken _) => kernel.LoggerFactory, null);
        }

        if (type == typeof(CultureInfo) || type == typeof(IFormatProvider))
        {
            TrackUniqueParameterType(ref hasCultureParam, method, $"At most one {nameof(CultureInfo)}/{nameof(IFormatProvider)} parameter is permitted.");
            return (static (Kernel kernel, SKContext context, CancellationToken _) => kernel.Culture, null);
        }

        if (type == typeof(CancellationToken))
        {
            TrackUniqueParameterType(ref hasCancellationTokenParam, method, $"At most one {nameof(CancellationToken)} parameter is permitted.");
            return (static (Kernel kernel, SKContext _, CancellationToken cancellationToken) => cancellationToken, null);
        }

        // Handle context variables. These are supplied from the SKContext's Variables dictionary.

        if (!type.IsByRef && GetParser(type) is Func<string, CultureInfo, object> parser)
        {
            // Use either the parameter's name or an override from an applied SKName attribute.
            SKNameAttribute? nameAttr = parameter.GetCustomAttribute<SKNameAttribute>(inherit: true);
            string name = nameAttr?.Name?.Trim() ?? SanitizeMetadataName(parameter.Name ?? "");
            bool nameIsInput = name.Equals("input", StringComparison.OrdinalIgnoreCase);
            ThrowForInvalidSignatureIf(name.Length == 0, method, $"Parameter {parameter.Name}'s context attribute defines an invalid name.");
            ThrowForInvalidSignatureIf(sawFirstParameter && nameIsInput, method, "Only the first parameter may be named 'input'");

            // Use either the parameter's optional default value as contained in parameter metadata (e.g. `string s = "hello"`)
            // or an override from an applied SKParameter attribute. Note that a default value may be null.
            DefaultValueAttribute? defaultValueAttribute = parameter.GetCustomAttribute<DefaultValueAttribute>(inherit: true);
            bool hasDefaultValue = defaultValueAttribute is not null;
            object? defaultValue = defaultValueAttribute?.Value;
            if (!hasDefaultValue && parameter.HasDefaultValue)
            {
                hasDefaultValue = true;
                defaultValue = parameter.DefaultValue;
            }

            if (hasDefaultValue)
            {
                // If we got a default value, make sure it's of the right type. This currently supports
                // null values if the target type is a reference type or a Nullable<T>, strings,
                // anything that can be parsed from a string via a registered TypeConverter,
                // and a value that's already the same type as the parameter.
                if (defaultValue is string defaultStringValue && defaultValue.GetType() != typeof(string))
                {
                    // Invariant culture is used here as this value comes from the C# source
                    // and it should be deterministic across cultures.
                    defaultValue = parser(defaultStringValue, CultureInfo.InvariantCulture);
                }
                else
                {
                    ThrowForInvalidSignatureIf(
                        defaultValue is null && type.IsValueType && Nullable.GetUnderlyingType(type) is null,
                        method,
                        $"Type {type} is a non-nullable value type but a null default value was specified.");
                    ThrowForInvalidSignatureIf(
                        defaultValue is not null && !type.IsAssignableFrom(defaultValue.GetType()),
                        method,
                        $"Default value {defaultValue} for parameter {name} is not assignable to type {type}.");
                }
            }

            bool fallBackToInput = !sawFirstParameter && !nameIsInput;
            object? parameterFunc(Kernel kernel, SKContext context, CancellationToken _)
            {
                // 1. Use the value of the variable if it exists.
                if (context.Variables.TryGetValue(name, out string? value))
                {
                    return Process(value);
                }

                // 2. Otherwise, use the default value if there is one, sourced either from an attribute or the parameter's default.
                if (hasDefaultValue)
                {
                    return defaultValue;
                }

                // 3. Otherwise, use "input" if this is the first (or only) parameter.
                if (fallBackToInput)
                {
                    return Process(context.Variables.Input);
                }

                // 4. Otherwise, fail.
                throw new SKException($"Missing value for parameter '{name}'",
                    new ArgumentException("Missing value function parameter", name));

                object? Process(string value)
                {
                    if (type == typeof(string))
                    {
                        return value;
                    }

                    try
                    {
                        return parser(value, kernel.Culture);
                    }
                    catch (Exception e) when (!e.IsCriticalException())
                    {
                        throw new ArgumentOutOfRangeException(name, value, e.Message);
                    }
                }
            }

            sawFirstParameter = true;

            var parameterView = new SKParameterMetadata(name)
            {
                Description = parameter.GetCustomAttribute<DescriptionAttribute>(inherit: true)?.Description,
                DefaultValue = defaultValue?.ToString(),
                IsRequired = !parameter.IsOptional,
                ParameterType = type
            };

            return (parameterFunc, parameterView);
        }

        // Fail for unknown parameter types.
        throw GetExceptionForInvalidSignature(method, $"Unknown parameter type {parameter.ParameterType}");
    }

    /// <summary>
    /// Gets a delegate for handling the result value of a method, converting it into the <see cref="Task{SKContext}"/> to return from the invocation.
    /// </summary>
    private static Func<string, object?, SKContext, Kernel, ValueTask<FunctionResult>> GetReturnValueMarshalerDelegate(MethodInfo method)
    {
        // Handle each known return type for the method
        Type returnType = method.ReturnType;

        // No return value, either synchronous (void) or asynchronous (Task / ValueTask).

        if (returnType == typeof(void))
        {
            return static (functionName, result, context, _) =>
                new ValueTask<FunctionResult>(new FunctionResult(functionName, context));
        }

        if (returnType == typeof(Task))
        {
            return async static (functionName, result, context, _) =>
            {
                await ((Task)ThrowIfNullResult(result)).ConfigureAwait(false);
                return new FunctionResult(functionName, context);
            };
        }

        if (returnType == typeof(ValueTask))
        {
            return async static (functionName, result, context, _) =>
            {
                await ((ValueTask)ThrowIfNullResult(result)).ConfigureAwait(false);
                return new FunctionResult(functionName, context);
            };
        }

        // SKContext, either synchronous (SKContext) or asynchronous (Task<SKContext> / ValueTask<SKContext>).

        if (returnType == typeof(SKContext))
        {
            return static (functionName, result, _, kernel) =>
            {
                var context = (SKContext)ThrowIfNullResult(result);
                return new ValueTask<FunctionResult>(new FunctionResult(functionName, context, context.Variables.Input));
            };
        }

        if (returnType == typeof(Task<SKContext>))
        {
            return static async (functionName, result, _, __) =>
            {
                var context = await ((Task<SKContext>)ThrowIfNullResult(result)).ConfigureAwait(false);
                return new FunctionResult(functionName, context, context.Variables.Input);
            };
        }

        if (returnType == typeof(ValueTask<SKContext>))
        {
            return static async (functionName, result, _, __) =>
            {
                var context = await ((ValueTask<SKContext>)ThrowIfNullResult(result)).ConfigureAwait(false);
                return new FunctionResult(functionName, context, context);
            };
        }

        // string (which is special as no marshaling is required), either synchronous (string) or asynchronous (Task<string> / ValueTask<string>)

        if (returnType == typeof(string))
        {
            return static (functionName, result, context, _) =>
            {
                var resultString = (string?)result;
                context.Variables.Update(resultString);
                return new ValueTask<FunctionResult>(new FunctionResult(functionName, context, resultString));
            };
        }

        if (returnType == typeof(Task<string>))
        {
            return async static (functionName, result, context, _) =>
            {
                var resultString = await ((Task<string>)ThrowIfNullResult(result)).ConfigureAwait(false);
                context.Variables.Update(resultString);
                return new FunctionResult(functionName, context, resultString);
            };
        }

        if (returnType == typeof(ValueTask<string>))
        {
            return async static (functionName, result, context, _) =>
            {
                var resultString = await ((ValueTask<string>)ThrowIfNullResult(result)).ConfigureAwait(false);
                context.Variables.Update(resultString);
                return new FunctionResult(functionName, context, resultString);
            };
        }

        // All other synchronous return types T.

        if (!returnType.IsGenericType || returnType.GetGenericTypeDefinition() == typeof(Nullable<>))
        {
            if (GetFormatter(returnType) is not Func<object?, CultureInfo, string> formatter)
            {
                throw GetExceptionForInvalidSignature(method, $"Unknown return type {returnType}");
            }

            return (functionName, result, context, kernel) =>
            {
                context.Variables.Update(formatter(result, kernel.Culture));
                return new ValueTask<FunctionResult>(new FunctionResult(functionName, context, result));
            };
        }

        // All other asynchronous return types

        // Task<T>
        if (returnType.GetGenericTypeDefinition() is Type genericTask &&
            genericTask == typeof(Task<>) &&
            returnType.GetProperty("Result", BindingFlags.Public | BindingFlags.Instance)?.GetGetMethod() is MethodInfo taskResultGetter &&
            GetFormatter(taskResultGetter.ReturnType) is Func<object?, CultureInfo, string> taskResultFormatter)
        {
            return async (functionName, result, context, kernel) =>
            {
                await ((Task)ThrowIfNullResult(result)).ConfigureAwait(false);

                var taskResult = Invoke(taskResultGetter, result, Array.Empty<object>());

                context.Variables.Update(taskResultFormatter(taskResult, kernel.Culture));
                return new FunctionResult(functionName, context, taskResult);
            };
        }

        // ValueTask<T>
        if (returnType.GetGenericTypeDefinition() is Type genericValueTask &&
            genericValueTask == typeof(ValueTask<>) &&
            returnType.GetMethod("AsTask", BindingFlags.Public | BindingFlags.Instance) is MethodInfo valueTaskAsTask &&
            valueTaskAsTask.ReturnType.GetProperty("Result", BindingFlags.Public | BindingFlags.Instance)?.GetGetMethod() is MethodInfo asTaskResultGetter &&
            GetFormatter(asTaskResultGetter.ReturnType) is Func<object?, CultureInfo, string> asTaskResultFormatter)
        {
            return async (functionName, result, context, kernel) =>
            {
                Task task = (Task)Invoke(valueTaskAsTask, ThrowIfNullResult(result), Array.Empty<object>())!;
                await task.ConfigureAwait(false);

                var taskResult = Invoke(asTaskResultGetter, task, Array.Empty<object>());

                context.Variables.Update(asTaskResultFormatter(taskResult, kernel.Culture));
                return new FunctionResult(functionName, context, taskResult);
            };
        }

        // IAsyncEnumerable<T>
        if (returnType.GetGenericTypeDefinition() is Type genericAsyncEnumerable && genericAsyncEnumerable == typeof(IAsyncEnumerable<>))
        {
            Type elementType = returnType.GetGenericArguments()[0];

            MethodInfo? getAsyncEnumeratorMethod = typeof(IAsyncEnumerable<>)
                .MakeGenericType(elementType)
                .GetMethod("GetAsyncEnumerator");

            if (getAsyncEnumeratorMethod is not null)
            {
                return (functionName, result, context, _) =>
                {
                    var asyncEnumerator = Invoke(getAsyncEnumeratorMethod, result, s_cancellationTokenNoneArray);

                    if (asyncEnumerator is not null)
                    {
                        return new ValueTask<FunctionResult>(new FunctionResult(functionName, context, asyncEnumerator));
                    }

                    return new ValueTask<FunctionResult>(new FunctionResult(functionName, context));
                };
            }
        }

        // Unrecognized return type.
        throw GetExceptionForInvalidSignature(method, $"Unknown return type {returnType}");

        // Throws an exception if a result is found to be null unexpectedly
        static object ThrowIfNullResult(object? result) =>
            result ??
            throw new SKException("Function returned null unexpectedly.");
    }

    /// <summary>Invokes the MethodInfo with the specified target object and arguments.</summary>
    private static object? Invoke(MethodInfo method, object? target, object?[]? arguments)
    {
        object? result = null;
        try
        {
            const BindingFlags BindingFlagsDoNotWrapExceptions = (BindingFlags)0x02000000; // BindingFlags.DoNotWrapExceptions on .NET Core 2.1+, ignored before then
            result = method.Invoke(target, BindingFlagsDoNotWrapExceptions, binder: null, arguments, culture: null);
        }
        catch (TargetInvocationException e) when (e.InnerException is not null)
        {
            // If we're targeting .NET Framework, such that BindingFlags.DoNotWrapExceptions
            // is ignored, the original exception will be wrapped in a TargetInvocationException.
            // Unwrap it and throw that original exception, maintaining its stack information.
            ExceptionDispatchInfo.Capture(e.InnerException).Throw();
        }

        return result;
    }

    /// <summary>Gets an exception that can be thrown indicating an invalid signature.</summary>
    [DoesNotReturn]
    private static Exception GetExceptionForInvalidSignature(MethodInfo method, string reason) =>
        throw new SKException($"Function '{method.Name}' is not supported by the kernel. {reason}");

    /// <summary>Throws an exception indicating an invalid SKFunctionFactory signature if the specified condition is not met.</summary>
    private static void ThrowForInvalidSignatureIf([DoesNotReturnIf(true)] bool condition, MethodInfo method, string reason)
    {
        if (condition)
        {
            throw GetExceptionForInvalidSignature(method, reason);
        }
    }

    /// <summary>Tracks whether a particular kind of parameter has been seen, throwing an exception if it has, and marking it as seen if it hasn't</summary>
    private static void TrackUniqueParameterType(ref bool hasParameterType, MethodInfo method, string failureMessage)
    {
        ThrowForInvalidSignatureIf(hasParameterType, method, failureMessage);
        hasParameterType = true;
    }

    /// <summary>
    /// Gets a TypeConverter-based parser for parsing a string as the target type.
    /// </summary>
    /// <param name="targetType">Specifies the target type into which a string should be parsed.</param>
    /// <returns>The parsing function if the target type is supported; otherwise, null.</returns>
    /// <remarks>
    /// The parsing function uses whatever TypeConverter is registered for the target type.
    /// Parsing is first attempted using the current culture, and if that fails, it tries again
    /// with the invariant culture. If both fail, an exception is thrown.
    /// </remarks>
    private static Func<string, CultureInfo, object?>? GetParser(Type targetType) =>
        s_parsers.GetOrAdd(targetType, static targetType =>
        {
            // Strings just parse to themselves.
            if (targetType == typeof(string))
            {
                return (input, cultureInfo) => input;
            }

            // For nullables, parse as the inner type.  We then just need to be careful to treat null as null,
            // as the underlying parser might not be expecting null.
            bool wasNullable = false;
            if (targetType.IsGenericType && targetType.GetGenericTypeDefinition() == typeof(Nullable<>))
            {
                wasNullable = true;
                targetType = Nullable.GetUnderlyingType(targetType)!;
            }

            // For enums, delegate to Enum.Parse, special-casing null if it was actually Nullable<EnumType>.
            if (targetType.IsEnum)
            {
                return (input, cultureInfo) =>
                {
                    if (wasNullable && input is null)
                    {
                        return null!;
                    }

                    return Enum.Parse(targetType, input, ignoreCase: true);
                };
            }

            // Finally, look up and use a type converter.  Again, special-case null if it was actually Nullable<T>.
            if (GetTypeConverter(targetType) is TypeConverter converter && converter.CanConvertFrom(typeof(string)))
            {
                return (input, cultureInfo) =>
                {
                    if (wasNullable && input is null)
                    {
                        return null!;
                    }

                    // First try to parse using the supplied culture (or current if none was supplied).
                    // If that fails, try with the invariant culture and allow any exception to propagate.
                    try
                    {
                        return converter.ConvertFromString(context: null, cultureInfo, input);
                    }
                    catch (Exception e) when (!e.IsCriticalException() && cultureInfo != CultureInfo.InvariantCulture)
                    {
                        return converter.ConvertFromInvariantString(input);
                    }
                };
            }

            // Unsupported type.
            return null;
        });

    /// <summary>
    /// Gets a TypeConverter-based formatter for formatting an object as a string.
    /// </summary>
    /// <remarks>
    /// Formatting is performed in the invariant culture whenever possible.
    /// </remarks>
    private static Func<object?, CultureInfo, string?>? GetFormatter(Type targetType) =>
        s_formatters.GetOrAdd(targetType, static targetType =>
        {
            // For nullables, render as the underlying type.
            bool wasNullable = false;
            if (targetType.IsGenericType && targetType.GetGenericTypeDefinition() == typeof(Nullable<>))
            {
                wasNullable = true;
                targetType = Nullable.GetUnderlyingType(targetType)!;
            }

            // For enums, just ToString() and allow the object override to do the right thing.
            if (targetType.IsEnum)
            {
                return (input, cultureInfo) => input?.ToString()!;
            }

            // Strings just render as themselves.
            if (targetType == typeof(string))
            {
                return (input, cultureInfo) => (string)input!;
            }

            // Finally, look up and use a type converter.
            if (GetTypeConverter(targetType) is TypeConverter converter && converter.CanConvertTo(typeof(string)))
            {
                return (input, cultureInfo) =>
                {
                    if (wasNullable && input is null)
                    {
                        return null!;
                    }

                    return converter.ConvertToString(context: null, cultureInfo, input);
                };
            }

            return null;
        });

    private static TypeConverter? GetTypeConverter(Type targetType)
    {
        // In an ideal world, this would use TypeDescriptor.GetConverter. However, that is not friendly to
        // any form of ahead-of-time compilation, as it could end up requiring functionality that was trimmed.
        // Instead, we just use a hard-coded set of converters for the types we know about and then also support
        // types that are explicitly attributed with TypeConverterAttribute.

        if (targetType == typeof(byte)) { return new ByteConverter(); }
        if (targetType == typeof(sbyte)) { return new SByteConverter(); }
        if (targetType == typeof(bool)) { return new BooleanConverter(); }
        if (targetType == typeof(ushort)) { return new UInt16Converter(); }
        if (targetType == typeof(short)) { return new Int16Converter(); }
        if (targetType == typeof(char)) { return new CharConverter(); }
        if (targetType == typeof(uint)) { return new UInt32Converter(); }
        if (targetType == typeof(int)) { return new Int32Converter(); }
        if (targetType == typeof(ulong)) { return new UInt64Converter(); }
        if (targetType == typeof(long)) { return new Int64Converter(); }
        if (targetType == typeof(float)) { return new SingleConverter(); }
        if (targetType == typeof(double)) { return new DoubleConverter(); }
        if (targetType == typeof(decimal)) { return new DecimalConverter(); }
        if (targetType == typeof(TimeSpan)) { return new TimeSpanConverter(); }
        if (targetType == typeof(DateTime)) { return new DateTimeConverter(); }
        if (targetType == typeof(DateTimeOffset)) { return new DateTimeOffsetConverter(); }
        if (targetType == typeof(Uri)) { return new UriTypeConverter(); }
        if (targetType == typeof(Guid)) { return new GuidConverter(); }

        if (targetType.GetCustomAttribute<TypeConverterAttribute>() is TypeConverterAttribute tca &&
            Type.GetType(tca.ConverterTypeName, throwOnError: false) is Type converterType &&
            Activator.CreateInstance(converterType) is TypeConverter converter)
        {
            return converter;
        }

        return null;
    }

    [DebuggerBrowsable(DebuggerBrowsableState.Never)]
    private string DebuggerDisplay => string.IsNullOrWhiteSpace(this.Description) ? this.Name : $"{this.Name} ({this.Description})";

    /// <summary>
    /// Remove characters from method name that are valid in metadata but invalid for SK.
    /// </summary>
    private static string SanitizeMetadataName(string methodName) =>
        s_invalidNameCharsRegex.Replace(methodName, "_");

    /// <summary>Regex that flags any character other than ASCII digits or letters or the underscore.</summary>
    private static readonly Regex s_invalidNameCharsRegex = new("[^0-9A-Za-z_]");

    /// <summary>Parser functions for converting strings to parameter types.</summary>
    private static readonly ConcurrentDictionary<Type, Func<string, CultureInfo, object?>?> s_parsers = new();

    /// <summary>Formatter functions for converting parameter types to strings.</summary>
    private static readonly ConcurrentDictionary<Type, Func<object?, CultureInfo, string?>?> s_formatters = new();

    private SKFunctionMetadata? _metadata;

    #endregion
}<|MERGE_RESOLUTION|>--- conflicted
+++ resolved
@@ -95,59 +95,7 @@
         AIRequestSettings? requestSettings,
         CancellationToken cancellationToken)
     {
-<<<<<<< HEAD
         return await this._function(null, requestSettings, kernel, context, cancellationToken).ConfigureAwait(false);
-=======
-        try
-        {
-            // Invoke pre hook, and stop if skipping requested.
-            var invokingEventArgs = this.CallFunctionInvoking(kernel, context);
-            if (invokingEventArgs.IsSkipRequested || invokingEventArgs.CancelToken.IsCancellationRequested)
-            {
-                if (this._logger.IsEnabled(LogLevel.Trace))
-                {
-                    this._logger.LogTrace("Function {Name} canceled or skipped prior to invocation.", this.Name);
-                }
-
-                return new FunctionResult(this.Name, context)
-                {
-                    IsCancellationRequested = invokingEventArgs.CancelToken.IsCancellationRequested,
-                    IsSkipRequested = invokingEventArgs.IsSkipRequested
-                };
-            }
-
-            if (this._logger.IsEnabled(LogLevel.Trace))
-            {
-                this._logger.LogTrace("Function {Name} invoking.", this.Name);
-            }
-
-            // Invoke the function.
-            var result = await this._function(null, requestSettings, kernel, context, cancellationToken).ConfigureAwait(false);
-
-            // Invoke the post hook.
-            (var invokedEventArgs, result) = this.CallFunctionInvoked(kernel, context, result);
-
-            if (this._logger.IsEnabled(LogLevel.Trace))
-            {
-                this._logger.LogTrace("Function {Name} invocation {Completion}: {Result}",
-                    this.Name,
-                    invokedEventArgs.CancelToken.IsCancellationRequested ? "canceled" : "completed",
-                    result.Value);
-            }
-
-            result.IsCancellationRequested = invokedEventArgs.CancelToken.IsCancellationRequested;
-            result.IsRepeatRequested = invokedEventArgs.IsRepeatRequested;
-
-            return result;
-        }
-        catch (Exception e)
-        {
-            if (this._logger.IsEnabled(LogLevel.Error))
-            {
-                this._logger.LogError(e, "Function {Name} execution failed: {Error}", this.Name, e.Message);
-            }
-            throw;
-        }
     }
 
     /// <inheritdoc/>
@@ -179,32 +127,6 @@
         throw new NotSupportedException($"Streaming function {this.Name} does not support type {typeof(T)}");
 
         // We don't invoke the hook here as the InvokeCoreAsync will do that for us
-    }
-
-    private FunctionInvokingEventArgs CallFunctionInvoking(Kernel kernel, SKContext context)
-    {
-        var eventArgs = new FunctionInvokingEventArgs(this.GetMetadata(), context);
-        kernel.OnFunctionInvoking(eventArgs);
-        return eventArgs;
-    }
-
-    private (FunctionInvokedEventArgs, FunctionResult) CallFunctionInvoked(Kernel kernel, SKContext context, FunctionResult? result = null)
-    {
-        result ??= new FunctionResult(this.Name, context);
-        var eventArgs = new FunctionInvokedEventArgs(this.GetMetadata(), result);
-        if (kernel.OnFunctionInvoked(eventArgs))
-        {
-            // Apply any changes from the event handlers to final result.
-            result = new FunctionResult(this.Name, eventArgs.SKContext, eventArgs.SKContext.Variables.Input)
-            {
-                // Updates the eventArgs metadata during invoked handler execution
-                // will reflect in the result metadata
-                Metadata = eventArgs.Metadata
-            };
-        }
-
-        return (eventArgs, result);
->>>>>>> b9c742d2
     }
 
     /// <summary>
