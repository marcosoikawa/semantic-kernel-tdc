--- conflicted
+++ resolved
@@ -353,13 +353,8 @@
         {
             TrackUniqueParameterType(ref hasLoggerParam, method, $"At most one {nameof(ILogger)}/{nameof(ILoggerFactory)} parameter is permitted.");
             return type == typeof(ILogger) ?
-<<<<<<< HEAD
-                ((Kernel kernel, SKContext context, CancellationToken _) => context.LoggerFactory.CreateLogger(method?.DeclaringType ?? typeof(KernelFunctionFromPrompt)), null) :
+                ((Kernel kernel, SKContext context, CancellationToken _) => context.LoggerFactory.CreateLogger(method?.DeclaringType ?? typeof(SKFunctionFromPrompt)), null) :
                 ((Kernel kernel, SKContext context, CancellationToken _) => context.LoggerFactory, null);
-=======
-                ((SKContext context, CancellationToken _) => context.LoggerFactory.CreateLogger(method?.DeclaringType ?? typeof(SKFunctionFromPrompt)), null) :
-                ((SKContext context, CancellationToken _) => context.LoggerFactory, null);
->>>>>>> e393e872
         }
 
         if (type == typeof(CultureInfo) || type == typeof(IFormatProvider))
