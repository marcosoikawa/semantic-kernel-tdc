--- conflicted
+++ resolved
@@ -139,38 +139,18 @@
         AIRequestSettings? requestSettings = null,
         CancellationToken cancellationToken = default)
     {
+        this.AddDefaultValues(context.Variables);
+
         try
         {
-<<<<<<< HEAD
-            var serviceSelector = kernel.ServiceSelector;
-            (var textCompletion, var defaultRequestSettings) = serviceSelector.SelectAIService<ITextCompletion>(kernel, context, this);
-            Verify.NotNull(textCompletion);
-
-            kernel.OnPromptRendering(this, context, requestSettings ?? defaultRequestSettings);
-
-            string renderedPrompt = await this._promptTemplate.RenderAsync(kernel, context, cancellationToken).ConfigureAwait(false);
-
-            var renderedEventArgs = kernel.OnPromptRendered(this, context, renderedPrompt);
+            (var textCompletion, var defaultRequestSettings, var renderedPrompt, var renderedEventArgs) = await this.RenderPromptAsync(kernel, context, requestSettings, cancellationToken).ConfigureAwait(false);
             if (renderedEventArgs?.CancelToken.IsCancellationRequested ?? false)
-=======
-            var (invokingEventArgs, renderedPrompt, textCompletion, defaultRequestSettings) = await this.PrepareInvokeAsync(kernel, context, requestSettings, cancellationToken).ConfigureAwait(false);
-            if (invokingEventArgs.IsSkipRequested || invokingEventArgs.CancelToken.IsCancellationRequested)
->>>>>>> b9c742d2
             {
-                if (this._logger.IsEnabled(LogLevel.Trace))
-                {
-                    this._logger.LogTrace("Function {Name} canceled or skipped prior to invocation.", this.Name);
-                }
-
                 return new FunctionResult(this.Name, context)
                 {
                     IsCancellationRequested = true
                 };
             }
-<<<<<<< HEAD
-            renderedPrompt = renderedEventArgs?.RenderedPrompt ?? renderedPrompt;
-=======
->>>>>>> b9c742d2
 
             IReadOnlyList<ITextResult> completionResults = await textCompletion.GetCompletionsAsync(renderedPrompt, requestSettings ?? defaultRequestSettings, cancellationToken).ConfigureAwait(false);
             string completion = await GetCompletionsResultContentAsync(completionResults, cancellationToken).ConfigureAwait(false);
@@ -183,6 +163,7 @@
             var result = new FunctionResult(this.Name, context, completion);
 
             result.Metadata.Add(AIFunctionResultExtensions.ModelResultsMetadataKey, modelResults);
+            result.Metadata.Add(SKEventArgsExtensions.RenderedPromptMetadataKey, renderedPrompt);
 
             return result;
         }
@@ -199,8 +180,10 @@
         AIRequestSettings? requestSettings = null,
         [EnumeratorCancellation] CancellationToken cancellationToken = default)
     {
-        var (invokingEventArgs, renderedPrompt, textCompletion, defaultRequestSettings) = await this.PrepareInvokeAsync(kernel, context, requestSettings, cancellationToken).ConfigureAwait(false);
-        if (invokingEventArgs.IsSkipRequested || invokingEventArgs.CancelToken.IsCancellationRequested)
+        this.AddDefaultValues(context.Variables);
+
+        (var textCompletion, var defaultRequestSettings, var renderedPrompt, var renderedEventArgs) = await this.RenderPromptAsync(kernel, context, requestSettings, cancellationToken).ConfigureAwait(false);
+        if (renderedEventArgs?.CancelToken.IsCancellationRequested ?? false)
         {
             yield break;
         }
@@ -211,7 +194,6 @@
             yield return genericChunk;
         }
 
-        // Invoked is not supported for streaming
         // There is no post cancellation check to override the result as the stream data was already sent.
     }
 
@@ -261,76 +243,23 @@
         }
     }
 
-<<<<<<< HEAD
-    /// <summary>Create a random, valid function name.</summary>
-    private static string RandomFunctionName() => $"func{Guid.NewGuid():N}";
-=======
-    /// <summary>
-    /// Handles the FunctionInvoking event
-    /// </summary>
-    /// <param name="kernel">Kernel instance</param>
-    /// <param name="context">Execution context</param>
-    /// <param name="renderedPrompt">Rendered prompt</param>
-    private FunctionInvokingEventArgs CallFunctionInvoking(Kernel kernel, SKContext context, string renderedPrompt)
-    {
-        var eventArgs = new FunctionInvokingEventArgs(this.GetMetadata(), context)
-        {
-            Metadata = {
-                [SKEventArgsExtensions.RenderedPromptMetadataKey] = renderedPrompt
-            }
-        };
-        kernel.OnFunctionInvoking(eventArgs);
-        return eventArgs;
-    }
-
-    /// <summary>
-    /// Handles the FunctionInvoked event
-    /// </summary>
-    /// <param name="kernel"></param>
-    /// <param name="context">Execution context</param>
-    /// <param name="result">Current function result</param>
-    /// <param name="prompt">Prompt used by the function</param>
-    private (FunctionInvokedEventArgs, FunctionResult) CallFunctionInvoked(Kernel kernel, SKContext context, FunctionResult? result, string prompt)
-    {
-        result ??= new FunctionResult(this.Name, context);
-        result.Metadata[SKEventArgsExtensions.RenderedPromptMetadataKey] = prompt;
-
-        var eventArgs = new FunctionInvokedEventArgs(this.GetMetadata(), result);
-        if (kernel.OnFunctionInvoked(eventArgs))
-        {
-            // Apply any changes from the event handlers to final result.
-            result = new FunctionResult(this.Name, eventArgs.SKContext, eventArgs.SKContext.Variables.Input)
-            {
-                // Updates the eventArgs metadata during invoked handler execution
-                // will reflect in the result metadata
-                Metadata = eventArgs.Metadata
-            };
-        }
-
-        return (eventArgs, result);
-    }
-
-    /// <summary>Create a random, valid function name.</summary>
-    private static string RandomFunctionName() => $"func{Guid.NewGuid():N}";
-
-    private async Task<(FunctionInvokingEventArgs InvokingEventArgs, string RenderedPrompt, ITextCompletion TextCompletion, AIRequestSettings? DefaultRequestSettings)> PrepareInvokeAsync(
-    Kernel kernel,
-    SKContext context,
-    AIRequestSettings? requestSettings,
-    CancellationToken cancellationToken)
-    {
-        this.AddDefaultValues(context.Variables);
-        string renderedPrompt = await this._promptTemplate.RenderAsync(kernel, context, cancellationToken).ConfigureAwait(false);
-
+    private async Task<(ITextCompletion, AIRequestSettings?, string, PromptRenderedEventArgs?)> RenderPromptAsync(Kernel kernel, SKContext context, AIRequestSettings? requestSettings, CancellationToken cancellationToken)
+    {
         var serviceSelector = kernel.ServiceSelector;
         (var textCompletion, var defaultRequestSettings) = serviceSelector.SelectAIService<ITextCompletion>(kernel, context, this);
         Verify.NotNull(textCompletion);
 
-        var invokingEventArgs = this.CallFunctionInvoking(kernel, context, renderedPrompt);
-
-        return (invokingEventArgs, renderedPrompt, textCompletion, defaultRequestSettings);
-    }
-
->>>>>>> b9c742d2
+        kernel.OnPromptRendering(this, context, requestSettings ?? defaultRequestSettings);
+
+        var renderedPrompt = await this._promptTemplate.RenderAsync(kernel, context, cancellationToken).ConfigureAwait(false);
+
+        var renderedEventArgs = kernel.OnPromptRendered(this, context, renderedPrompt);
+
+        return (textCompletion, defaultRequestSettings, renderedPrompt, renderedEventArgs);
+    }
+
+    /// <summary>Create a random, valid function name.</summary>
+    private static string RandomFunctionName() => $"func{Guid.NewGuid():N}";
+
     #endregion
 }