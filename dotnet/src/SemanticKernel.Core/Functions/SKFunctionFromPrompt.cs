﻿// Copyright (c) Microsoft. All rights reserved.

using System;
using System.Collections.Generic;
using System.Diagnostics;
using System.Linq;
using System.Runtime.CompilerServices;
using System.Text;
using System.Text.Json;
using System.Threading;
using System.Threading.Tasks;
using Microsoft.Extensions.Logging;
using Microsoft.Extensions.Logging.Abstractions;
using Microsoft.SemanticKernel.AI;
using Microsoft.SemanticKernel.AI.TextCompletion;
using Microsoft.SemanticKernel.Events;
using Microsoft.SemanticKernel.Orchestration;
using Microsoft.SemanticKernel.TemplateEngine;

#pragma warning disable IDE0130
// ReSharper disable once CheckNamespace - Using the main namespace
namespace Microsoft.SemanticKernel;
#pragma warning restore IDE0130

/// <summary>
/// A Semantic Kernel "Semantic" prompt function.
/// </summary>
[DebuggerDisplay("{DebuggerDisplay,nq}")]
internal sealed class KernelFunctionFromPrompt : KernelFunction
{
    // TODO: Revise these Create method XML comments

    /// <summary>
    /// Creates a string-to-string semantic function, with no direct support for input context.
    /// The function can be referenced in templates and will receive the context, but when invoked programmatically you
    /// can only pass in a string in input and receive a string in output.
    /// </summary>
    /// <param name="promptTemplate">Plain language definition of the semantic function, using SK template language</param>
    /// <param name="requestSettings">Optional LLM request settings</param>
    /// <param name="functionName">A name for the given function. The name can be referenced in templates and used by the pipeline planner.</param>
    /// <param name="description">Optional description, useful for the planner</param>
    /// <param name="loggerFactory">Logger factory</param>
    /// <returns>A function ready to use</returns>
    public static KernelFunction Create(
        string promptTemplate,
        AIRequestSettings? requestSettings = null,
        string? functionName = null,
        string? description = null,
        ILoggerFactory? loggerFactory = null)
    {
        functionName ??= RandomFunctionName();

        var promptTemplateConfig = new PromptTemplateConfig
        {
            Description = description ?? "Generic function, unknown purpose",
        };

        if (requestSettings is not null)
        {
            promptTemplateConfig.ModelSettings.Add(requestSettings);
        }

        return Create(
            promptTemplate: promptTemplate,
            promptTemplateConfig: promptTemplateConfig,
            functionName: functionName,
            loggerFactory: loggerFactory);
    }

    /// <summary>
    /// Creates a semantic function passing in the definition in natural language, i.e. the prompt template.
    /// </summary>
    /// <param name="promptTemplate">Plain language definition of the semantic function, using SK template language</param>
    /// <param name="promptTemplateConfig">Prompt template configuration.</param>
    /// <param name="functionName">A name for the given function. The name can be referenced in templates and used by the pipeline planner.</param>
    /// <param name="promptTemplateFactory">Prompt template factory</param>
    /// <param name="loggerFactory">Logger factory</param>
    /// <returns>A function ready to use</returns>
    public static KernelFunction Create(
        string promptTemplate,
        PromptTemplateConfig promptTemplateConfig,
        string? functionName = null,
        IPromptTemplateFactory? promptTemplateFactory = null,
        ILoggerFactory? loggerFactory = null)
    {
        var factory = promptTemplateFactory ?? new KernelPromptTemplateFactory(loggerFactory);

        return Create(
            factory.Create(promptTemplate, promptTemplateConfig),
            promptTemplateConfig,
            functionName,
            loggerFactory);
    }

    /// <summary>
    /// Allow to define a semantic function passing in the definition in natural language, i.e. the prompt template.
    /// </summary>
    /// <param name="promptTemplate">Plain language definition of the semantic function, using SK template language</param>
    /// <param name="promptTemplateConfig">Prompt template configuration.</param>
    /// <param name="functionName">A name for the given function. The name can be referenced in templates and used by the pipeline planner.</param>
    /// <param name="loggerFactory">Logger factory</param>
    /// <returns>A function ready to use</returns>
    public static KernelFunction Create(
        IPromptTemplate promptTemplate,
        PromptTemplateConfig promptTemplateConfig,
        string? functionName = null,
        ILoggerFactory? loggerFactory = null)
    {
        Verify.NotNull(promptTemplate);
        Verify.NotNull(promptTemplateConfig);

        functionName ??= RandomFunctionName();
        Verify.ValidFunctionName(functionName);

        return new KernelFunctionFromPrompt(
            template: promptTemplate,
            promptTemplateConfig: promptTemplateConfig,
            functionName: functionName,
            loggerFactory: loggerFactory);
    }

    /// <summary>
    /// List of function parameters
    /// </summary>
    public IReadOnlyList<SKParameterMetadata> Parameters => this._promptTemplate.Parameters;

    /// <inheritdoc/>
    protected override SKFunctionMetadata GetMetadataCore() =>
        this._metadata ??=
        new SKFunctionMetadata(this.Name)
        {
            Description = this._promptTemplateConfig.Description,
            Parameters = this.Parameters
        };

    /// <inheritdoc/>
    protected override async Task<FunctionResult> InvokeCoreAsync(
        Kernel kernel,
        SKContext context,
        AIRequestSettings? requestSettings = null,
        CancellationToken cancellationToken = default)
    {
        try
        {
<<<<<<< HEAD
            var (cancelOrSkipRequested, renderedPrompt, textCompletion, defaultRequestSettings) = await this.PrepareInvokeAsync(kernel, context, requestSettings, cancellationToken).ConfigureAwait(false);
            if (cancelOrSkipRequested)
=======
            string renderedPrompt = await this._promptTemplate.RenderAsync(kernel, context, cancellationToken).ConfigureAwait(false);

            var serviceSelector = kernel.ServiceSelector;
            (var textCompletion, var defaultRequestSettings) = serviceSelector.SelectAIService<ITextCompletion>(kernel, context, this);
            Verify.NotNull(textCompletion);

            var invokingEventArgs = this.CallFunctionInvoking(kernel, context, renderedPrompt);
            if (invokingEventArgs.IsSkipRequested || invokingEventArgs.CancelToken.IsCancellationRequested)
>>>>>>> 24139d61
            {
                return new FunctionResult(this.Name, context)
                {
                    IsCancellationRequested = invokingEventArgs.CancelToken.IsCancellationRequested,
                    IsSkipRequested = invokingEventArgs.IsSkipRequested
                };
            }

<<<<<<< HEAD
=======
            renderedPrompt = this.GetPromptFromEventArgsMetadataOrDefault(invokingEventArgs, renderedPrompt);

>>>>>>> 24139d61
            IReadOnlyList<ITextResult> completionResults = await textCompletion.GetCompletionsAsync(renderedPrompt, requestSettings ?? defaultRequestSettings, cancellationToken).ConfigureAwait(false);
            string completion = await GetCompletionsResultContentAsync(completionResults, cancellationToken).ConfigureAwait(false);

            // Update the result with the completion
            context.Variables.Update(completion);

            var modelResults = completionResults.Select(c => c.ModelResult).ToArray();

            var result = new FunctionResult(this.Name, context, completion);

            result.Metadata.Add(AIFunctionResultExtensions.ModelResultsMetadataKey, modelResults);
            result.Metadata.Add(SKEventArgsExtensions.RenderedPromptMetadataKey, renderedPrompt);

            (var invokedEventArgs, result) = this.CallFunctionInvoked(kernel, context, result, renderedPrompt);
            result.IsCancellationRequested = invokedEventArgs.CancelToken.IsCancellationRequested;
            result.IsRepeatRequested = invokedEventArgs.IsRepeatRequested;

            return result;
        }
        catch (Exception ex) when (!ex.IsCriticalException())
        {
            this._logger?.LogError(ex, "Prompt function {Name} execution failed with error {Error}", this.Name, ex.Message);
            throw;
        }
    }

    protected override async IAsyncEnumerable<T> InvokeCoreStreamingAsync<T>(
        Kernel kernel,
        SKContext context,
        AIRequestSettings? requestSettings = null,
        [EnumeratorCancellation] CancellationToken cancellationToken = default)
    {
        var (cancelOrSkipRequested, renderedPrompt, textCompletion, defaultRequestSettings) = await this.PrepareInvokeAsync(kernel, context, requestSettings, cancellationToken).ConfigureAwait(false);
        if (cancelOrSkipRequested)
        {
            yield break;
        }

        StringBuilder fullCompletion = new();
        IAsyncEnumerator<T> enumerator = textCompletion.GetStreamingContentAsync<T>(renderedPrompt, requestSettings ?? defaultRequestSettings, cancellationToken).GetAsyncEnumerator(cancellationToken);

        // Manually handling the enumeration to properly log any exception
        bool moreChunks;
        do
        {
            T? genericChunk = default;
            try
            {
                cancellationToken.ThrowIfCancellationRequested();

                moreChunks = await enumerator.MoveNextAsync().ConfigureAwait(false);
                if (moreChunks)
                {
                    genericChunk = enumerator.Current;
                    fullCompletion.Append(genericChunk);

                    // Check if genericChunk is a StreamingResultChunk and update the context
                    if (genericChunk is StreamingContent resultChunk)
                    {
                        // This currently is needed so plans can get the context from the chunks to update the variables generated when the stream ends.
                        resultChunk.Context = context;
                    }
                }
            }
            catch (Exception ex) when (!ex.IsCriticalException())
            {
                this._logger?.LogError(ex, "Prompt function {Name} execution failed with error {Error}", this.Name, ex.Message);
                throw;
            }

            if (moreChunks && genericChunk is not null)
            {
                yield return genericChunk;
            }
        } while (moreChunks);

        // Update the result with the completion
        context.Variables.Update(fullCompletion.ToString());

        var result = new FunctionResult(this.Name, context, fullCompletion.ToString());

        result.Metadata.Add(SKEventArgsExtensions.RenderedPromptMetadataKey, renderedPrompt);

        this.CallFunctionInvoked(result, context, renderedPrompt);
        // There is no post cancellation check to override the result as the stream data was already sent.
    }

    /// <summary>
    /// JSON serialized string representation of the function.
    /// </summary>
    public override string ToString() => JsonSerializer.Serialize(this);

    private KernelFunctionFromPrompt(
        IPromptTemplate template,
        PromptTemplateConfig promptTemplateConfig,
        string functionName,
        ILoggerFactory? loggerFactory = null) : base(functionName, promptTemplateConfig.Description, promptTemplateConfig.ModelSettings)
    {
        this._logger = loggerFactory is not null ? loggerFactory.CreateLogger(typeof(SKFunctionFactory)) : NullLogger.Instance;

        this._promptTemplate = template;
        this._promptTemplateConfig = promptTemplateConfig;
        Verify.ParametersUniqueness(this.Parameters);
    }

    #region private

    private readonly ILogger _logger;
    private readonly PromptTemplateConfig _promptTemplateConfig;
    private SKFunctionMetadata? _metadata;
    private readonly IPromptTemplate _promptTemplate;

    private static async Task<string> GetCompletionsResultContentAsync(IReadOnlyList<ITextResult> completions, CancellationToken cancellationToken = default)
    {
        // To avoid any unexpected behavior we only take the first completion result (when running from the Kernel)
        return await completions[0].GetCompletionAsync(cancellationToken).ConfigureAwait(false);
    }

    [DebuggerBrowsable(DebuggerBrowsableState.Never)]
    private string DebuggerDisplay => string.IsNullOrWhiteSpace(this.Description) ? this.Name : $"{this.Name} ({this.Description})";

    /// <summary>Add default values to the context variables if the variable is not defined</summary>
    private void AddDefaultValues(ContextVariables variables)
    {
        foreach (var parameter in this.Parameters)
        {
            if (!variables.ContainsKey(parameter.Name) && parameter.DefaultValue != null)
            {
                variables[parameter.Name] = parameter.DefaultValue;
            }
        }
    }

    /// <summary>
    /// Handles the FunctionInvoking event
    /// </summary>
    /// <param name="kernel">Kernel instance</param>
    /// <param name="context">Execution context</param>
    /// <param name="renderedPrompt">Rendered prompt</param>
    private FunctionInvokingEventArgs CallFunctionInvoking(Kernel kernel, SKContext context, string renderedPrompt)
    {
        var eventArgs = new FunctionInvokingEventArgs(this.GetMetadata(), context)
        {
            Metadata = {
                [SKEventArgsExtensions.RenderedPromptMetadataKey] = renderedPrompt
            }
        };
        kernel.OnFunctionInvoking(eventArgs);
        return eventArgs;
    }

    /// <summary>
    /// Handles the FunctionInvoked event
    /// </summary>
    /// <param name="kernel"></param>
    /// <param name="context">Execution context</param>
    /// <param name="result">Current function result</param>
    /// <param name="prompt">Prompt used by the function</param>
    private (FunctionInvokedEventArgs, FunctionResult) CallFunctionInvoked(Kernel kernel, SKContext context, FunctionResult result, string prompt)
    {
        result.Metadata[SKEventArgsExtensions.RenderedPromptMetadataKey] = prompt;

        var eventArgs = new FunctionInvokedEventArgs(this.GetMetadata(), result);
        if (kernel.OnFunctionInvoked(eventArgs))
        {
            // Apply any changes from the event handlers to final result.
            result = new FunctionResult(this.Name, eventArgs.SKContext, eventArgs.SKContext.Variables.Input)
            {
                // Updates the eventArgs metadata during invoked handler execution
                // will reflect in the result metadata
                Metadata = eventArgs.Metadata
            };
        }

        return (eventArgs, result);
    }

    /// <summary>
    /// Try to get the prompt from the event args metadata.
    /// </summary>
    /// <param name="eventArgs">Function invoking event args</param>
    /// <param name="defaultPrompt">Default prompt if none is found in metadata</param>
    /// <returns></returns>
    private string GetPromptFromEventArgsMetadataOrDefault(FunctionInvokingEventArgs eventArgs, string defaultPrompt)
    {
        if (!eventArgs.Metadata.TryGetValue(SKEventArgsExtensions.RenderedPromptMetadataKey, out var renderedPromptFromMetadata))
        {
            return defaultPrompt;
        }

        // If prompt key exists and was modified to null default to an empty string
        return renderedPromptFromMetadata?.ToString() ?? string.Empty;
    }

    /// <summary>Create a random, valid function name.</summary>
    private static string RandomFunctionName() => $"func{Guid.NewGuid():N}";
<<<<<<< HEAD

    /// <summary>
    /// Default implementation to identify if a function was cancelled or skipped.
    /// </summary>
    /// <param name="context">Execution context</param>
    /// <returns>True if it was cancelled or skipped</returns>
    internal static bool IsInvokingCancelOrSkipRequested(SKContext context) =>
        IsInvokingCancelRequested(context) || IsInvokingSkipRequested(context);

    /// <summary>
    /// Default implementation to identify if a function was skipped.
    /// </summary>
    /// <param name="context">Execution context</param>
    /// <returns>True if it was cancelled or skipped</returns>
    internal static bool IsInvokingSkipRequested(SKContext context) =>
        context.FunctionInvokingHandler?.EventArgs?.IsSkipRequested == true;

    /// <summary>
    /// Default implementation to identify if a function was cancelled in the pre hook.
    /// </summary>
    /// <param name="context">Execution context</param>
    /// <returns>True if it was cancelled or skipped</returns>
    internal static bool IsInvokingCancelRequested(SKContext context) =>
        context.FunctionInvokingHandler?.EventArgs?.CancelToken.IsCancellationRequested == true;

    /// <summary>
    /// Default implementation to identify if a function was cancelled in the post hook.
    /// </summary>
    /// <param name="context">Execution context</param>
    /// <returns>True if it was cancelled or skipped</returns>
    internal static bool IsInvokedCancelRequested(SKContext context) =>
        context.FunctionInvokedHandler?.EventArgs?.CancelToken.IsCancellationRequested == true;

    private sealed class NullPromptTemplateFactory : IPromptTemplateFactory
    {
        public IPromptTemplate Create(string templateString, PromptTemplateConfig promptTemplateConfig) =>
            new NullPromptTemplate(templateString);

        private sealed class NullPromptTemplate : IPromptTemplate
        {
            private readonly string _templateText;

            public NullPromptTemplate(string templateText) => this._templateText = templateText;

            public IReadOnlyList<SKParameterMetadata> Parameters => Array.Empty<SKParameterMetadata>();

            public Task<string> RenderAsync(Kernel kernel, SKContext executionContext, CancellationToken cancellationToken = default) =>
                Task.FromResult(this._templateText);
        }
    }

    private async Task<(bool CancelOrSkipRequested, string RenderedPrompt, ITextCompletion TextCompletion, AIRequestSettings? DefaultRequestSettings)> PrepareInvokeAsync(
    Kernel kernel,
    SKContext context,
    AIRequestSettings? requestSettings,
    CancellationToken cancellationToken)
    {
        this.AddDefaultValues(context.Variables);
        string renderedPrompt = await this._promptTemplate.RenderAsync(kernel, context, cancellationToken).ConfigureAwait(false);

        var serviceSelector = kernel.ServiceSelector;
        (var textCompletion, var defaultRequestSettings) = serviceSelector.SelectAIService<ITextCompletion>(kernel, context, this);
        Verify.NotNull(textCompletion);

        this.CallFunctionInvoking(context, renderedPrompt);
        if (IsInvokingCancelOrSkipRequested(context))
        {
            return (true, renderedPrompt, textCompletion, defaultRequestSettings);
        }

        renderedPrompt = this.GetPromptFromEventArgsMetadataOrDefault(context, renderedPrompt);

        return (false, renderedPrompt, textCompletion, defaultRequestSettings);
    }

=======
>>>>>>> 24139d61
    #endregion
}<|MERGE_RESOLUTION|>--- conflicted
+++ resolved
@@ -142,20 +142,14 @@
     {
         try
         {
-<<<<<<< HEAD
-            var (cancelOrSkipRequested, renderedPrompt, textCompletion, defaultRequestSettings) = await this.PrepareInvokeAsync(kernel, context, requestSettings, cancellationToken).ConfigureAwait(false);
-            if (cancelOrSkipRequested)
-=======
-            string renderedPrompt = await this._promptTemplate.RenderAsync(kernel, context, cancellationToken).ConfigureAwait(false);
-
-            var serviceSelector = kernel.ServiceSelector;
-            (var textCompletion, var defaultRequestSettings) = serviceSelector.SelectAIService<ITextCompletion>(kernel, context, this);
-            Verify.NotNull(textCompletion);
-
-            var invokingEventArgs = this.CallFunctionInvoking(kernel, context, renderedPrompt);
+            var (invokingEventArgs, renderedPrompt, textCompletion, defaultRequestSettings) = await this.PrepareInvokeAsync(kernel, context, requestSettings, cancellationToken).ConfigureAwait(false);
             if (invokingEventArgs.IsSkipRequested || invokingEventArgs.CancelToken.IsCancellationRequested)
->>>>>>> 24139d61
-            {
+            {
+                if (this._logger.IsEnabled(LogLevel.Trace))
+                {
+                    this._logger.LogTrace("Function {Name} canceled or skipped prior to invocation.", this.Name);
+                }
+
                 return new FunctionResult(this.Name, context)
                 {
                     IsCancellationRequested = invokingEventArgs.CancelToken.IsCancellationRequested,
@@ -163,11 +157,6 @@
                 };
             }
 
-<<<<<<< HEAD
-=======
-            renderedPrompt = this.GetPromptFromEventArgsMetadataOrDefault(invokingEventArgs, renderedPrompt);
-
->>>>>>> 24139d61
             IReadOnlyList<ITextResult> completionResults = await textCompletion.GetCompletionsAsync(renderedPrompt, requestSettings ?? defaultRequestSettings, cancellationToken).ConfigureAwait(false);
             string completion = await GetCompletionsResultContentAsync(completionResults, cancellationToken).ConfigureAwait(false);
 
@@ -200,8 +189,8 @@
         AIRequestSettings? requestSettings = null,
         [EnumeratorCancellation] CancellationToken cancellationToken = default)
     {
-        var (cancelOrSkipRequested, renderedPrompt, textCompletion, defaultRequestSettings) = await this.PrepareInvokeAsync(kernel, context, requestSettings, cancellationToken).ConfigureAwait(false);
-        if (cancelOrSkipRequested)
+        var (invokingEventArgs, renderedPrompt, textCompletion, defaultRequestSettings) = await this.PrepareInvokeAsync(kernel, context, requestSettings, cancellationToken).ConfigureAwait(false);
+        if (invokingEventArgs.IsSkipRequested || invokingEventArgs.CancelToken.IsCancellationRequested)
         {
             yield break;
         }
@@ -251,7 +240,7 @@
 
         result.Metadata.Add(SKEventArgsExtensions.RenderedPromptMetadataKey, renderedPrompt);
 
-        this.CallFunctionInvoked(result, context, renderedPrompt);
+        this.CallFunctionInvoked(kernel, context, null, renderedPrompt);
         // There is no post cancellation check to override the result as the stream data was already sent.
     }
 
@@ -326,8 +315,9 @@
     /// <param name="context">Execution context</param>
     /// <param name="result">Current function result</param>
     /// <param name="prompt">Prompt used by the function</param>
-    private (FunctionInvokedEventArgs, FunctionResult) CallFunctionInvoked(Kernel kernel, SKContext context, FunctionResult result, string prompt)
-    {
+    private (FunctionInvokedEventArgs, FunctionResult) CallFunctionInvoked(Kernel kernel, SKContext context, FunctionResult? result, string prompt)
+    {
+        result ??= new FunctionResult(this.Name, context);
         result.Metadata[SKEventArgsExtensions.RenderedPromptMetadataKey] = prompt;
 
         var eventArgs = new FunctionInvokedEventArgs(this.GetMetadata(), result);
@@ -364,59 +354,8 @@
 
     /// <summary>Create a random, valid function name.</summary>
     private static string RandomFunctionName() => $"func{Guid.NewGuid():N}";
-<<<<<<< HEAD
-
-    /// <summary>
-    /// Default implementation to identify if a function was cancelled or skipped.
-    /// </summary>
-    /// <param name="context">Execution context</param>
-    /// <returns>True if it was cancelled or skipped</returns>
-    internal static bool IsInvokingCancelOrSkipRequested(SKContext context) =>
-        IsInvokingCancelRequested(context) || IsInvokingSkipRequested(context);
-
-    /// <summary>
-    /// Default implementation to identify if a function was skipped.
-    /// </summary>
-    /// <param name="context">Execution context</param>
-    /// <returns>True if it was cancelled or skipped</returns>
-    internal static bool IsInvokingSkipRequested(SKContext context) =>
-        context.FunctionInvokingHandler?.EventArgs?.IsSkipRequested == true;
-
-    /// <summary>
-    /// Default implementation to identify if a function was cancelled in the pre hook.
-    /// </summary>
-    /// <param name="context">Execution context</param>
-    /// <returns>True if it was cancelled or skipped</returns>
-    internal static bool IsInvokingCancelRequested(SKContext context) =>
-        context.FunctionInvokingHandler?.EventArgs?.CancelToken.IsCancellationRequested == true;
-
-    /// <summary>
-    /// Default implementation to identify if a function was cancelled in the post hook.
-    /// </summary>
-    /// <param name="context">Execution context</param>
-    /// <returns>True if it was cancelled or skipped</returns>
-    internal static bool IsInvokedCancelRequested(SKContext context) =>
-        context.FunctionInvokedHandler?.EventArgs?.CancelToken.IsCancellationRequested == true;
-
-    private sealed class NullPromptTemplateFactory : IPromptTemplateFactory
-    {
-        public IPromptTemplate Create(string templateString, PromptTemplateConfig promptTemplateConfig) =>
-            new NullPromptTemplate(templateString);
-
-        private sealed class NullPromptTemplate : IPromptTemplate
-        {
-            private readonly string _templateText;
-
-            public NullPromptTemplate(string templateText) => this._templateText = templateText;
-
-            public IReadOnlyList<SKParameterMetadata> Parameters => Array.Empty<SKParameterMetadata>();
-
-            public Task<string> RenderAsync(Kernel kernel, SKContext executionContext, CancellationToken cancellationToken = default) =>
-                Task.FromResult(this._templateText);
-        }
-    }
-
-    private async Task<(bool CancelOrSkipRequested, string RenderedPrompt, ITextCompletion TextCompletion, AIRequestSettings? DefaultRequestSettings)> PrepareInvokeAsync(
+
+    private async Task<(FunctionInvokingEventArgs InvokingEventArgs, string RenderedPrompt, ITextCompletion TextCompletion, AIRequestSettings? DefaultRequestSettings)> PrepareInvokeAsync(
     Kernel kernel,
     SKContext context,
     AIRequestSettings? requestSettings,
@@ -429,18 +368,10 @@
         (var textCompletion, var defaultRequestSettings) = serviceSelector.SelectAIService<ITextCompletion>(kernel, context, this);
         Verify.NotNull(textCompletion);
 
-        this.CallFunctionInvoking(context, renderedPrompt);
-        if (IsInvokingCancelOrSkipRequested(context))
-        {
-            return (true, renderedPrompt, textCompletion, defaultRequestSettings);
-        }
-
-        renderedPrompt = this.GetPromptFromEventArgsMetadataOrDefault(context, renderedPrompt);
-
-        return (false, renderedPrompt, textCompletion, defaultRequestSettings);
-    }
-
-=======
->>>>>>> 24139d61
+        var invokingEventArgs = this.CallFunctionInvoking(kernel, context, renderedPrompt);
+
+        return (invokingEventArgs, renderedPrompt, textCompletion, defaultRequestSettings);
+    }
+
     #endregion
 }