--- conflicted
+++ resolved
@@ -6,14 +6,11 @@
 using System.IO;
 using System.Linq;
 using System.Reflection;
+using System.Runtime.CompilerServices;
 using System.Threading;
 using System.Threading.Tasks;
 using Microsoft.Extensions.Logging;
 using Microsoft.SemanticKernel.AI;
-<<<<<<< HEAD
-using Microsoft.SemanticKernel.Diagnostics;
-=======
->>>>>>> f81a7f3c
 using Microsoft.SemanticKernel.Orchestration;
 using Microsoft.SemanticKernel.TemplateEngine;
 using Microsoft.SemanticKernel.Text;
@@ -472,36 +469,6 @@
     }
 
     /// <summary>
-<<<<<<< HEAD
-    /// Run a function in streaming mode.
-    /// </summary>
-    /// <param name="kernel">Target kernel</param>
-    /// <param name="skFunction">Target function to run</param>
-    /// <param name="input">Input to process</param>
-    /// <param name="cancellationToken">The <see cref="CancellationToken"/> to monitor for cancellation requests.</param>
-    /// <returns>Result of the function composition</returns>
-    public static IAsyncEnumerable<StreamingResultChunk> RunStreamingAsync(this IKernel kernel, ISKFunction skFunction, string input, CancellationToken cancellationToken)
-        => kernel.RunStreamingAsync(skFunction, new ContextVariables(input), cancellationToken);
-
-    /// <summary>
-    /// Run a function in streaming mode.
-    /// </summary>
-    /// <param name="kernel">Target kernel</param>
-    /// <param name="skFunction">Target function to run</param>
-    /// <param name="input">Input to process</param>
-    /// <returns>Result of the function composition</returns>
-    public static IAsyncEnumerable<StreamingResultChunk> RunStreamingAsync(this IKernel kernel, ISKFunction skFunction, string input)
-        => kernel.RunStreamingAsync(skFunction, new ContextVariables(input), CancellationToken.None);
-
-    /// <summary>
-    /// Run a function in streaming mode.
-    /// </summary>
-    /// <param name="kernel">Target kernel</param>
-    /// <param name="skFunction">Target function to run</param>
-    /// <returns>Result of the function composition</returns>
-    public static IAsyncEnumerable<StreamingResultChunk> RunStreamingAsync(this IKernel kernel, ISKFunction skFunction)
-        => kernel.RunStreamingAsync(skFunction, null, CancellationToken.None);
-=======
     /// Run a plugin function.
     /// </summary>
     /// <param name="kernel">The kernel.</param>
@@ -646,5 +613,79 @@
         }
         return false;
     }
->>>>>>> f81a7f3c
+
+    /// <summary>
+    /// Run a function in streaming mode.
+    /// </summary>
+    /// <param name="kernel">The target kernel</param>
+    /// <param name="skFunction">Target function to run</param>
+    /// <param name="variables">Input to process</param>
+    /// <param name="cancellationToken">The <see cref="CancellationToken"/> to monitor for cancellation requests.</param>
+    /// <returns>Result of the function composition</returns>
+    public static async IAsyncEnumerable<StreamingResultChunk> RunStreamingAsync(this Kernel kernel, ISKFunction skFunction, ContextVariables? variables, [EnumeratorCancellation] CancellationToken cancellationToken)
+    {
+        var context = kernel.CreateNewContext(variables);
+        var repeatRequested = false;
+
+        var logger = kernel.LoggerFactory.CreateLogger(typeof(Kernel));
+
+        do
+        {
+            repeatRequested = false;
+
+            var functionDetails = skFunction.GetMetadata();
+            await foreach (StreamingResultChunk update in skFunction.InvokeStreamingAsync(kernel, context, null, cancellationToken).ConfigureAwait(false))
+            {
+                cancellationToken.ThrowIfCancellationRequested();
+
+                if (IsCancelRequested(skFunction, context, 1, logger))
+                {
+                    break;
+                }
+
+                if (IsSkipRequested(skFunction, context, 1, logger))
+                {
+                    break;
+                }
+
+                yield return update;
+            }
+
+            if (IsRepeatRequested(skFunction, context, 1, logger))
+            {
+                repeatRequested = true;
+            }
+        }
+        while (repeatRequested);
+    }
+
+    /// <summary>
+    /// Run a function in streaming mode.
+    /// </summary>
+    /// <param name="kernel">Target kernel</param>
+    /// <param name="skFunction">Target function to run</param>
+    /// <param name="input">Input to process</param>
+    /// <param name="cancellationToken">The <see cref="CancellationToken"/> to monitor for cancellation requests.</param>
+    /// <returns>Result of the function composition</returns>
+    public static IAsyncEnumerable<StreamingResultChunk> RunStreamingAsync(this Kernel kernel, ISKFunction skFunction, string input, CancellationToken cancellationToken)
+        => kernel.RunStreamingAsync(skFunction, new ContextVariables(input), cancellationToken);
+
+    /// <summary>
+    /// Run a function in streaming mode.
+    /// </summary>
+    /// <param name="kernel">Target kernel</param>
+    /// <param name="skFunction">Target function to run</param>
+    /// <param name="input">Input to process</param>
+    /// <returns>Result of the function composition</returns>
+    public static IAsyncEnumerable<StreamingResultChunk> RunStreamingAsync(this Kernel kernel, ISKFunction skFunction, string input)
+        => kernel.RunStreamingAsync(skFunction, new ContextVariables(input), CancellationToken.None);
+
+    /// <summary>
+    /// Run a function in streaming mode.
+    /// </summary>
+    /// <param name="kernel">Target kernel</param>
+    /// <param name="skFunction">Target function to run</param>
+    /// <returns>Result of the function composition</returns>
+    public static IAsyncEnumerable<StreamingResultChunk> RunStreamingAsync(this Kernel kernel, ISKFunction skFunction)
+        => kernel.RunStreamingAsync(skFunction, (ContextVariables?)null, CancellationToken.None);
 }