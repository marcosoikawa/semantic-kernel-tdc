--- conflicted
+++ resolved
@@ -77,13 +77,8 @@
     /// The function can be referenced in templates and will receive the context, but when invoked programmatically you
     /// can only pass in a string in input and receive a string in output.
     /// </summary>
-<<<<<<< HEAD
-    /// <param name="kernel">The <see cref="Kernel"/> containing services, plugins, and other state for use throughout the operation.</param>
-    /// <param name="promptTemplate">Plain language definition of the semantic function, using SK template language</param>
-=======
-    /// <param name="kernel">The kernel.</param>
+    /// <param name="kernel">The <see cref="Kernel"/> containing services, plugins, and other state for use throughout the operation.</param>
     /// <param name="promptTemplate">Plain language definition of the prompt function, using SK template language</param>
->>>>>>> 3bb2beff
     /// <param name="executionSettings">Optional LLM execution settings</param>
     /// <param name="functionName">A name for the given function. The name can be referenced in templates and used by the pipeline planner.</param>
     /// <param name="description">Optional description, useful for the planner</param>
@@ -122,13 +117,8 @@
     /// <summary>
     /// Allow to define a prompt function passing in the definition in natural language, i.e. the prompt template.
     /// </summary>
-<<<<<<< HEAD
-    /// <param name="kernel">The <see cref="Kernel"/> containing services, plugins, and other state for use throughout the operation.</param>
-    /// <param name="promptTemplate">Plain language definition of the semantic function, using SK template language</param>
-=======
-    /// <param name="kernel">The kernel.</param>
+    /// <param name="kernel">The <see cref="Kernel"/> containing services, plugins, and other state for use throughout the operation.</param>
     /// <param name="promptTemplate">Plain language definition of the prompt function, using SK template language</param>
->>>>>>> 3bb2beff
     /// <param name="promptConfig">Prompt template configuration.</param>
     /// <param name="functionName">A name for the given function. The name can be referenced in templates and used by the pipeline planner.</param>
     /// <returns>A function ready to use</returns>
