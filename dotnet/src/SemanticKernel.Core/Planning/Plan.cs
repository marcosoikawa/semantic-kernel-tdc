--- conflicted
+++ resolved
@@ -289,19 +289,6 @@
         }
         else
         {
-<<<<<<< HEAD
-            var invokingEventArgs = this.CallFunctionInvoking(kernel, variables);
-            if (invokingEventArgs.IsSkipRequested || invokingEventArgs.CancelToken.IsCancellationRequested)
-            {
-                return new FunctionResult(this.Name)
-                {
-                    IsCancellationRequested = invokingEventArgs.CancelToken.IsCancellationRequested,
-                    IsSkipRequested = invokingEventArgs.IsSkipRequested
-                };
-            }
-
-=======
->>>>>>> c636d8b6
             // loop through steps and execute until completion
             while (this.HasNextStep)
             {
@@ -325,11 +312,6 @@
                 result = new FunctionResult(this.Name, variables.Input);
                 this.UpdateFunctionResultWithOutputs(result, variables);
             }
-<<<<<<< HEAD
-
-            var invokedEventArgs = this.CallFunctionInvoked(kernel, variables, result);
-=======
->>>>>>> c636d8b6
         }
 
         return result;
@@ -338,7 +320,7 @@
     /// <inheritdoc/>
     protected override IAsyncEnumerable<T> InvokeCoreStreamingAsync<T>(
         Kernel kernel,
-        SKContext context,
+        ContextVariables variables,
         AIRequestSettings? requestSettings = null,
         CancellationToken cancellationToken = default)
     {
@@ -437,28 +419,6 @@
         throw new InvalidOperationException("There isn't a next step");
     }
 
-<<<<<<< HEAD
-    private FunctionInvokingEventArgs CallFunctionInvoking(Kernel kernel, ContextVariables variables)
-    {
-        var eventArgs = new FunctionInvokingEventArgs(this.GetMetadata(), variables);
-        kernel.OnFunctionInvoking(eventArgs);
-        return eventArgs;
-    }
-
-    private FunctionInvokedEventArgs CallFunctionInvoked(Kernel kernel, ContextVariables variables, FunctionResult result)
-    {
-        var eventArgs = new FunctionInvokedEventArgs(this.GetMetadata(), result, variables);
-        if (kernel.OnFunctionInvoked(eventArgs))
-        {
-            // Updates the eventArgs metadata during invoked handler execution will reflect in the result metadata
-            result.Metadata = eventArgs.Metadata;
-        }
-
-        return eventArgs;
-    }
-
-=======
->>>>>>> c636d8b6
     /// <summary>
     /// Set functions for a plan and its steps.
     /// </summary>
