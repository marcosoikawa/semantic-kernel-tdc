--- conflicted
+++ resolved
@@ -1032,7 +1032,6 @@
         Assert.Equal("rainy", functionResult.GetProperty("content").GetString());
     }
 
-<<<<<<< HEAD
     [Theory]
     [InlineData(true)]
     [InlineData(false)]
@@ -1076,7 +1075,149 @@
 
         // Act
         await sut.GetChatMessageContentsAsync(this._chatHistoryForTest, executionSettings);
-=======
+
+        // Assert
+        var actualRequestContent = Encoding.UTF8.GetString(this._messageHandlerStub.RequestContent!);
+        Assert.NotNull(actualRequestContent);
+
+        var requestJsonElement = JsonSerializer.Deserialize<JsonElement>(actualRequestContent);
+        var requestResponseFormat = requestJsonElement.GetProperty("response_format");
+
+        Assert.Equal("json_schema", requestResponseFormat.GetProperty("type").GetString());
+        Assert.Equal("MathReasoning", requestResponseFormat.GetProperty("json_schema").GetProperty("name").GetString());
+        Assert.True(requestResponseFormat.GetProperty("json_schema").GetProperty("strict").GetBoolean());
+
+        var schema = requestResponseFormat.GetProperty("json_schema").GetProperty("schema");
+
+        Assert.Equal("object", schema.GetProperty("type").GetString());
+        Assert.False(schema.GetProperty("additionalProperties").GetBoolean());
+        Assert.Equal(2, schema.GetProperty("required").GetArrayLength());
+
+        var requiredParentProperties = new List<string?>
+        {
+            schema.GetProperty("required")[0].GetString(),
+            schema.GetProperty("required")[1].GetString(),
+        };
+
+        Assert.Contains("Steps", requiredParentProperties);
+        Assert.Contains("FinalAnswer", requiredParentProperties);
+
+        var schemaProperties = schema.GetProperty("properties");
+
+        Assert.Equal("string", schemaProperties.GetProperty("FinalAnswer").GetProperty("type").GetString());
+        Assert.Equal("array", schemaProperties.GetProperty("Steps").GetProperty("type").GetString());
+
+        var items = schemaProperties.GetProperty("Steps").GetProperty("items");
+
+        Assert.Equal("object", items.GetProperty("type").GetString());
+        Assert.False(items.GetProperty("additionalProperties").GetBoolean());
+        Assert.Equal(2, items.GetProperty("required").GetArrayLength());
+
+        var requiredChildProperties = new List<string?>
+        {
+            items.GetProperty("required")[0].GetString(),
+            items.GetProperty("required")[1].GetString(),
+        };
+
+        Assert.Contains("Explanation", requiredChildProperties);
+        Assert.Contains("Output", requiredChildProperties);
+
+        var itemsProperties = items.GetProperty("properties");
+
+        Assert.Equal("string", itemsProperties.GetProperty("Explanation").GetProperty("type").GetString());
+        Assert.Equal("string", itemsProperties.GetProperty("Output").GetProperty("type").GetString());
+    }
+
+    [Theory]
+    [InlineData(typeof(TestStruct))]
+    [InlineData(typeof(TestStruct?))]
+    public async Task GetChatMessageContentsSendsValidJsonSchemaWithStruct(Type responseFormatType)
+    {
+        // Arrange
+        var executionSettings = new OpenAIPromptExecutionSettings { ResponseFormat = responseFormatType };
+
+        this._messageHandlerStub.ResponseToReturn = new HttpResponseMessage(HttpStatusCode.OK)
+        {
+            Content = new StringContent(File.ReadAllText("TestData/chat_completion_test_response.json"))
+        };
+
+        var sut = new OpenAIChatCompletionService("model-id", "api-key", httpClient: this._httpClient);
+
+        // Act
+        await sut.GetChatMessageContentsAsync(this._chatHistoryForTest, executionSettings);
+
+        // Assert
+        var actualRequestContent = Encoding.UTF8.GetString(this._messageHandlerStub.RequestContent!);
+        Assert.NotNull(actualRequestContent);
+
+        var requestJsonElement = JsonSerializer.Deserialize<JsonElement>(actualRequestContent);
+        var requestResponseFormat = requestJsonElement.GetProperty("response_format");
+
+        Assert.Equal("json_schema", requestResponseFormat.GetProperty("type").GetString());
+        Assert.Equal("TestStruct", requestResponseFormat.GetProperty("json_schema").GetProperty("name").GetString());
+        Assert.True(requestResponseFormat.GetProperty("json_schema").GetProperty("strict").GetBoolean());
+
+        var schema = requestResponseFormat.GetProperty("json_schema").GetProperty("schema");
+
+        Assert.Equal("object", schema.GetProperty("type").GetString());
+        Assert.False(schema.GetProperty("additionalProperties").GetBoolean());
+        Assert.Equal(2, schema.GetProperty("required").GetArrayLength());
+
+        var requiredParentProperties = new List<string?>
+        {
+            schema.GetProperty("required")[0].GetString(),
+            schema.GetProperty("required")[1].GetString(),
+        };
+
+        Assert.Contains("TextProperty", requiredParentProperties);
+        Assert.Contains("NumericProperty", requiredParentProperties);
+    }
+
+    [Fact]
+    public async Task GetChatMessageContentReturnsRefusal()
+    {
+        // Arrange
+        this._messageHandlerStub.ResponseToReturn = new HttpResponseMessage(HttpStatusCode.OK)
+        {
+            Content = new StringContent(File.ReadAllText("TestData/chat_completion_refusal_test_response.json"))
+        };
+
+        var sut = new OpenAIChatCompletionService("model-id", "api-key", httpClient: this._httpClient);
+
+        // Act
+        var content = await sut.GetChatMessageContentAsync(this._chatHistoryForTest);
+
+        // Assert
+        var refusal = content.Metadata?["Refusal"] as string;
+
+        Assert.NotNull(refusal);
+        Assert.Equal("I'm sorry, I cannot assist with that request.", refusal);
+    }
+
+    [Fact]
+    public async Task GetStreamingChatMessageContentsReturnsRefusal()
+    {
+        // Arrange
+        var service = new OpenAIChatCompletionService("model-id", "api-key", "organization", this._httpClient);
+        using var stream = File.OpenRead("TestData/chat_completion_streaming_refusal_test_response.txt");
+
+        this._messageHandlerStub.ResponseToReturn = new HttpResponseMessage(HttpStatusCode.OK)
+        {
+            Content = new StreamContent(stream)
+        };
+
+        // Act
+        var enumerator = service.GetStreamingChatMessageContentsAsync([]).GetAsyncEnumerator();
+
+        await enumerator.MoveNextAsync();
+
+        // Assert
+        var refusalUpdate = enumerator.Current.Metadata?["RefusalUpdate"] as string;
+
+        Assert.NotNull(refusalUpdate);
+        Assert.Equal("I'm sorry, I cannot assist with that request.", refusalUpdate);
+    }
+
     [Fact]
     public async Task ItCreatesCorrectFunctionToolCallsWhenUsingAutoFunctionChoiceBehaviorAsync()
     {
@@ -1099,79 +1240,10 @@
 
         // Act
         await chatCompletion.GetChatMessageContentsAsync(chatHistory, executionSettings, kernel);
->>>>>>> 51c209ab
-
-        // Assert
-        var actualRequestContent = Encoding.UTF8.GetString(this._messageHandlerStub.RequestContent!);
-        Assert.NotNull(actualRequestContent);
-
-<<<<<<< HEAD
-        var requestJsonElement = JsonSerializer.Deserialize<JsonElement>(actualRequestContent);
-        var requestResponseFormat = requestJsonElement.GetProperty("response_format");
-
-        Assert.Equal("json_schema", requestResponseFormat.GetProperty("type").GetString());
-        Assert.Equal("MathReasoning", requestResponseFormat.GetProperty("json_schema").GetProperty("name").GetString());
-        Assert.True(requestResponseFormat.GetProperty("json_schema").GetProperty("strict").GetBoolean());
-
-        var schema = requestResponseFormat.GetProperty("json_schema").GetProperty("schema");
-
-        Assert.Equal("object", schema.GetProperty("type").GetString());
-        Assert.False(schema.GetProperty("additionalProperties").GetBoolean());
-        Assert.Equal(2, schema.GetProperty("required").GetArrayLength());
-
-        var requiredParentProperties = new List<string?>
-        {
-            schema.GetProperty("required")[0].GetString(),
-            schema.GetProperty("required")[1].GetString(),
-        };
-
-        Assert.Contains("Steps", requiredParentProperties);
-        Assert.Contains("FinalAnswer", requiredParentProperties);
-
-        var schemaProperties = schema.GetProperty("properties");
-
-        Assert.Equal("string", schemaProperties.GetProperty("FinalAnswer").GetProperty("type").GetString());
-        Assert.Equal("array", schemaProperties.GetProperty("Steps").GetProperty("type").GetString());
-
-        var items = schemaProperties.GetProperty("Steps").GetProperty("items");
-
-        Assert.Equal("object", items.GetProperty("type").GetString());
-        Assert.False(items.GetProperty("additionalProperties").GetBoolean());
-        Assert.Equal(2, items.GetProperty("required").GetArrayLength());
-
-        var requiredChildProperties = new List<string?>
-        {
-            items.GetProperty("required")[0].GetString(),
-            items.GetProperty("required")[1].GetString(),
-        };
-
-        Assert.Contains("Explanation", requiredChildProperties);
-        Assert.Contains("Output", requiredChildProperties);
-
-        var itemsProperties = items.GetProperty("properties");
-
-        Assert.Equal("string", itemsProperties.GetProperty("Explanation").GetProperty("type").GetString());
-        Assert.Equal("string", itemsProperties.GetProperty("Output").GetProperty("type").GetString());
-    }
-
-    [Theory]
-    [InlineData(typeof(TestStruct))]
-    [InlineData(typeof(TestStruct?))]
-    public async Task GetChatMessageContentsSendsValidJsonSchemaWithStruct(Type responseFormatType)
-    {
-        // Arrange
-        var executionSettings = new OpenAIPromptExecutionSettings { ResponseFormat = responseFormatType };
-
-        this._messageHandlerStub.ResponseToReturn = new HttpResponseMessage(HttpStatusCode.OK)
-        {
-            Content = new StringContent(File.ReadAllText("TestData/chat_completion_test_response.json"))
-        };
-
-        var sut = new OpenAIChatCompletionService("model-id", "api-key", httpClient: this._httpClient);
-
-        // Act
-        await sut.GetChatMessageContentsAsync(this._chatHistoryForTest, executionSettings);
-=======
+
+        var actualRequestContent = Encoding.UTF8.GetString(this._messageHandlerStub.RequestContent!);
+        Assert.NotNull(actualRequestContent);
+
         var optionsJson = JsonSerializer.Deserialize<JsonElement>(actualRequestContent);
         Assert.Equal(2, optionsJson.GetProperty("tools").GetArrayLength());
         Assert.Equal("TimePlugin-Date", optionsJson.GetProperty("tools")[0].GetProperty("function").GetProperty("name").GetString());
@@ -1203,7 +1275,6 @@
         // Act
         await chatCompletion.GetChatMessageContentsAsync(chatHistory, executionSettings, kernel);
 
-        // Assert
         var actualRequestContent = Encoding.UTF8.GetString(this._messageHandlerStub.RequestContent!);
         Assert.NotNull(actualRequestContent);
 
@@ -1237,80 +1308,11 @@
 
         // Act
         await chatCompletion.GetChatMessageContentsAsync(chatHistory, executionSettings, kernel);
->>>>>>> 51c209ab
-
-        // Assert
-        var actualRequestContent = Encoding.UTF8.GetString(this._messageHandlerStub.RequestContent!);
-        Assert.NotNull(actualRequestContent);
-
-<<<<<<< HEAD
-        var requestJsonElement = JsonSerializer.Deserialize<JsonElement>(actualRequestContent);
-        var requestResponseFormat = requestJsonElement.GetProperty("response_format");
-
-        Assert.Equal("json_schema", requestResponseFormat.GetProperty("type").GetString());
-        Assert.Equal("TestStruct", requestResponseFormat.GetProperty("json_schema").GetProperty("name").GetString());
-        Assert.True(requestResponseFormat.GetProperty("json_schema").GetProperty("strict").GetBoolean());
-
-        var schema = requestResponseFormat.GetProperty("json_schema").GetProperty("schema");
-
-        Assert.Equal("object", schema.GetProperty("type").GetString());
-        Assert.False(schema.GetProperty("additionalProperties").GetBoolean());
-        Assert.Equal(2, schema.GetProperty("required").GetArrayLength());
-
-        var requiredParentProperties = new List<string?>
-        {
-            schema.GetProperty("required")[0].GetString(),
-            schema.GetProperty("required")[1].GetString(),
-        };
-
-        Assert.Contains("TextProperty", requiredParentProperties);
-        Assert.Contains("NumericProperty", requiredParentProperties);
-    }
-
-    [Fact]
-    public async Task GetChatMessageContentReturnsRefusal()
-    {
-        // Arrange
-        this._messageHandlerStub.ResponseToReturn = new HttpResponseMessage(HttpStatusCode.OK)
-        {
-            Content = new StringContent(File.ReadAllText("TestData/chat_completion_refusal_test_response.json"))
-        };
-
-        var sut = new OpenAIChatCompletionService("model-id", "api-key", httpClient: this._httpClient);
-
-        // Act
-        var content = await sut.GetChatMessageContentAsync(this._chatHistoryForTest);
-
-        // Assert
-        var refusal = content.Metadata?["Refusal"] as string;
-
-        Assert.NotNull(refusal);
-        Assert.Equal("I'm sorry, I cannot assist with that request.", refusal);
-    }
-
-    [Fact]
-    public async Task GetStreamingChatMessageContentsReturnsRefusal()
-    {
-        // Arrange
-        var service = new OpenAIChatCompletionService("model-id", "api-key", "organization", this._httpClient);
-        using var stream = File.OpenRead("TestData/chat_completion_streaming_refusal_test_response.txt");
-
-        this._messageHandlerStub.ResponseToReturn = new HttpResponseMessage(HttpStatusCode.OK)
-        {
-            Content = new StreamContent(stream)
-        };
-
-        // Act
-        var enumerator = service.GetStreamingChatMessageContentsAsync([]).GetAsyncEnumerator();
-
-        await enumerator.MoveNextAsync();
-
-        // Assert
-        var refusalUpdate = enumerator.Current.Metadata?["RefusalUpdate"] as string;
-
-        Assert.NotNull(refusalUpdate);
-        Assert.Equal("I'm sorry, I cannot assist with that request.", refusalUpdate);
-=======
+
+        // Assert
+        var actualRequestContent = Encoding.UTF8.GetString(this._messageHandlerStub.RequestContent!);
+        Assert.NotNull(actualRequestContent);
+
         var optionsJson = JsonSerializer.Deserialize<JsonElement>(actualRequestContent);
         Assert.Equal(2, optionsJson.GetProperty("tools").GetArrayLength());
         Assert.Equal("TimePlugin-Date", optionsJson.GetProperty("tools")[0].GetProperty("function").GetProperty("name").GetString());
@@ -1345,7 +1347,6 @@
         var optionsJson = JsonSerializer.Deserialize<JsonElement>(actualRequestContent);
         Assert.False(optionsJson.TryGetProperty("tools", out var _));
         Assert.False(optionsJson.TryGetProperty("tool_choice", out var _));
->>>>>>> 51c209ab
     }
 
     public void Dispose()
