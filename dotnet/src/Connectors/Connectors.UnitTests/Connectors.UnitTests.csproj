--- conflicted
+++ resolved
@@ -45,17 +45,16 @@
     <None Update="HuggingFace\TestData\embeddings_test_response.json">
       <CopyToOutputDirectory>Always</CopyToOutputDirectory>
     </None>
-<<<<<<< HEAD
+    <None Update="OpenAI\TestData\image_result_test_response.json">
+      <CopyToOutputDirectory>Always</CopyToOutputDirectory>
+    </None>
+    <None Update="OpenAI\TestData\image_generation_test_response.json">
+      <CopyToOutputDirectory>Always</CopyToOutputDirectory>
+    </None>
     <None Update="Oobabooga\TestData\completion_test_streaming_response.json">
       <CopyToOutputDirectory>Always</CopyToOutputDirectory>
     </None>
     <None Update="Oobabooga\TestData\completion_test_response.json">
-=======
-    <None Update="OpenAI\TestData\image_result_test_response.json">
-      <CopyToOutputDirectory>Always</CopyToOutputDirectory>
-    </None>
-    <None Update="OpenAI\TestData\image_generation_test_response.json">
->>>>>>> 83576162
       <CopyToOutputDirectory>Always</CopyToOutputDirectory>
     </None>
   </ItemGroup>
