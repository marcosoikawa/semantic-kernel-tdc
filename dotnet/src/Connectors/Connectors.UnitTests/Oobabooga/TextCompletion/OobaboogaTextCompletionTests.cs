﻿// Copyright (c) Microsoft. All rights reserved.

using System;
using System.Collections.Generic;
using System.Diagnostics;
using System.Globalization;
using System.Linq;
using System.Net.Http;
using System.Net.WebSockets;
using System.Text;
using System.Text.Json;
using System.Threading;
using System.Threading.Tasks;
using Microsoft.Extensions.Logging;
using Microsoft.SemanticKernel.AI.TextCompletion;
using Microsoft.SemanticKernel.Connectors.AI.Oobabooga.TextCompletion;
using Xunit;
using Xunit.Abstractions;

namespace SemanticKernel.Connectors.UnitTests.Oobabooga.TextCompletion;

/// <summary>
/// Unit tests for <see cref="OobaboogaTextCompletion"/> class.
/// </summary>
public sealed class OobaboogaTextCompletionTests : IDisposable
{
    private readonly XunitLogger<OobaboogaTextCompletion> _logger;
    private const string EndPoint = "https://fake-random-test-host";
    private const int BlockingPort = 1234;
    private const int StreamingPort = 2345;
    private const string CompletionText = "fake-test";
    private const string CompletionMultiText = "Hello, my name is";

    private HttpMessageHandlerStub _messageHandlerStub;
    private HttpClient _httpClient;
    private Uri _endPointUri;
    private string _streamCompletionResponseStub;

    public OobaboogaTextCompletionTests(ITestOutputHelper output)
    {
        this._logger = new XunitLogger<OobaboogaTextCompletion>(output);
        this._messageHandlerStub = new HttpMessageHandlerStub();
        this._messageHandlerStub.ResponseToReturn.Content = new StringContent(OobaboogaTestHelper.GetTestResponse("completion_test_response.json"));
        this._streamCompletionResponseStub = OobaboogaTestHelper.GetTestResponse("completion_test_streaming_response.json");

        this._httpClient = new HttpClient(this._messageHandlerStub, false);
        this._endPointUri = new Uri(EndPoint);
    }

    [Fact]
    public async Task UserAgentHeaderShouldBeUsedAsync()
    {
        //Arrange
        var sut = new OobaboogaTextCompletion(endpoint: this._endPointUri,
            blockingPort: BlockingPort,
            httpClient: this._httpClient,
            logger: this._logger);

        //Act
        await sut.GetCompletionsAsync(CompletionText, null);

        //Assert
        Assert.True(this._messageHandlerStub.RequestHeaders?.Contains("User-Agent"));

        var values = this._messageHandlerStub.RequestHeaders!.GetValues("User-Agent");

        var value = values.SingleOrDefault();
        Assert.Equal("Semantic-Kernel", value);
    }

    [Fact]
    public async Task ProvidedEndpointShouldBeUsedAsync()
    {
        //Arrange
        var sut = new OobaboogaTextCompletion(endpoint: this._endPointUri,
            blockingPort: BlockingPort,
            httpClient: this._httpClient,
            logger: this._logger);

        //Act
        await sut.GetCompletionsAsync(CompletionText, null);

        //Assert
        Assert.StartsWith(EndPoint, this._messageHandlerStub.RequestUri?.AbsoluteUri, StringComparison.OrdinalIgnoreCase);
    }

    [Fact]
    public async Task BlockingUrlShouldBeBuiltSuccessfullyAsync()
    {
        //Arrange
        var sut = new OobaboogaTextCompletion(endpoint: this._endPointUri,
            blockingPort: BlockingPort,
            httpClient: this._httpClient,
            logger: this._logger);

        //Act
        await sut.GetCompletionsAsync(CompletionText);
        var expectedUri = new UriBuilder(this._endPointUri)
        {
            Path = OobaboogaTextCompletion.BlockingUriPath,
            Port = BlockingPort
        };

        //Assert
        Assert.Equal(expectedUri.Uri, this._messageHandlerStub.RequestUri);
    }

    [Fact]
    public async Task ShouldSendPromptToServiceAsync()
    {
        //Arrange
        var sut = new OobaboogaTextCompletion(endpoint: this._endPointUri,
            blockingPort: BlockingPort,
            httpClient: this._httpClient,
            logger: this._logger);

        //Act
        await sut.GetCompletionsAsync(CompletionText, null);

        //Assert
        var requestPayload = JsonSerializer.Deserialize<TextCompletionRequest>(this._messageHandlerStub.RequestContent);
        Assert.NotNull(requestPayload);

        Assert.Equal(CompletionText, requestPayload.Prompt);
    }

    [Fact]
    public async Task ShouldHandleServiceResponseAsync()
    {
        //Arrange
        var sut = new OobaboogaTextCompletion(endpoint: this._endPointUri,
            blockingPort: BlockingPort,
            httpClient: this._httpClient,
            logger: this._logger);

        //Act
        var result = await sut.GetCompletionsAsync(CompletionText, null);

        //Assert
        Assert.NotNull(result);

        var completions = result.SingleOrDefault();
        Assert.NotNull(completions);

        var completion = await completions.GetCompletionAsync();
        Assert.Equal("This is test completion response", completion);
    }

    [Fact]
    public async Task ShouldHandleStreamingServicePersistentWebSocketResponseAsync()
    {
        var requestMessage = CompletionText;
        var expectedResponse = new List<string> { this._streamCompletionResponseStub };
        await this.RunWebSocketMultiPacketStreamingTestAsync(
            requestMessage: requestMessage,
            expectedResponse: expectedResponse,
            isPersistent: true);
    }

    [Fact]
    public async Task ShouldHandleStreamingServiceTransientWebSocketResponseAsync()
    {
        var requestMessage = CompletionText;
        var expectedResponse = new List<string> { this._streamCompletionResponseStub };
        await this.RunWebSocketMultiPacketStreamingTestAsync(
            requestMessage: requestMessage,
            expectedResponse: expectedResponse);
    }

    [Fact]
    public async Task ShouldHandleConcurrentWebSocketConnectionsAsync()
    {
        var serverUrl = $"http://localhost:{StreamingPort}/";
        var clientUrl = $"ws://localhost:{StreamingPort}/";
        var expectedResponses = new List<string>
        {
            "Response 1",
            "Response 2",
            "Response 3",
            "Response 4",
            "Response 5"
        };

        await using var server = new WebSocketTestServer(serverUrl, request =>
        {
            // Simulate different responses for each request
            var responseIndex = int.Parse(Encoding.UTF8.GetString(request.ToArray()), CultureInfo.InvariantCulture);
            byte[] bytes = Encoding.UTF8.GetBytes(expectedResponses[responseIndex]);
            var toReturn = new List<ArraySegment<byte>> { new(bytes) };
            return toReturn;
        });

        var tasks = new List<Task<string>>();

        // Simulate multiple concurrent WebSocket connections
        for (int i = 0; i < expectedResponses.Count; i++)
        {
            var currentIndex = i;
            tasks.Add(Task.Run(async () =>
            {
                using var client = new ClientWebSocket();
                await client.ConnectAsync(new Uri(clientUrl), CancellationToken.None);

                // Send a request to the server
                var requestBytes = Encoding.UTF8.GetBytes(currentIndex.ToString(CultureInfo.InvariantCulture));
                await client.SendAsync(new ArraySegment<byte>(requestBytes), WebSocketMessageType.Text, true, CancellationToken.None);

                // Receive the response from the server
                var responseBytes = new byte[1024];
                var responseResult = await client.ReceiveAsync(new ArraySegment<byte>(responseBytes), CancellationToken.None);
                await client.CloseAsync(WebSocketCloseStatus.NormalClosure, "Close connection after message received", CancellationToken.None);

                var response = Encoding.UTF8.GetString(responseBytes, 0, responseResult.Count);

                return response;
            }));
        }

        // Assert
        for (int i = 0; i < expectedResponses.Count; i++)
        {
            var response = await tasks[i];
            Assert.Equal(expectedResponses[i], response);
        }
    }

    [Fact]
    public async Task ShouldHandleMultiPacketStreamingServiceTransientWebSocketResponseAsync()
    {
        await this.RunWebSocketMultiPacketStreamingTestAsync();
    }

    [Fact]
    public async Task ShouldHandleMultiPacketStreamingServicePersistentWebSocketResponseBroadcastBlockAsync()
    {
        await this.RunWebSocketMultiPacketStreamingTestAsync(isPersistent: true);
    }

    [Fact]
    public async Task ShouldHandleConcurrentMultiPacketStreamingServiceTransientWebSocketResponseAsync()
    {
        await this.RunWebSocketMultiPacketStreamingTestAsync(nbConcurrentCalls: 10);
    }

    [Fact]
    public async Task ShouldHandleConcurrentMultiPacketStreamingServicePersistentWebSocketResponseAsync()
    {
        await this.RunWebSocketMultiPacketStreamingTestAsync(nbConcurrentCalls: 10, isPersistent: true);
    }

    /// <summary>
    /// This test will assess concurrent enumeration of the same long multi message (500 websocket messages) streaming result.
    /// </summary>
    [Fact]
    public async Task ShouldHandleConcurrentEnumerationOfLongStreamingServiceResponseAsync()
    {
        var expectedResponse = Enumerable.Range(0, 500).Select(i => i.ToString(CultureInfo.InvariantCulture)).ToList();
        using SemaphoreSlim enforcedConcurrentCallSemaphore = new(20);
        await this.RunWebSocketMultiPacketStreamingTestAsync(
            expectedResponse: expectedResponse,
            nbConcurrentCalls: 1,
            nbConcurrentEnumeration: 100,
            isPersistent: true,
            keepAliveWebSocketsDuration: 100,
            concurrentCallsTicksDelay: 0,
            enforcedConcurrentCallSemaphore: enforcedConcurrentCallSemaphore,
            maxExpectedNbClients: 20);
    }

    private async Task RunWebSocketMultiPacketStreamingTestAsync(
        string requestMessage = CompletionMultiText,
        List<string>? expectedResponse = null,
        int nbConcurrentCalls = 1,
        int nbConcurrentEnumeration = 1,
        bool isPersistent = false,
        int requestProcessingDuration = 0,
        int segmentMessageDelay = 0,
        int keepAliveWebSocketsDuration = 100,
        int concurrentCallsTicksDelay = 0,
        SemaphoreSlim? enforcedConcurrentCallSemaphore = null,
        int maxExpectedNbClients = 0,
        int maxTestDuration = 0)
    {
        if (expectedResponse == null)
        {
            expectedResponse = new List<string> { " John", ". I", "'m a", " writer" };
        }

        Func<ClientWebSocket>? webSocketFactory = null;
        // Counter to track the number of WebSocket clients created
        int clientCount = 0;
        var delayTimeSpan = new TimeSpan(concurrentCallsTicksDelay);
        if (isPersistent)
        {
            ClientWebSocket ExternalWebSocketFactory()
            {
                this._logger?.LogInformation(message: "Creating new client web socket");
                var toReturn = new ClientWebSocket();
                return toReturn;
            }

            if (maxExpectedNbClients > 0)
            {
                ClientWebSocket IncrementFactory()
                {
                    var toReturn = ExternalWebSocketFactory();
                    Interlocked.Increment(ref clientCount);
                    return toReturn;
                }

                webSocketFactory = IncrementFactory;
            }
            else
            {
                webSocketFactory = ExternalWebSocketFactory;
            }
        }

        using var cleanupToken = new CancellationTokenSource();

        var sut = new OobaboogaTextCompletion(
            endpoint: new Uri("http://localhost/"),
            streamingPort: StreamingPort,
            httpClient: this._httpClient,
            webSocketsCleanUpCancellationToken: cleanupToken.Token,
            webSocketFactory: webSocketFactory,
            keepAliveWebSocketsDuration: keepAliveWebSocketsDuration,
            concurrentSemaphore: enforcedConcurrentCallSemaphore,
            logger: this._logger);

        await using var server = new OobaboogaWebSocketTestServer($"http://localhost:{StreamingPort}/", request => expectedResponse, logger: this._logger)
        {
            RequestProcessingDelay = TimeSpan.FromMilliseconds(requestProcessingDuration),
            SegmentMessageDelay = TimeSpan.FromMilliseconds(segmentMessageDelay)
        };

        var sw = Stopwatch.StartNew();
        var tasks = new List<Task<IAsyncEnumerable<string>>>();

        for (int i = 0; i < nbConcurrentCalls; i++)
        {
            tasks.Add(Task.FromResult(sut.CompleteStreamAsync(requestMessage, new CompleteRequestSettings()
            {
<<<<<<< HEAD
                var localResponse = sut.CompleteStreamAsync(requestMessage, new TextCompletionRequest()
                {
                    Temperature = 0.01,
                    MaxNewTokens = 7,
                    TopP = 0.1,
                }, cancellationToken: cleanupToken.Token);
                return localResponse;
            }));
=======
                Temperature = 0.01,
                MaxTokens = 7,
                TopP = 0.1,
            }, cancellationToken: cleanupToken.Token)));
>>>>>>> b71cd5db
        }

        var callEnumerationTasks = new List<Task<List<string>>>();
        var results = await Task.WhenAll(tasks);

        foreach (var completion in results)
        {
            callEnumerationTasks.AddRange(Enumerable.Range(0, nbConcurrentEnumeration).Select(_ => Task.Run(async () =>
            {
                var result = new List<string>();
                await foreach (var chunk in completion)
                {
                    result.Add(chunk);
                }

                return result;
            })));

            // Introduce a delay between creating each WebSocket client
            await Task.Delay(delayTimeSpan);
        }

        var allResults = await Task.WhenAll(callEnumerationTasks);

        var elapsed = sw.ElapsedMilliseconds;
        if (maxExpectedNbClients > 0)
        {
            Assert.InRange(clientCount, 1, maxExpectedNbClients);
        }

        // Validate all results
        foreach (var result in allResults)
        {
            Assert.Equal(expectedResponse.Count, result.Count);
            for (int i = 0; i < expectedResponse.Count; i++)
            {
                Assert.Equal(expectedResponse[i], result[i]);
            }
        }

        if (maxTestDuration > 0)
        {
            Assert.InRange(elapsed, 0, maxTestDuration);
        }
    }

    public void Dispose()
    {
        this._httpClient.Dispose();
        this._messageHandlerStub.Dispose();
        this._logger.Dispose();
    }
}<|MERGE_RESOLUTION|>--- conflicted
+++ resolved
@@ -339,23 +339,12 @@
 
         for (int i = 0; i < nbConcurrentCalls; i++)
         {
-            tasks.Add(Task.FromResult(sut.CompleteStreamAsync(requestMessage, new CompleteRequestSettings()
-            {
-<<<<<<< HEAD
-                var localResponse = sut.CompleteStreamAsync(requestMessage, new TextCompletionRequest()
-                {
-                    Temperature = 0.01,
-                    MaxNewTokens = 7,
-                    TopP = 0.1,
-                }, cancellationToken: cleanupToken.Token);
-                return localResponse;
-            }));
-=======
+            tasks.Add(Task.FromResult(sut.CompleteStreamAsync(requestMessage, new TextCompletionRequest()
+            {
                 Temperature = 0.01,
-                MaxTokens = 7,
+                MaxNewTokens = 7,
                 TopP = 0.1,
             }, cancellationToken: cleanupToken.Token)));
->>>>>>> b71cd5db
         }
 
         var callEnumerationTasks = new List<Task<List<string>>>();
