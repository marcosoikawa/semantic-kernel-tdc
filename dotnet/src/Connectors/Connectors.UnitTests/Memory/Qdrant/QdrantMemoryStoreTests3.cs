﻿// Copyright (c) Microsoft. All rights reserved.

using System;
using System.Collections.Generic;
using System.Globalization;
using System.Linq;
using System.Net;
using System.Net.Http;
using System.Threading;
using System.Threading.Tasks;
using Microsoft.Extensions.Logging;
using Microsoft.SemanticKernel.AI.Embeddings;
using Microsoft.SemanticKernel.Connectors.Memory.Pinecone;
using Microsoft.SemanticKernel.Connectors.Memory.Qdrant;
using Microsoft.SemanticKernel.Connectors.Memory.Qdrant.Http.ApiSchema;
using Microsoft.SemanticKernel.Memory;
using Moq;
using Moq.Protected;
using Xunit;

namespace SemanticKernel.Connectors.UnitTests.Memory.Qdrant;

/// <summary>
/// Tests for <see cref="QdrantMemoryStore"/> Search operations.
/// </summary>
public class QdrantMemoryStoreTests3
{
    private readonly string _id = "Id";
    private readonly string _text = "text";
    private readonly string _description = "description";
    private readonly Embedding<float> _embedding = new(new float[] { 1, 1, 1 });
    private readonly Mock<ILogger<PineconeMemoryStore>> _mockLogger = new();

    [Fact]
    public async Task GetNearestMatchesAsyncCallsDoNotReturnVectorsUnlessSpecifiedAsync()
    {
        // Arrange
        var mockQdrantClient = new Mock<IQdrantVectorDbClient>();
        mockQdrantClient
            .Setup<IAsyncEnumerable<(QdrantVectorRecord, double)>>(x => x.FindNearestInCollectionAsync(
                It.IsAny<string>(),
                It.IsAny<IEnumerable<float>>(),
                It.IsAny<double>(),
                It.IsAny<QdrantFilter>(),
                It.IsAny<int>(),
                It.IsAny<bool>(),
                null,
                It.IsAny<CancellationToken>()))
            .Returns(AsyncEnumerable.Empty<(QdrantVectorRecord, double)>());

        var vectorStore = new QdrantMemoryStore(mockQdrantClient.Object, this._mockLogger.Object);

        // Act
        _ = await vectorStore.GetNearestMatchAsync(
            collectionName: "test_collection",
            embedding: this._embedding,
            minRelevanceScore: 0.0);
        _ = await vectorStore.GetNearestMatchAsync(
            collectionName: "test_collection",
            embedding: this._embedding,
            withEmbedding: true,
            minRelevanceScore: 0.0);
        _ = await vectorStore.GetNearestMatchesAsync(
            collectionName: "test_collection",
            embedding: this._embedding,
            limit: 3,
            minRelevanceScore: 0.0).ToListAsync();
        _ = await vectorStore.GetNearestMatchesAsync(
            collectionName: "test_collection",
            embedding: this._embedding,
            limit: 3,
            withEmbeddings: true,
            minRelevanceScore: 0.0).ToListAsync();

        // Assert
        mockQdrantClient.Verify<IAsyncEnumerable<(QdrantVectorRecord, double)>>(x => x.FindNearestInCollectionAsync(
                It.IsAny<string>(),
                It.IsAny<IEnumerable<float>>(),
                It.IsAny<double>(),
                It.IsAny<QdrantFilter>(),
                1,
                false,
                null,
                It.IsAny<CancellationToken>()),
            Times.Once());
        mockQdrantClient.Verify<IAsyncEnumerable<(QdrantVectorRecord, double)>>(x => x.FindNearestInCollectionAsync(
                It.IsAny<string>(),
                It.IsAny<IEnumerable<float>>(),
                It.IsAny<double>(),
                It.IsAny<QdrantFilter>(),
                1,
                true,
                null,
                It.IsAny<CancellationToken>()),
            Times.Once());
        mockQdrantClient.Verify<IAsyncEnumerable<(QdrantVectorRecord, double)>>(x => x.FindNearestInCollectionAsync(
                It.IsAny<string>(),
                It.IsAny<IEnumerable<float>>(),
                It.IsAny<double>(),
                It.IsAny<QdrantFilter>(),
                3,
                false,
                null,
                It.IsAny<CancellationToken>()),
            Times.Once());
        mockQdrantClient.Verify<IAsyncEnumerable<(QdrantVectorRecord, double)>>(x => x.FindNearestInCollectionAsync(
                It.IsAny<string>(),
                It.IsAny<IEnumerable<float>>(),
                It.IsAny<double>(),
                It.IsAny<QdrantFilter>(),
                3,
                true,
                null,
                It.IsAny<CancellationToken>()),
            Times.Once());
    }

    [Fact]
    public async Task ItReturnsEmptyTupleIfNearestMatchNotFoundAsync()
    {
        // Arrange
        var mockQdrantClient = new Mock<IQdrantVectorDbClient>();
        mockQdrantClient
            .Setup<IAsyncEnumerable<(QdrantVectorRecord, double)>>(x => x.FindNearestInCollectionAsync(
                It.IsAny<string>(),
                It.IsAny<IEnumerable<float>>(),
                It.IsAny<double>(),
                It.IsAny<QdrantFilter>(),
                It.IsAny<int>(),
                It.IsAny<bool>(),
                null,
                It.IsAny<CancellationToken>()))
            .Returns(AsyncEnumerable.Empty<(QdrantVectorRecord, double)>());

        var vectorStore = new QdrantMemoryStore(mockQdrantClient.Object, this._mockLogger.Object);

        // Act
        var similarityResult = await vectorStore.GetNearestMatchAsync(
            collectionName: "test_collection",
            embedding: this._embedding,
            minRelevanceScore: 0.0);

        // Assert
        mockQdrantClient.Verify<IAsyncEnumerable<(QdrantVectorRecord, double)>>(x => x.FindNearestInCollectionAsync(
                It.IsAny<string>(),
                It.IsAny<IEnumerable<float>>(),
                It.IsAny<double>(),
                It.IsAny<QdrantFilter>(),
                It.IsAny<int>(),
                It.IsAny<bool>(),
                null,
                It.IsAny<CancellationToken>()),
            Times.Once());
        Assert.NotNull(similarityResult);
        Assert.Null(similarityResult.Value.Item1);
        Assert.Equal(0.0, similarityResult.Value.Item2);
    }

    [Fact]
    public async Task ItWillReturnTheNearestMatchAsATupleAsync()
    {
        // Arrange
        var memoryRecord = MemoryRecord.LocalRecord(
            id: this._id,
            text: this._text,
            description: this._description,
            embedding: this._embedding);

        memoryRecord.Key = Guid.NewGuid().ToString();

        var qdrantVectorRecord = QdrantVectorRecord.FromJsonMetadata(
            memoryRecord.Key,
            memoryRecord.Embedding.Vector,
            memoryRecord.GetSerializedMetadata());

        var mockQdrantClient = new Mock<IQdrantVectorDbClient>();
        mockQdrantClient
            .Setup<IAsyncEnumerable<(QdrantVectorRecord, double)>>(x => x.FindNearestInCollectionAsync(
                It.IsAny<string>(),
                It.IsAny<IEnumerable<float>>(),
                It.IsAny<double>(),
                It.IsAny<QdrantFilter>(),
                It.IsAny<int>(),
                It.IsAny<bool>(),
                null,
                It.IsAny<CancellationToken>()))
            .Returns(new[] { (qdrantVectorRecord, 0.5) }.ToAsyncEnumerable());

        var vectorStore = new QdrantMemoryStore(mockQdrantClient.Object, this._mockLogger.Object);

        // Act
        var similarityResult = await vectorStore.GetNearestMatchAsync(
            collectionName: "test_collection",
            embedding: this._embedding,
            minRelevanceScore: 0.0);

        // Assert
        mockQdrantClient.Verify<IAsyncEnumerable<(QdrantVectorRecord, double)>>(x => x.FindNearestInCollectionAsync(
                It.IsAny<string>(),
                It.IsAny<IEnumerable<float>>(),
                It.IsAny<double>(),
                It.IsAny<QdrantFilter>(),
                It.IsAny<int>(),
                It.IsAny<bool>(),
                null,
                It.IsAny<CancellationToken>()),
            Times.Once());
        Assert.NotNull(similarityResult);
        Assert.Equal(this._id, similarityResult.Value.Item1.Metadata.Id);
        Assert.Equal(this._text, similarityResult.Value.Item1.Metadata.Text);
        Assert.Equal(this._description, similarityResult.Value.Item1.Metadata.Description);
        Assert.Equal(this._embedding.Vector, similarityResult.Value.Item1.Embedding.Vector);
        Assert.Equal(0.5, similarityResult.Value.Item2);
    }

    [Fact]
    public async Task ItReturnsEmptyListIfNearestMatchesNotFoundAsync()
    {
        // Arrange
        var mockQdrantClient = new Mock<IQdrantVectorDbClient>();
        mockQdrantClient
            .Setup<IAsyncEnumerable<(QdrantVectorRecord, double)>>(x => x.FindNearestInCollectionAsync(
                It.IsAny<string>(),
                It.IsAny<IEnumerable<float>>(),
                It.IsAny<double>(),
                It.IsAny<QdrantFilter>(),
                It.IsAny<int>(),
                It.IsAny<bool>(),
                null,
                It.IsAny<CancellationToken>()))
            .Returns(AsyncEnumerable.Empty<(QdrantVectorRecord, double)>());

        var vectorStore = new QdrantMemoryStore(mockQdrantClient.Object, this._mockLogger.Object);

        // Act
        var similarityResults = await vectorStore.GetNearestMatchesAsync(
            collectionName: "test_collection",
            embedding: this._embedding,
            limit: 3,
            minRelevanceScore: 0.0).ToListAsync();

        // Assert
        Assert.Empty(similarityResults);
    }

    [Fact]
<<<<<<< HEAD
    public async Task ItPassesQdrantFilterToQdrantClient()
    {
        // Arrange
        var filters = new QdrantFilter();
        var mockQdrantClient = new Mock<IQdrantVectorDbClient>();
        mockQdrantClient
            .Setup<IAsyncEnumerable<(QdrantVectorRecord, double)>>(x => x.FindNearestInCollectionAsync(
                It.IsAny<string>(),
                It.IsAny<IEnumerable<float>>(),
                It.IsAny<double>(),
                It.IsAny<QdrantFilter>(),
                It.IsAny<int>(),
                It.IsAny<bool>(),
                null,
                It.IsAny<CancellationToken>()))
            .Returns(AsyncEnumerable.Empty<(QdrantVectorRecord, double)>());

        var vectorStore = new QdrantMemoryStore(mockQdrantClient.Object);

        // Act
        await vectorStore.GetNearestMatchesAsync(
            collectionName: "test_collection",
            embedding: this._embedding,
            filters: filters,
            limit: 3,
            minRelevanceScore: 0.0).ToListAsync();

        // Assert
        mockQdrantClient.Verify<IAsyncEnumerable<(QdrantVectorRecord, double)>>(x => x.FindNearestInCollectionAsync(
                It.IsAny<string>(),
                It.IsAny<IEnumerable<float>>(),
                It.IsAny<double>(),
                It.Is<QdrantFilter>(qf => qf == filters),
                It.IsAny<int>(),
                It.IsAny<bool>(),
                null,
                It.IsAny<CancellationToken>()),
            Times.Once());
=======
    [Obsolete("This method is deprecated and will be removed in one of the next SK SDK versions.")]
    public async Task ScoredVectorSupportsIntegerIdsObsolete()
    {
        // Arrange
        var payloadId = "payloadId";
        var metadataId = "metadataId";
        var expectedId = 100;

        var scoredPointJsonWithIntegerId =
            "{" +
                "\"result\": " +
                "   [{" +
                        "\"id\": " + expectedId + "," +
                        "\"version\": 0," +
                        "\"score\": null," +
                        "\"payload\": {}," +
                        "\"vector\": null " +
                    "}]" +
            "}";

        using (var httpResponseMessage = new HttpResponseMessage { StatusCode = HttpStatusCode.OK, Content = new StringContent(scoredPointJsonWithIntegerId) })
        {
            var mockHttpMessageHandler = new Mock<HttpMessageHandler>();
            mockHttpMessageHandler.Protected()
                .Setup<Task<HttpResponseMessage>>("SendAsync", ItExpr.IsAny<HttpRequestMessage>(), ItExpr.IsAny<CancellationToken>())
                .ReturnsAsync(httpResponseMessage);

            //Act
            using var httpClient = new HttpClient(mockHttpMessageHandler.Object);
            {
                var client = new QdrantVectorDbClient("http://localhost", 1536, null, httpClient);
                var result = await client.GetVectorByPayloadIdAsync(payloadId, metadataId);

                //Assert
                Assert.Equal<string>(result!.PointId, expectedId.ToString(CultureInfo.InvariantCulture));
            }
        }
    }

    [Fact]
    public async Task ScoredVectorSupportsIntegerIds()
    {
        // Arrange
        var payloadId = "payloadId";
        var metadataId = "metadataId";
        var expectedId = 100;

        var scoredPointJsonWithIntegerId =
            "{" +
                "\"result\": " +
                "   [{" +
                        "\"id\": " + expectedId + "," +
                        "\"version\": 0," +
                        "\"score\": null," +
                        "\"payload\": {}," +
                        "\"vector\": null " +
                    "}]" +
            "}";

        using (var httpResponseMessage = new HttpResponseMessage { StatusCode = HttpStatusCode.OK, Content = new StringContent(scoredPointJsonWithIntegerId) })
        {
            var mockHttpMessageHandler = new Mock<HttpMessageHandler>();
            mockHttpMessageHandler.Protected()
                .Setup<Task<HttpResponseMessage>>("SendAsync", ItExpr.IsAny<HttpRequestMessage>(), ItExpr.IsAny<CancellationToken>())
                .ReturnsAsync(httpResponseMessage);

            //Act
            using var httpClient = new HttpClient(mockHttpMessageHandler.Object);
            {
                var client = new QdrantVectorDbClient(httpClient, 1536, "https://fake-random-test-host");
                var result = await client.GetVectorByPayloadIdAsync(payloadId, metadataId);

                //Assert
                Assert.Equal<string>(result!.PointId, expectedId.ToString(CultureInfo.InvariantCulture));
            }
        }
    }

    [Fact]
    [Obsolete("This method is deprecated and will be removed in one of the next SK SDK versions.")]
    public async Task ScoredVectorSupportsStringIdsObsolete()
    {
        // Arrange
        var payloadId = "payloadId";
        var metadataId = "metadataId";
        var expectedId = Guid.NewGuid().ToString();

        var scoredPointJsonWithIntegerId =
            "{" +
                "\"result\": " +
                "   [{" +
                        "\"id\": \"" + expectedId + "\"," +
                        "\"version\": 0," +
                        "\"score\": null," +
                        "\"payload\": {}," +
                        "\"vector\": null " +
                    "}]" +
            "}";

        using (var httpResponseMessage = new HttpResponseMessage { StatusCode = HttpStatusCode.OK, Content = new StringContent(scoredPointJsonWithIntegerId) })
        {
            var mockHttpMessageHandler = new Mock<HttpMessageHandler>();
            mockHttpMessageHandler.Protected()
                .Setup<Task<HttpResponseMessage>>("SendAsync", ItExpr.IsAny<HttpRequestMessage>(), ItExpr.IsAny<CancellationToken>())
                .ReturnsAsync(httpResponseMessage);

            //Act
            using var httpClient = new HttpClient(mockHttpMessageHandler.Object);
            {
                var client = new QdrantVectorDbClient("http://localhost", 1536, null, httpClient);
                var result = await client.GetVectorByPayloadIdAsync(payloadId, metadataId);

                //Assert
                Assert.Equal<string>(result!.PointId, expectedId);
            }
        }
    }

    [Fact]
    [Obsolete("This method is deprecated and will be removed in one of the next SK SDK versions.")]
    public async Task ScoredVectorSupportsStringIds()
    {
        // Arrange
        var payloadId = "payloadId";
        var metadataId = "metadataId";
        var expectedId = Guid.NewGuid().ToString();

        var scoredPointJsonWithIntegerId =
            "{" +
                "\"result\": " +
                "   [{" +
                        "\"id\": \"" + expectedId + "\"," +
                        "\"version\": 0," +
                        "\"score\": null," +
                        "\"payload\": {}," +
                        "\"vector\": null " +
                    "}]" +
            "}";

        using (var httpResponseMessage = new HttpResponseMessage { StatusCode = HttpStatusCode.OK, Content = new StringContent(scoredPointJsonWithIntegerId) })
        {
            var mockHttpMessageHandler = new Mock<HttpMessageHandler>();
            mockHttpMessageHandler.Protected()
                .Setup<Task<HttpResponseMessage>>("SendAsync", ItExpr.IsAny<HttpRequestMessage>(), ItExpr.IsAny<CancellationToken>())
                .ReturnsAsync(httpResponseMessage);

            //Act
            using var httpClient = new HttpClient(mockHttpMessageHandler.Object);
            {
                var client = new QdrantVectorDbClient(httpClient, 1536, "https://fake-random-test-host");
                var result = await client.GetVectorByPayloadIdAsync(payloadId, metadataId);

                //Assert
                Assert.Equal<string>(result!.PointId, expectedId);
            }
        }
>>>>>>> e4781e51
    }
}<|MERGE_RESOLUTION|>--- conflicted
+++ resolved
@@ -244,46 +244,6 @@
     }
 
     [Fact]
-<<<<<<< HEAD
-    public async Task ItPassesQdrantFilterToQdrantClient()
-    {
-        // Arrange
-        var filters = new QdrantFilter();
-        var mockQdrantClient = new Mock<IQdrantVectorDbClient>();
-        mockQdrantClient
-            .Setup<IAsyncEnumerable<(QdrantVectorRecord, double)>>(x => x.FindNearestInCollectionAsync(
-                It.IsAny<string>(),
-                It.IsAny<IEnumerable<float>>(),
-                It.IsAny<double>(),
-                It.IsAny<QdrantFilter>(),
-                It.IsAny<int>(),
-                It.IsAny<bool>(),
-                null,
-                It.IsAny<CancellationToken>()))
-            .Returns(AsyncEnumerable.Empty<(QdrantVectorRecord, double)>());
-
-        var vectorStore = new QdrantMemoryStore(mockQdrantClient.Object);
-
-        // Act
-        await vectorStore.GetNearestMatchesAsync(
-            collectionName: "test_collection",
-            embedding: this._embedding,
-            filters: filters,
-            limit: 3,
-            minRelevanceScore: 0.0).ToListAsync();
-
-        // Assert
-        mockQdrantClient.Verify<IAsyncEnumerable<(QdrantVectorRecord, double)>>(x => x.FindNearestInCollectionAsync(
-                It.IsAny<string>(),
-                It.IsAny<IEnumerable<float>>(),
-                It.IsAny<double>(),
-                It.Is<QdrantFilter>(qf => qf == filters),
-                It.IsAny<int>(),
-                It.IsAny<bool>(),
-                null,
-                It.IsAny<CancellationToken>()),
-            Times.Once());
-=======
     [Obsolete("This method is deprecated and will be removed in one of the next SK SDK versions.")]
     public async Task ScoredVectorSupportsIntegerIdsObsolete()
     {
@@ -440,6 +400,46 @@
                 Assert.Equal<string>(result!.PointId, expectedId);
             }
         }
->>>>>>> e4781e51
+    }
+
+    [Fact]
+    public async Task ItPassesQdrantFilterToQdrantClient()
+    {
+        // Arrange
+        var filters = new QdrantFilter();
+        var mockQdrantClient = new Mock<IQdrantVectorDbClient>();
+        mockQdrantClient
+            .Setup<IAsyncEnumerable<(QdrantVectorRecord, double)>>(x => x.FindNearestInCollectionAsync(
+                It.IsAny<string>(),
+                It.IsAny<IEnumerable<float>>(),
+                It.IsAny<double>(),
+                It.IsAny<QdrantFilter>(),
+                It.IsAny<int>(),
+                It.IsAny<bool>(),
+                null,
+                It.IsAny<CancellationToken>()))
+            .Returns(AsyncEnumerable.Empty<(QdrantVectorRecord, double)>());
+
+        var vectorStore = new QdrantMemoryStore(mockQdrantClient.Object);
+
+        // Act
+        await vectorStore.GetNearestMatchesAsync(
+            collectionName: "test_collection",
+            embedding: this._embedding,
+            filters: filters,
+            limit: 3,
+            minRelevanceScore: 0.0).ToListAsync();
+
+        // Assert
+        mockQdrantClient.Verify<IAsyncEnumerable<(QdrantVectorRecord, double)>>(x => x.FindNearestInCollectionAsync(
+                It.IsAny<string>(),
+                It.IsAny<IEnumerable<float>>(),
+                It.IsAny<double>(),
+                It.Is<QdrantFilter>(qf => qf == filters),
+                It.IsAny<int>(),
+                It.IsAny<bool>(),
+                null,
+                It.IsAny<CancellationToken>()),
+            Times.Once());
     }
 }