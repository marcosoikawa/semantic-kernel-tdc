--- conflicted
+++ resolved
@@ -69,14 +69,7 @@
         AIRequestSettings? requestSettings = null,
         CancellationToken cancellationToken = default)
     {
-<<<<<<< HEAD
-        foreach (var completion in await this.ExecuteGetCompletionsAsync(text, cancellationToken).ConfigureAwait(false))
-        {
-            yield return (ITextStreamingResult)completion;
-        }
-=======
         throw new NotSupportedException("Streaming capability is not supported");
->>>>>>> 18ffc4bf
     }
 
     /// <inheritdoc/>
