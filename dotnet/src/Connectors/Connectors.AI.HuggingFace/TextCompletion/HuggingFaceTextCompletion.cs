--- conflicted
+++ resolved
@@ -18,17 +18,6 @@
 /// </summary>
 public sealed class HuggingFaceTextCompletion : HuggingFaceClientBase, ITextCompletion
 {
-<<<<<<< HEAD
-=======
-    private const string HuggingFaceApiEndpoint = "https://api-inference.huggingface.co/models";
-
-    private readonly string _model;
-    private readonly string? _endpoint;
-    private readonly HttpClient _httpClient;
-    private readonly string? _apiKey;
-    private readonly Dictionary<string, string> _attributes = new();
-
->>>>>>> 9792180c
     /// <summary>
     /// Initializes a new instance of the <see cref="HuggingFaceTextCompletion"/> class.
     /// Using default <see cref="HttpClientHandler"/> implementation.
@@ -37,18 +26,6 @@
     /// <param name="model">Model to use for service API call.</param>
     public HuggingFaceTextCompletion(Uri endpoint, string model) : base(endpoint, model)
     {
-<<<<<<< HEAD
-=======
-        Verify.NotNull(endpoint);
-        Verify.NotNullOrWhiteSpace(model);
-
-        this._model = model;
-        this._endpoint = endpoint.AbsoluteUri;
-        this._attributes.Add(IAIServiceExtensions.ModelIdKey, this._model);
-        this._attributes.Add(IAIServiceExtensions.EndpointKey, this._endpoint);
-
-        this._httpClient = new HttpClient(NonDisposableHttpClientHandler.Instance, disposeHandler: false);
->>>>>>> 9792180c
     }
 
     /// <summary>
@@ -62,17 +39,6 @@
     /// If not specified, the base address of the HTTP client is used. If the base address is not available, a default endpoint will be used.</param>
     public HuggingFaceTextCompletion(string model, string? apiKey = null, HttpClient? httpClient = null, string? endpoint = null) : base(model, apiKey, httpClient, endpoint)
     {
-<<<<<<< HEAD
-=======
-        Verify.NotNullOrWhiteSpace(model);
-
-        this._model = model;
-        this._apiKey = apiKey;
-        this._httpClient = httpClient ?? new HttpClient(NonDisposableHttpClientHandler.Instance, disposeHandler: false);
-        this._endpoint = endpoint;
-        this._attributes.Add(IAIServiceExtensions.ModelIdKey, this._model);
-        this._attributes.Add(IAIServiceExtensions.EndpointKey, this._endpoint ?? HuggingFaceApiEndpoint);
->>>>>>> 9792180c
     }
 
     /// <inheritdoc/>
