﻿// Copyright (c) Microsoft. All rights reserved.

using System;
using System.Collections.Generic;
using System.Linq;
using System.Net.Http;
using System.Text;
using System.Threading;
using System.Threading.Tasks;
using Microsoft.Extensions.Logging;
using Microsoft.Extensions.Logging.Abstractions;
using Microsoft.SemanticKernel.AI.Embeddings;
using Microsoft.SemanticKernel.Connectors.AI.OpenAI.ImageGeneration;
using Microsoft.SemanticKernel.Connectors.AI.OpenAI.TextEmbedding;
using Microsoft.SemanticKernel.Diagnostics;
using Microsoft.SemanticKernel.Text;

namespace Microsoft.SemanticKernel.Connectors.AI.OpenAI.CustomClient;

/// <summary>Base type for OpenAI clients.</summary>
public abstract class OpenAIClientBase
{
    /// <summary>
    /// Initializes a new instance of the <see cref="OpenAIClientBase"/> class.
    /// </summary>
    /// <param name="httpClient">The HttpClient used for making HTTP requests.</param>
    /// <param name="logger">The ILogger used for logging. If null, a NullLogger instance will be used.</param>
    private protected OpenAIClientBase(HttpClient? httpClient, ILogger? logger = null)
    {
        this._httpClient = httpClient ?? new HttpClient(NonDisposableHttpClientHandler.Instance, disposeHandler: false);
        this._log = logger ?? NullLogger.Instance;
    }

    /// <summary>Adds headers to use for OpenAI HTTP requests.</summary>
    private protected virtual void AddRequestHeaders(HttpRequestMessage request)
    {
        request.Headers.Add("User-Agent", HttpUserAgent);
    }

    /// <summary>
    /// Asynchronously sends a text embedding request for the text.
    /// </summary>
    /// <param name="url">URL for the text embedding request API</param>
    /// <param name="requestBody">Request payload</param>
    /// <param name="cancellationToken">The <see cref="CancellationToken"/> to monitor for cancellation requests. The default is <see cref="CancellationToken.None"/>.</param>
    /// <returns>List of text embeddings</returns>
    private protected async Task<IList<Embedding<float>>> ExecuteTextEmbeddingRequestAsync(
        string url,
        string requestBody,
        CancellationToken cancellationToken = default)
    {
        var result = await this.ExecutePostRequestAsync<TextEmbeddingResponse>(url, requestBody, cancellationToken).ConfigureAwait(false);
        if (result.Embeddings is not { Count: >= 1 })
        {
            throw new SKException("Embeddings not found");
        }

        return result.Embeddings.Select(e => new Embedding<float>(e.Values, transferOwnership: true)).ToList();
    }

    /// <summary>
    /// Run the HTTP request to generate a list of images
    /// </summary>
    /// <param name="url">URL for the image generation request API</param>
    /// <param name="requestBody">Request payload</param>
    /// <param name="extractResponseFunc">Function to invoke to extract the desired portion of the image generation response.</param>
    /// <param name="cancellationToken">The <see cref="CancellationToken"/> to monitor for cancellation requests. The default is <see cref="CancellationToken.None"/>.</param>
    /// <returns>List of image URLs</returns>
    private protected async Task<IList<string>> ExecuteImageGenerationRequestAsync(
        string url,
        string requestBody,
        Func<ImageGenerationResponse.Image, string> extractResponseFunc,
        CancellationToken cancellationToken = default)
    {
        var result = await this.ExecutePostRequestAsync<ImageGenerationResponse>(url, requestBody, cancellationToken).ConfigureAwait(false);
        return result.Images.Select(extractResponseFunc).ToList();
    }

<<<<<<< HEAD
=======
    private protected virtual string? GetErrorMessageFromResponse(string jsonResponsePayload)
    {
        try
        {
            JsonNode? root = JsonSerializer.Deserialize<JsonNode>(jsonResponsePayload);

            return root?["error"]?["message"]?.GetValue<string>();
        }
        catch (Exception ex) when (ex is NotSupportedException or JsonException)
        {
            this._log.LogError(ex, "Unable to extract error from response body content. Exception: {0}:{1}", ex.GetType(), ex.Message);
        }

        return null;
    }

>>>>>>> 53a3a846
    #region private ================================================================================

    // HTTP user agent sent to remote endpoints
    private const string HttpUserAgent = "Microsoft-Semantic-Kernel";

    /// <summary>
    /// Logger
    /// </summary>
    private readonly ILogger _log;

    /// <summary>
    /// The HttpClient used for making HTTP requests.
    /// </summary>
    private readonly HttpClient _httpClient;

    private protected async Task<T> ExecutePostRequestAsync<T>(string url, string requestBody, CancellationToken cancellationToken = default)
    {
        using var content = new StringContent(requestBody, Encoding.UTF8, "application/json");
        using var response = await this.ExecuteRequestAsync(url, HttpMethod.Post, content, cancellationToken).ConfigureAwait(false);
        string responseJson = await response.Content.ReadAsStringAsync().ConfigureAwait(false);
        T result = this.JsonDeserialize<T>(responseJson);
        return result;
    }

    private protected T JsonDeserialize<T>(string responseJson)
    {
        var result = Json.Deserialize<T>(responseJson);
        if (result is null)
        {
            throw new SKException("Response JSON parse error");
        }

        return result;
    }

    private protected async Task<HttpResponseMessage> ExecuteRequestAsync(string url, HttpMethod method, HttpContent? content, CancellationToken cancellationToken = default)
    {
        HttpResponseMessage? response = null;
        using (var request = new HttpRequestMessage(method, url))
        {
            this.AddRequestHeaders(request);
            if (content != null)
            {
                request.Content = content;
            }

<<<<<<< HEAD
            response = await this._httpClient.SendAsync(request, cancellationToken).ConfigureAwait(false);
        }
=======
            this._log.LogDebug("HTTP response: {0} {1}", (int)response.StatusCode, response.StatusCode.ToString("G"));
>>>>>>> 53a3a846

        this._log.LogTrace("HTTP response: {0} {1}", (int)response.StatusCode, response.StatusCode.ToString("G"));

        if (response.IsSuccessStatusCode)
        {
            return response;
        }

        string responseContent = await response.Content.ReadAsStringAsync().ConfigureAwait(false);

        try
        {
            response.EnsureSuccessStatusCode();
            return response;
        }
        catch (HttpRequestException e)
        {
            this._log.LogError(e, "HTTP request failed: {0} {1}", response.StatusCode, e.Message);
            throw new HttpOperationException(response.StatusCode, responseContent, e.Message, e);
        }
    }

    #endregion
}<|MERGE_RESOLUTION|>--- conflicted
+++ resolved
@@ -76,25 +76,6 @@
         return result.Images.Select(extractResponseFunc).ToList();
     }
 
-<<<<<<< HEAD
-=======
-    private protected virtual string? GetErrorMessageFromResponse(string jsonResponsePayload)
-    {
-        try
-        {
-            JsonNode? root = JsonSerializer.Deserialize<JsonNode>(jsonResponsePayload);
-
-            return root?["error"]?["message"]?.GetValue<string>();
-        }
-        catch (Exception ex) when (ex is NotSupportedException or JsonException)
-        {
-            this._log.LogError(ex, "Unable to extract error from response body content. Exception: {0}:{1}", ex.GetType(), ex.Message);
-        }
-
-        return null;
-    }
-
->>>>>>> 53a3a846
     #region private ================================================================================
 
     // HTTP user agent sent to remote endpoints
@@ -141,14 +122,10 @@
                 request.Content = content;
             }
 
-<<<<<<< HEAD
             response = await this._httpClient.SendAsync(request, cancellationToken).ConfigureAwait(false);
         }
-=======
-            this._log.LogDebug("HTTP response: {0} {1}", (int)response.StatusCode, response.StatusCode.ToString("G"));
->>>>>>> 53a3a846
 
-        this._log.LogTrace("HTTP response: {0} {1}", (int)response.StatusCode, response.StatusCode.ToString("G"));
+        this._log.LogDebug("HTTP response: {0} {1}", (int)response.StatusCode, response.StatusCode.ToString("G"));
 
         if (response.IsSuccessStatusCode)
         {
