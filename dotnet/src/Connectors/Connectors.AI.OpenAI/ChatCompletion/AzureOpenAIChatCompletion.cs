--- conflicted
+++ resolved
@@ -22,7 +22,7 @@
 public sealed class AzureOpenAIChatCompletion : AzureOpenAIClientBase, IChatCompletion, ITextCompletion
 {
     /// <inheritdoc/>
-    public IReadOnlyDictionary<string, string> Attributes => this.InternalAttributes;
+    public IReadOnlyDictionary<string, object?> Attributes => this.InternalAttributes;
 
     /// <summary>
     /// Create an instance of the <see cref="AzureOpenAIChatCompletion"/> connector with API key auth.
@@ -79,12 +79,8 @@
         => this.AddAttribute(IAIServiceExtensions.ModelIdKey, modelId);
 
     /// <inheritdoc/>
-<<<<<<< HEAD
     public ChatHistory CreateNewChat(string? instructions = null)
         => InternalCreateNewChat(instructions);
-=======
-    public IReadOnlyDictionary<string, object?> Attributes => this.InternalAttributes;
->>>>>>> 68fcf4bf
 
     /// <inheritdoc/>
     public Task<IReadOnlyList<IChatResult>> GetChatCompletionsAsync(
