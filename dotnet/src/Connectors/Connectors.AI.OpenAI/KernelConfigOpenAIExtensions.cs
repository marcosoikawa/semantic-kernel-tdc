﻿// Copyright (c) Microsoft. All rights reserved.

using Azure.Core;
using Microsoft.SemanticKernel.AI.ChatCompletion;
using Microsoft.SemanticKernel.AI.Embeddings;
using Microsoft.SemanticKernel.AI.ImageGeneration;
using Microsoft.SemanticKernel.AI.TextCompletion;
using Microsoft.SemanticKernel.Connectors.AI.OpenAI.ChatCompletion;
using Microsoft.SemanticKernel.Connectors.AI.OpenAI.ImageGeneration;
using Microsoft.SemanticKernel.Connectors.AI.OpenAI.TextCompletion;
using Microsoft.SemanticKernel.Connectors.AI.OpenAI.TextEmbedding;

#pragma warning disable IDE0130
// ReSharper disable once CheckNamespace - Using NS of KernelConfig
namespace Microsoft.SemanticKernel;
#pragma warning restore IDE0130

public static class KernelConfigOpenAIExtensions
{
    #region Text Completion

    /// <summary>
    /// Adds an Azure OpenAI text completion service to the list.
    /// See https://learn.microsoft.com/azure/cognitive-services/openai for service details.
    /// </summary>
    /// <param name="config">The kernel config instance</param>
    /// <param name="deploymentName">Azure OpenAI deployment name, see https://learn.microsoft.com/azure/cognitive-services/openai/how-to/create-resource</param>
    /// <param name="endpoint">Azure OpenAI deployment URL, see https://learn.microsoft.com/azure/cognitive-services/openai/quickstart</param>
    /// <param name="apiKey">Azure OpenAI API key, see https://learn.microsoft.com/azure/cognitive-services/openai/quickstart</param>
    /// <param name="serviceId">A local identifier for the given AI service</param>
    /// <returns>Self instance</returns>
    public static KernelConfig AddAzureTextCompletionService(this KernelConfig config,
        string deploymentName, string endpoint, string apiKey, string? serviceId = null)
    {
<<<<<<< HEAD
        Verify.NotNullOrWhiteSpace(serviceId);

=======
>>>>>>> 826adf1a
        ITextCompletion Factory(IKernel kernel) => new AzureTextCompletion(
            deploymentName, endpoint, apiKey, kernel.Config.HttpHandlerFactory, kernel.Log);

        config.AddTextCompletionService(Factory, serviceId);

        return config;
    }

    /// <summary>
    /// Adds an Azure OpenAI text completion service to the list.
    /// See https://learn.microsoft.com/azure/cognitive-services/openai for service details.
    /// </summary>
    /// <param name="config">The kernel config instance</param>
    /// <param name="deploymentName">Azure OpenAI deployment name, see https://learn.microsoft.com/azure/cognitive-services/openai/how-to/create-resource</param>
    /// <param name="endpoint">Azure OpenAI deployment URL, see https://learn.microsoft.com/azure/cognitive-services/openai/quickstart</param>
    /// <param name="credentials">Token credentials, e.g. DefaultAzureCredential, ManagedIdentityCredential, EnvironmentCredential, etc.</param>
    /// <param name="serviceId">A local identifier for the given AI service</param>
    /// <returns>Self instance</returns>
    public static KernelConfig AddAzureTextCompletionService(this KernelConfig config,
        string deploymentName, string endpoint, TokenCredential credentials, string? serviceId = null)
    {
<<<<<<< HEAD
        Verify.NotNullOrWhiteSpace(serviceId);

=======
>>>>>>> 826adf1a
        ITextCompletion Factory(IKernel kernel) => new AzureTextCompletion(
            deploymentName, endpoint, credentials, kernel.Config.HttpHandlerFactory, kernel.Log);

        config.AddTextCompletionService(Factory, serviceId);

        return config;
    }

    /// <summary>
    /// Adds the OpenAI text completion service to the list.
    /// See https://platform.openai.com/docs for service details.
    /// </summary>
    /// <param name="config">The kernel config instance</param>
    /// <param name="modelId">OpenAI model name, see https://platform.openai.com/docs/models</param>
    /// <param name="apiKey">OpenAI API key, see https://platform.openai.com/account/api-keys</param>
    /// <param name="orgId">OpenAI organization id. This is usually optional unless your account belongs to multiple organizations.</param>
    /// <param name="serviceId">A local identifier for the given AI service</param>
    /// <returns>Self instance</returns>
    public static KernelConfig AddOpenAITextCompletionService(this KernelConfig config,
        string modelId, string apiKey, string? orgId = null, string? serviceId = null)
    {
<<<<<<< HEAD
        Verify.NotNullOrWhiteSpace(serviceId);

=======
>>>>>>> 826adf1a
        ITextCompletion Factory(IKernel kernel) => new OpenAITextCompletion(
            modelId, apiKey, orgId, kernel.Config.HttpHandlerFactory, kernel.Log);

        config.AddTextCompletionService(Factory, serviceId);

        return config;
    }

    #endregion

    #region Text Embedding

    /// <summary>
    /// Adds an Azure OpenAI text embeddings service to the list.
    /// See https://learn.microsoft.com/azure/cognitive-services/openai for service details.
    /// </summary>
    /// <param name="config">The kernel config instance</param>
    /// <param name="deploymentName">Azure OpenAI deployment name, see https://learn.microsoft.com/azure/cognitive-services/openai/how-to/create-resource</param>
    /// <param name="endpoint">Azure OpenAI deployment URL, see https://learn.microsoft.com/azure/cognitive-services/openai/quickstart</param>
    /// <param name="apiKey">Azure OpenAI API key, see https://learn.microsoft.com/azure/cognitive-services/openai/quickstart</param>
    /// <param name="serviceId">A local identifier for the given AI service</param>
    /// <returns>Self instance</returns>
    public static KernelConfig AddAzureTextEmbeddingGenerationService(this KernelConfig config,
        string deploymentName, string endpoint, string apiKey, string? serviceId = null)
    {
<<<<<<< HEAD
        Verify.NotNullOrWhiteSpace(serviceId);

=======
>>>>>>> 826adf1a
        IEmbeddingGeneration<string, float> Factory(IKernel kernel) => new AzureTextEmbeddingGeneration(
            deploymentName, endpoint, apiKey, kernel.Config.HttpHandlerFactory, kernel.Log);

        config.AddTextEmbeddingGenerationService(Factory, serviceId);

        return config;
    }

    /// <summary>
    /// Adds an Azure OpenAI text embeddings service to the list.
    /// See https://learn.microsoft.com/azure/cognitive-services/openai for service details.
    /// </summary>
    /// <param name="config">The kernel config instance</param>
    /// <param name="deploymentName">Azure OpenAI deployment name, see https://learn.microsoft.com/azure/cognitive-services/openai/how-to/create-resource</param>
    /// <param name="endpoint">Azure OpenAI deployment URL, see https://learn.microsoft.com/azure/cognitive-services/openai/quickstart</param>
    /// <param name="credentials">Token credentials, e.g. DefaultAzureCredential, ManagedIdentityCredential, EnvironmentCredential, etc.</param>
    /// <param name="serviceId">A local identifier for the given AI service</param>
    /// <returns>Self instance</returns>
    public static KernelConfig AddAzureTextEmbeddingGenerationService(this KernelConfig config,
        string deploymentName, string endpoint, TokenCredential credentials, string? serviceId = null)
    {
<<<<<<< HEAD
        Verify.NotNullOrWhiteSpace(serviceId);

=======
>>>>>>> 826adf1a
        IEmbeddingGeneration<string, float> Factory(IKernel kernel) => new AzureTextEmbeddingGeneration(
            deploymentName, endpoint, credentials, kernel.Config.HttpHandlerFactory, kernel.Log);

        config.AddTextEmbeddingGenerationService(Factory, serviceId);

        return config;
    }

    /// <summary>
    /// Adds the OpenAI text embeddings service to the list.
    /// See https://platform.openai.com/docs for service details.
    /// </summary>
    /// <param name="config">The kernel config instance</param>
    /// <param name="modelId">OpenAI model name, see https://platform.openai.com/docs/models</param>
    /// <param name="apiKey">OpenAI API key, see https://platform.openai.com/account/api-keys</param>
    /// <param name="orgId">OpenAI organization id. This is usually optional unless your account belongs to multiple organizations.</param>
    /// <param name="serviceId">A local identifier for the given AI service</param>
    /// <returns>Self instance</returns>
    public static KernelConfig AddOpenAITextEmbeddingGenerationService(this KernelConfig config,
        string modelId, string apiKey, string? orgId = null, string? serviceId = null)
    {
<<<<<<< HEAD
        Verify.NotNullOrWhiteSpace(serviceId);

=======
>>>>>>> 826adf1a
        IEmbeddingGeneration<string, float> Factory(IKernel kernel) => new OpenAITextEmbeddingGeneration(
            modelId, apiKey, orgId, kernel.Config.HttpHandlerFactory, kernel.Log);

        config.AddTextEmbeddingGenerationService(Factory, serviceId);

        return config;
    }

    #endregion

    #region Chat Completion

    /// <summary>
    /// Adds the Azure OpenAI ChatGPT completion service to the list.
    /// See https://platform.openai.com/docs for service details.
    /// </summary>
    /// <param name="config">The kernel config instance</param>
    /// <param name="deploymentName">Azure OpenAI deployment name, see https://learn.microsoft.com/azure/cognitive-services/openai/how-to/create-resource</param>
    /// <param name="endpoint">Azure OpenAI deployment URL, see https://learn.microsoft.com/azure/cognitive-services/openai/quickstart</param>
    /// <param name="apiKey">Azure OpenAI API key, see https://learn.microsoft.com/azure/cognitive-services/openai/quickstart</param>
    /// <param name="alsoAsTextCompletion">Whether to use the service also for text completion, if supported</param>
    /// <param name="serviceId">A local identifier for the given AI service</param>
    /// <returns>Self instance</returns>
    public static KernelConfig AddAzureChatCompletionService(this KernelConfig config,
        string deploymentName, string endpoint, string apiKey, bool alsoAsTextCompletion = true, string? serviceId = null)
    {
<<<<<<< HEAD
        Verify.NotNullOrWhiteSpace(serviceId);

=======
>>>>>>> 826adf1a
        IChatCompletion Factory(IKernel kernel) => new AzureChatCompletion(
            deploymentName, endpoint, apiKey, kernel.Config.HttpHandlerFactory, kernel.Log);

        config.AddChatCompletionService(Factory, serviceId);

        // If the class implements the text completion interface, allow to use it also for semantic functions
        if (alsoAsTextCompletion && typeof(ITextCompletion).IsAssignableFrom(typeof(AzureChatCompletion)))
        {
            ITextCompletion TextServiceFactory(IKernel kernel) => new AzureChatCompletion(
                deploymentName, endpoint, apiKey, kernel.Config.HttpHandlerFactory, kernel.Log);

            config.AddTextCompletionService(TextServiceFactory, serviceId);
        }

        return config;
    }

    /// <summary>
    /// Adds the Azure OpenAI ChatGPT completion service to the list.
    /// See https://platform.openai.com/docs for service details.
    /// </summary>
    /// <param name="config">The kernel config instance</param>
    /// <param name="deploymentName">Azure OpenAI deployment name, see https://learn.microsoft.com/azure/cognitive-services/openai/how-to/create-resource</param>
    /// <param name="endpoint">Azure OpenAI deployment URL, see https://learn.microsoft.com/azure/cognitive-services/openai/quickstart</param>
    /// <param name="credentials">Token credentials, e.g. DefaultAzureCredential, ManagedIdentityCredential, EnvironmentCredential, etc.</param>
    /// <param name="alsoAsTextCompletion">Whether to use the service also for text completion, if supported</param>
    /// <param name="serviceId">A local identifier for the given AI service</param>
    /// <returns>Self instance</returns>
    public static KernelConfig AddAzureChatCompletionService(this KernelConfig config,
        string deploymentName, string endpoint, TokenCredential credentials, bool alsoAsTextCompletion = true, string? serviceId = null)
    {
<<<<<<< HEAD
        Verify.NotNullOrWhiteSpace(serviceId);

=======
>>>>>>> 826adf1a
        IChatCompletion Factory(IKernel kernel) => new AzureChatCompletion(
            deploymentName, endpoint, credentials, kernel.Config.HttpHandlerFactory, kernel.Log);

        config.AddChatCompletionService(Factory, serviceId);

        // If the class implements the text completion interface, allow to use it also for semantic functions
        if (alsoAsTextCompletion && typeof(ITextCompletion).IsAssignableFrom(typeof(AzureChatCompletion)))
        {
            ITextCompletion TextServiceFactory(IKernel kernel) => new AzureChatCompletion(
                deploymentName, endpoint, credentials, kernel.Config.HttpHandlerFactory, kernel.Log);

            config.AddTextCompletionService(TextServiceFactory, serviceId);
        }

        return config;
    }

    /// <summary>
    /// Adds the OpenAI ChatGPT completion service to the list.
    /// See https://platform.openai.com/docs for service details.
    /// </summary>
    /// <param name="config">The kernel config instance</param>
    /// <param name="modelId">OpenAI model name, see https://platform.openai.com/docs/models</param>
    /// <param name="apiKey">OpenAI API key, see https://platform.openai.com/account/api-keys</param>
    /// <param name="orgId">OpenAI organization id. This is usually optional unless your account belongs to multiple organizations.</param>
    /// <param name="alsoAsTextCompletion">Whether to use the service also for text completion, if supported</param>
    /// <param name="serviceId">A local identifier for the given AI service</param>
    /// <returns>Self instance</returns>
    public static KernelConfig AddOpenAIChatCompletionService(this KernelConfig config,
        string modelId, string apiKey, string? orgId = null, bool alsoAsTextCompletion = true, string? serviceId = null)
    {
<<<<<<< HEAD
        Verify.NotNullOrWhiteSpace(serviceId);

=======
>>>>>>> 826adf1a
        IChatCompletion Factory(IKernel kernel) => new OpenAIChatCompletion(
            modelId, apiKey, orgId, kernel.Config.HttpHandlerFactory, kernel.Log);

        config.AddChatCompletionService(Factory, serviceId);

        // If the class implements the text completion interface, allow to use it also for semantic functions
        if (alsoAsTextCompletion && typeof(ITextCompletion).IsAssignableFrom(typeof(OpenAIChatCompletion)))
        {
            ITextCompletion TextServiceFactory(IKernel kernel) => new OpenAIChatCompletion(
                modelId, apiKey, orgId, kernel.Config.HttpHandlerFactory, kernel.Log);

            config.AddTextCompletionService(TextServiceFactory, serviceId);
        }

        return config;
    }

    #endregion

    #region Images

    /// <summary>
    /// Add the OpenAI DallE image generation service to the list
    /// </summary>
    /// <param name="config">The kernel config instance</param>
    /// <param name="apiKey">OpenAI API key, see https://platform.openai.com/account/api-keys</param>
    /// <param name="orgId">OpenAI organization id. This is usually optional unless your account belongs to multiple organizations.</param>
    /// <param name="serviceId">A local identifier for the given AI service</param>
    /// <returns>Self instance</returns>
    public static KernelConfig AddOpenAIImageGenerationService(this KernelConfig config,
        string apiKey, string? orgId = null, string? serviceId = null)
    {
<<<<<<< HEAD
        Verify.NotNullOrWhiteSpace(serviceId);

=======
>>>>>>> 826adf1a
        IImageGeneration Factory(IKernel kernel) => new OpenAIImageGeneration(
            apiKey, orgId, kernel.Config.HttpHandlerFactory, kernel.Log);

        config.AddImageGenerationService(Factory, serviceId);

        return config;
    }

    #endregion
}<|MERGE_RESOLUTION|>--- conflicted
+++ resolved
@@ -32,11 +32,6 @@
     public static KernelConfig AddAzureTextCompletionService(this KernelConfig config,
         string deploymentName, string endpoint, string apiKey, string? serviceId = null)
     {
-<<<<<<< HEAD
-        Verify.NotNullOrWhiteSpace(serviceId);
-
-=======
->>>>>>> 826adf1a
         ITextCompletion Factory(IKernel kernel) => new AzureTextCompletion(
             deploymentName, endpoint, apiKey, kernel.Config.HttpHandlerFactory, kernel.Log);
 
@@ -58,11 +53,6 @@
     public static KernelConfig AddAzureTextCompletionService(this KernelConfig config,
         string deploymentName, string endpoint, TokenCredential credentials, string? serviceId = null)
     {
-<<<<<<< HEAD
-        Verify.NotNullOrWhiteSpace(serviceId);
-
-=======
->>>>>>> 826adf1a
         ITextCompletion Factory(IKernel kernel) => new AzureTextCompletion(
             deploymentName, endpoint, credentials, kernel.Config.HttpHandlerFactory, kernel.Log);
 
@@ -84,11 +74,6 @@
     public static KernelConfig AddOpenAITextCompletionService(this KernelConfig config,
         string modelId, string apiKey, string? orgId = null, string? serviceId = null)
     {
-<<<<<<< HEAD
-        Verify.NotNullOrWhiteSpace(serviceId);
-
-=======
->>>>>>> 826adf1a
         ITextCompletion Factory(IKernel kernel) => new OpenAITextCompletion(
             modelId, apiKey, orgId, kernel.Config.HttpHandlerFactory, kernel.Log);
 
@@ -114,11 +99,6 @@
     public static KernelConfig AddAzureTextEmbeddingGenerationService(this KernelConfig config,
         string deploymentName, string endpoint, string apiKey, string? serviceId = null)
     {
-<<<<<<< HEAD
-        Verify.NotNullOrWhiteSpace(serviceId);
-
-=======
->>>>>>> 826adf1a
         IEmbeddingGeneration<string, float> Factory(IKernel kernel) => new AzureTextEmbeddingGeneration(
             deploymentName, endpoint, apiKey, kernel.Config.HttpHandlerFactory, kernel.Log);
 
@@ -140,11 +120,6 @@
     public static KernelConfig AddAzureTextEmbeddingGenerationService(this KernelConfig config,
         string deploymentName, string endpoint, TokenCredential credentials, string? serviceId = null)
     {
-<<<<<<< HEAD
-        Verify.NotNullOrWhiteSpace(serviceId);
-
-=======
->>>>>>> 826adf1a
         IEmbeddingGeneration<string, float> Factory(IKernel kernel) => new AzureTextEmbeddingGeneration(
             deploymentName, endpoint, credentials, kernel.Config.HttpHandlerFactory, kernel.Log);
 
@@ -166,11 +141,6 @@
     public static KernelConfig AddOpenAITextEmbeddingGenerationService(this KernelConfig config,
         string modelId, string apiKey, string? orgId = null, string? serviceId = null)
     {
-<<<<<<< HEAD
-        Verify.NotNullOrWhiteSpace(serviceId);
-
-=======
->>>>>>> 826adf1a
         IEmbeddingGeneration<string, float> Factory(IKernel kernel) => new OpenAITextEmbeddingGeneration(
             modelId, apiKey, orgId, kernel.Config.HttpHandlerFactory, kernel.Log);
 
@@ -197,11 +167,6 @@
     public static KernelConfig AddAzureChatCompletionService(this KernelConfig config,
         string deploymentName, string endpoint, string apiKey, bool alsoAsTextCompletion = true, string? serviceId = null)
     {
-<<<<<<< HEAD
-        Verify.NotNullOrWhiteSpace(serviceId);
-
-=======
->>>>>>> 826adf1a
         IChatCompletion Factory(IKernel kernel) => new AzureChatCompletion(
             deploymentName, endpoint, apiKey, kernel.Config.HttpHandlerFactory, kernel.Log);
 
@@ -233,11 +198,6 @@
     public static KernelConfig AddAzureChatCompletionService(this KernelConfig config,
         string deploymentName, string endpoint, TokenCredential credentials, bool alsoAsTextCompletion = true, string? serviceId = null)
     {
-<<<<<<< HEAD
-        Verify.NotNullOrWhiteSpace(serviceId);
-
-=======
->>>>>>> 826adf1a
         IChatCompletion Factory(IKernel kernel) => new AzureChatCompletion(
             deploymentName, endpoint, credentials, kernel.Config.HttpHandlerFactory, kernel.Log);
 
@@ -269,11 +229,6 @@
     public static KernelConfig AddOpenAIChatCompletionService(this KernelConfig config,
         string modelId, string apiKey, string? orgId = null, bool alsoAsTextCompletion = true, string? serviceId = null)
     {
-<<<<<<< HEAD
-        Verify.NotNullOrWhiteSpace(serviceId);
-
-=======
->>>>>>> 826adf1a
         IChatCompletion Factory(IKernel kernel) => new OpenAIChatCompletion(
             modelId, apiKey, orgId, kernel.Config.HttpHandlerFactory, kernel.Log);
 
@@ -306,11 +261,6 @@
     public static KernelConfig AddOpenAIImageGenerationService(this KernelConfig config,
         string apiKey, string? orgId = null, string? serviceId = null)
     {
-<<<<<<< HEAD
-        Verify.NotNullOrWhiteSpace(serviceId);
-
-=======
->>>>>>> 826adf1a
         IImageGeneration Factory(IKernel kernel) => new OpenAIImageGeneration(
             apiKey, orgId, kernel.Config.HttpHandlerFactory, kernel.Log);
 
