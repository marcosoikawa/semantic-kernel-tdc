﻿// Copyright (c) Microsoft. All rights reserved.

using System.Net.Http;
using Azure.Core;
using Microsoft.Extensions.Logging;
using Microsoft.SemanticKernel.AI.ChatCompletion;
using Microsoft.SemanticKernel.AI.Embeddings;
using Microsoft.SemanticKernel.AI.ImageGeneration;
using Microsoft.SemanticKernel.AI.TextCompletion;
using Microsoft.SemanticKernel.Connectors.AI.OpenAI.ChatCompletion;
using Microsoft.SemanticKernel.Connectors.AI.OpenAI.ImageGeneration;
using Microsoft.SemanticKernel.Connectors.AI.OpenAI.TextCompletion;
using Microsoft.SemanticKernel.Connectors.AI.OpenAI.TextEmbedding;
<<<<<<< HEAD
using Microsoft.SemanticKernel.Diagnostics;
using Microsoft.SemanticKernel.Reliability;
=======
>>>>>>> ac12a1a6

#pragma warning disable IDE0130
// ReSharper disable once CheckNamespace - Using NS of KernelConfig
namespace Microsoft.SemanticKernel;
#pragma warning restore IDE0130

public static class KernelConfigOpenAIExtensions
{
    #region Text Completion

    /// <summary>
    /// Adds an Azure OpenAI text completion service to the list.
    /// See https://learn.microsoft.com/azure/cognitive-services/openai for service details.
    /// </summary>
    /// <param name="config">The kernel config instance</param>
    /// <param name="deploymentName">Azure OpenAI deployment name, see https://learn.microsoft.com/azure/cognitive-services/openai/how-to/create-resource</param>
    /// <param name="endpoint">Azure OpenAI deployment URL, see https://learn.microsoft.com/azure/cognitive-services/openai/quickstart</param>
    /// <param name="apiKey">Azure OpenAI API key, see https://learn.microsoft.com/azure/cognitive-services/openai/quickstart</param>
<<<<<<< HEAD
    /// <param name="httpClient">Custom <see cref="HttpClient"/> for HTTP requests.</param>
    /// <param name="logger">Application logger</param>
    /// <returns>Self instance</returns>
    public static KernelConfig AddAzureTextCompletionService(this KernelConfig config,
        string serviceId, string deploymentName, string endpoint, string apiKey, HttpClient? httpClient = null, ILogger? logger = null)
=======
    /// <param name="serviceId">A local identifier for the given AI service</param>
    /// <returns>Self instance</returns>
    public static KernelConfig AddAzureTextCompletionService(this KernelConfig config,
        string deploymentName, string endpoint, string apiKey, string? serviceId = null)
>>>>>>> ac12a1a6
    {
        ITextCompletion Factory(IKernel kernel) => new AzureTextCompletion(
            deploymentName,
            endpoint,
            apiKey,
            httpClient ?? kernel.Config.HttpHandlerFactory.CreateHttpClient(kernel.Log),
            logger ?? kernel.Log);

        config.AddTextCompletionService(Factory, serviceId);

        return config;
    }

    /// <summary>
    /// Adds an Azure OpenAI text completion service to the list.
    /// See https://learn.microsoft.com/azure/cognitive-services/openai for service details.
    /// </summary>
    /// <param name="config">The kernel config instance</param>
    /// <param name="deploymentName">Azure OpenAI deployment name, see https://learn.microsoft.com/azure/cognitive-services/openai/how-to/create-resource</param>
    /// <param name="endpoint">Azure OpenAI deployment URL, see https://learn.microsoft.com/azure/cognitive-services/openai/quickstart</param>
    /// <param name="credentials">Token credentials, e.g. DefaultAzureCredential, ManagedIdentityCredential, EnvironmentCredential, etc.</param>
<<<<<<< HEAD
    /// <param name="httpClient">Custom <see cref="HttpClient"/> for HTTP requests.</param>
    /// <param name="logger">Application logger</param>
    /// <returns>Self instance</returns>
    public static KernelConfig AddAzureTextCompletionService(this KernelConfig config,
        string serviceId,
        string deploymentName,
        string endpoint,
        TokenCredential credentials,
        HttpClient? httpClient = null,
        ILogger? logger = null)
=======
    /// <param name="serviceId">A local identifier for the given AI service</param>
    /// <returns>Self instance</returns>
    public static KernelConfig AddAzureTextCompletionService(this KernelConfig config,
        string deploymentName, string endpoint, TokenCredential credentials, string? serviceId = null)
>>>>>>> ac12a1a6
    {
        ITextCompletion Factory(IKernel kernel) => new AzureTextCompletion(
            deploymentName,
            endpoint,
            credentials,
            httpClient ?? kernel.Config.HttpHandlerFactory.CreateHttpClient(kernel.Log),
            logger ?? kernel.Log);

        config.AddTextCompletionService(Factory, serviceId);

        return config;
    }

    /// <summary>
    /// Adds the OpenAI text completion service to the list.
    /// See https://platform.openai.com/docs for service details.
    /// </summary>
    /// <param name="config">The kernel config instance</param>
    /// <param name="modelId">OpenAI model name, see https://platform.openai.com/docs/models</param>
    /// <param name="apiKey">OpenAI API key, see https://platform.openai.com/account/api-keys</param>
    /// <param name="orgId">OpenAI organization id. This is usually optional unless your account belongs to multiple organizations.</param>
<<<<<<< HEAD
    /// <param name="httpClient">Custom <see cref="HttpClient"/> for HTTP requests.</param>
    /// <param name="logger">Application logger</param>
    /// <returns>Self instance</returns>
    public static KernelConfig AddOpenAITextCompletionService(this KernelConfig config,
        string serviceId,
        string modelId,
        string apiKey,
        string? orgId = null,
        HttpClient? httpClient = null,
        ILogger? logger = null)
=======
    /// <param name="serviceId">A local identifier for the given AI service</param>
    /// <returns>Self instance</returns>
    public static KernelConfig AddOpenAITextCompletionService(this KernelConfig config,
        string modelId, string apiKey, string? orgId = null, string? serviceId = null)
>>>>>>> ac12a1a6
    {
        ITextCompletion Factory(IKernel kernel) => new OpenAITextCompletion(
            modelId,
            apiKey,
            orgId,
            httpClient ?? kernel.Config.HttpHandlerFactory.CreateHttpClient(kernel.Log),
            logger ?? kernel.Log);

        config.AddTextCompletionService(Factory, serviceId);

        return config;
    }

    #endregion

    #region Text Embedding

    /// <summary>
    /// Adds an Azure OpenAI text embeddings service to the list.
    /// See https://learn.microsoft.com/azure/cognitive-services/openai for service details.
    /// </summary>
    /// <param name="config">The kernel config instance</param>
    /// <param name="deploymentName">Azure OpenAI deployment name, see https://learn.microsoft.com/azure/cognitive-services/openai/how-to/create-resource</param>
    /// <param name="endpoint">Azure OpenAI deployment URL, see https://learn.microsoft.com/azure/cognitive-services/openai/quickstart</param>
    /// <param name="apiKey">Azure OpenAI API key, see https://learn.microsoft.com/azure/cognitive-services/openai/quickstart</param>
<<<<<<< HEAD
    /// <param name="httpClient">Custom <see cref="HttpClient"/> for HTTP requests.</param>
    /// <param name="logger">Application logger</param>
    /// <returns>Self instance</returns>
    public static KernelConfig AddAzureTextEmbeddingGenerationService(this KernelConfig config,
        string serviceId,
        string deploymentName,
        string endpoint,
        string apiKey,
        HttpClient? httpClient = null,
        ILogger? logger = null)
=======
    /// <param name="serviceId">A local identifier for the given AI service</param>
    /// <returns>Self instance</returns>
    public static KernelConfig AddAzureTextEmbeddingGenerationService(this KernelConfig config,
        string deploymentName, string endpoint, string apiKey, string? serviceId = null)
>>>>>>> ac12a1a6
    {
        IEmbeddingGeneration<string, float> Factory(IKernel kernel) => new AzureTextEmbeddingGeneration(
            deploymentName,
            endpoint,
            apiKey,
            httpClient ?? kernel.Config.HttpHandlerFactory.CreateHttpClient(kernel.Log),
            logger ?? kernel.Log);

        config.AddTextEmbeddingGenerationService(Factory, serviceId);

        return config;
    }

    /// <summary>
    /// Adds an Azure OpenAI text embeddings service to the list.
    /// See https://learn.microsoft.com/azure/cognitive-services/openai for service details.
    /// </summary>
    /// <param name="config">The kernel config instance</param>
    /// <param name="deploymentName">Azure OpenAI deployment name, see https://learn.microsoft.com/azure/cognitive-services/openai/how-to/create-resource</param>
    /// <param name="endpoint">Azure OpenAI deployment URL, see https://learn.microsoft.com/azure/cognitive-services/openai/quickstart</param>
    /// <param name="credentials">Token credentials, e.g. DefaultAzureCredential, ManagedIdentityCredential, EnvironmentCredential, etc.</param>
<<<<<<< HEAD
    /// <param name="httpClient">Custom <see cref="HttpClient"/> for HTTP requests.</param>
    /// <param name="logger">Application logger</param>
    /// <returns>Self instance</returns>
    public static KernelConfig AddAzureTextEmbeddingGenerationService(this KernelConfig config,
        string serviceId,
        string deploymentName,
        string endpoint,
        TokenCredential credentials,
        HttpClient? httpClient = null,
        ILogger? logger = null)
=======
    /// <param name="serviceId">A local identifier for the given AI service</param>
    /// <returns>Self instance</returns>
    public static KernelConfig AddAzureTextEmbeddingGenerationService(this KernelConfig config,
        string deploymentName, string endpoint, TokenCredential credentials, string? serviceId = null)
>>>>>>> ac12a1a6
    {
        IEmbeddingGeneration<string, float> Factory(IKernel kernel) => new AzureTextEmbeddingGeneration(
            deploymentName,
            endpoint,
            credentials,
            httpClient ?? kernel.Config.HttpHandlerFactory.CreateHttpClient(kernel.Log),
            logger ?? kernel.Log);

        config.AddTextEmbeddingGenerationService(Factory, serviceId);

        return config;
    }

    /// <summary>
    /// Adds the OpenAI text embeddings service to the list.
    /// See https://platform.openai.com/docs for service details.
    /// </summary>
    /// <param name="config">The kernel config instance</param>
    /// <param name="modelId">OpenAI model name, see https://platform.openai.com/docs/models</param>
    /// <param name="apiKey">OpenAI API key, see https://platform.openai.com/account/api-keys</param>
    /// <param name="orgId">OpenAI organization id. This is usually optional unless your account belongs to multiple organizations.</param>
<<<<<<< HEAD
    /// <param name="httpClient">Custom <see cref="HttpClient"/> for HTTP requests.</param>
    /// <param name="logger">Application logger</param>
    /// <returns>Self instance</returns>
    public static KernelConfig AddOpenAITextEmbeddingGenerationService(this KernelConfig config,
        string serviceId,
        string modelId,
        string apiKey,
        string? orgId = null,
        HttpClient? httpClient = null,
        ILogger? logger = null)
=======
    /// <param name="serviceId">A local identifier for the given AI service</param>
    /// <returns>Self instance</returns>
    public static KernelConfig AddOpenAITextEmbeddingGenerationService(this KernelConfig config,
        string modelId, string apiKey, string? orgId = null, string? serviceId = null)
>>>>>>> ac12a1a6
    {
        IEmbeddingGeneration<string, float> Factory(IKernel kernel) => new OpenAITextEmbeddingGeneration(
            modelId,
            apiKey,
            orgId,
            httpClient ?? kernel.Config.HttpHandlerFactory.CreateHttpClient(kernel.Log),
            logger ?? kernel.Log);

        config.AddTextEmbeddingGenerationService(Factory, serviceId);

        return config;
    }

    #endregion

    #region Chat Completion

    /// <summary>
    /// Adds the Azure OpenAI ChatGPT completion service to the list.
    /// See https://platform.openai.com/docs for service details.
    /// </summary>
    /// <param name="config">The kernel config instance</param>
    /// <param name="deploymentName">Azure OpenAI deployment name, see https://learn.microsoft.com/azure/cognitive-services/openai/how-to/create-resource</param>
    /// <param name="endpoint">Azure OpenAI deployment URL, see https://learn.microsoft.com/azure/cognitive-services/openai/quickstart</param>
    /// <param name="apiKey">Azure OpenAI API key, see https://learn.microsoft.com/azure/cognitive-services/openai/quickstart</param>
    /// <param name="alsoAsTextCompletion">Whether to use the service also for text completion, if supported</param>
<<<<<<< HEAD
    /// <param name="httpClient">Custom <see cref="HttpClient"/> for HTTP requests.</param>
    /// <param name="logger">Application logger</param>
    /// <returns>Self instance</returns>
    public static KernelConfig AddAzureChatCompletionService(this KernelConfig config,
        string serviceId,
        string deploymentName,
        string endpoint,
        string apiKey,
        bool alsoAsTextCompletion = true,
        HttpClient? httpClient = null,
        ILogger? logger = null)
=======
    /// <param name="serviceId">A local identifier for the given AI service</param>
    /// <returns>Self instance</returns>
    public static KernelConfig AddAzureChatCompletionService(this KernelConfig config,
        string deploymentName, string endpoint, string apiKey, bool alsoAsTextCompletion = true, string? serviceId = null)
>>>>>>> ac12a1a6
    {
        IChatCompletion Factory(IKernel kernel) => new AzureChatCompletion(
            deploymentName, endpoint, apiKey, kernel.Config.HttpHandlerFactory.CreateHttpClient(kernel.Log), kernel.Log);

        config.AddChatCompletionService(Factory, serviceId);

        // If the class implements the text completion interface, allow to use it also for semantic functions
        if (alsoAsTextCompletion && typeof(ITextCompletion).IsAssignableFrom(typeof(AzureChatCompletion)))
        {
            ITextCompletion TextServiceFactory(IKernel kernel) => new AzureChatCompletion(
                deploymentName,
                endpoint,
                apiKey,
                httpClient ?? kernel.Config.HttpHandlerFactory.CreateHttpClient(kernel.Log),
                logger ?? kernel.Log);

            config.AddTextCompletionService(TextServiceFactory, serviceId);
        }

        return config;
    }

    /// <summary>
    /// Adds the Azure OpenAI ChatGPT completion service to the list.
    /// See https://platform.openai.com/docs for service details.
    /// </summary>
    /// <param name="config">The kernel config instance</param>
    /// <param name="deploymentName">Azure OpenAI deployment name, see https://learn.microsoft.com/azure/cognitive-services/openai/how-to/create-resource</param>
    /// <param name="endpoint">Azure OpenAI deployment URL, see https://learn.microsoft.com/azure/cognitive-services/openai/quickstart</param>
    /// <param name="credentials">Token credentials, e.g. DefaultAzureCredential, ManagedIdentityCredential, EnvironmentCredential, etc.</param>
    /// <param name="alsoAsTextCompletion">Whether to use the service also for text completion, if supported</param>
<<<<<<< HEAD
    /// <param name="httpClient">Custom <see cref="HttpClient"/> for HTTP requests.</param>
    /// <param name="logger">Application logger</param>
    /// <returns>Self instance</returns>
    public static KernelConfig AddAzureChatCompletionService(this KernelConfig config,
        string serviceId,
        string deploymentName,
        string endpoint,
        TokenCredential credentials,
        bool alsoAsTextCompletion = true,
        HttpClient? httpClient = null,
        ILogger? logger = null)
=======
    /// <param name="serviceId">A local identifier for the given AI service</param>
    /// <returns>Self instance</returns>
    public static KernelConfig AddAzureChatCompletionService(this KernelConfig config,
        string deploymentName, string endpoint, TokenCredential credentials, bool alsoAsTextCompletion = true, string? serviceId = null)
>>>>>>> ac12a1a6
    {
        IChatCompletion Factory(IKernel kernel) => new AzureChatCompletion(
            deploymentName,
            endpoint,
            credentials,
            httpClient ?? kernel.Config.HttpHandlerFactory.CreateHttpClient(kernel.Log),
            logger ?? kernel.Log);

        config.AddChatCompletionService(Factory, serviceId);

        // If the class implements the text completion interface, allow to use it also for semantic functions
        if (alsoAsTextCompletion && typeof(ITextCompletion).IsAssignableFrom(typeof(AzureChatCompletion)))
        {
            ITextCompletion TextServiceFactory(IKernel kernel) => new AzureChatCompletion(
                deploymentName,
                endpoint,
                credentials,
                httpClient ?? kernel.Config.HttpHandlerFactory.CreateHttpClient(kernel.Log),
                logger ?? kernel.Log);

            config.AddTextCompletionService(TextServiceFactory, serviceId);
        }

        return config;
    }

    /// <summary>
    /// Adds the OpenAI ChatGPT completion service to the list.
    /// See https://platform.openai.com/docs for service details.
    /// </summary>
    /// <param name="config">The kernel config instance</param>
    /// <param name="modelId">OpenAI model name, see https://platform.openai.com/docs/models</param>
    /// <param name="apiKey">OpenAI API key, see https://platform.openai.com/account/api-keys</param>
    /// <param name="orgId">OpenAI organization id. This is usually optional unless your account belongs to multiple organizations.</param>
    /// <param name="alsoAsTextCompletion">Whether to use the service also for text completion, if supported</param>
<<<<<<< HEAD
    /// <param name="httpClient">Custom <see cref="HttpClient"/> for HTTP requests.</param>
    /// <param name="logger">Application logger</param>
    /// <returns>Self instance</returns>
    public static KernelConfig AddOpenAIChatCompletionService(this KernelConfig config,
        string serviceId,
        string modelId,
        string apiKey,
        string? orgId = null,
        bool alsoAsTextCompletion = true,
        HttpClient? httpClient = null,
        ILogger? logger = null)
=======
    /// <param name="serviceId">A local identifier for the given AI service</param>
    /// <returns>Self instance</returns>
    public static KernelConfig AddOpenAIChatCompletionService(this KernelConfig config,
        string modelId, string apiKey, string? orgId = null, bool alsoAsTextCompletion = true, string? serviceId = null)
>>>>>>> ac12a1a6
    {
        IChatCompletion Factory(IKernel kernel) => new OpenAIChatCompletion(
            modelId,
            apiKey,
            orgId,
            httpClient ?? kernel.Config.HttpHandlerFactory.CreateHttpClient(kernel.Log),
            logger ?? kernel.Log);

        config.AddChatCompletionService(Factory, serviceId);

        // If the class implements the text completion interface, allow to use it also for semantic functions
        if (alsoAsTextCompletion && typeof(ITextCompletion).IsAssignableFrom(typeof(OpenAIChatCompletion)))
        {
            ITextCompletion TextServiceFactory(IKernel kernel) => new OpenAIChatCompletion(
                modelId,
                apiKey,
                orgId,
                httpClient ?? kernel.Config.HttpHandlerFactory.CreateHttpClient(kernel.Log),
                logger ?? kernel.Log);

            config.AddTextCompletionService(TextServiceFactory, serviceId);
        }

        return config;
    }

    #endregion

    #region Images

    /// <summary>
    /// Add the OpenAI DallE image generation service to the list
    /// </summary>
    /// <param name="config">The kernel config instance</param>
    /// <param name="apiKey">OpenAI API key, see https://platform.openai.com/account/api-keys</param>
    /// <param name="orgId">OpenAI organization id. This is usually optional unless your account belongs to multiple organizations.</param>
<<<<<<< HEAD
    /// <param name="httpClient">Custom <see cref="HttpClient"/> for HTTP requests.</param>
    /// <param name="logger">Application logger</param>
    /// <returns>Self instance</returns>
    public static KernelConfig AddOpenAIImageGenerationService(this KernelConfig config,
        string serviceId,
        string apiKey,
        string? orgId = null,
        HttpClient? httpClient = null,
        ILogger? logger = null)
=======
    /// <param name="serviceId">A local identifier for the given AI service</param>
    /// <returns>Self instance</returns>
    public static KernelConfig AddOpenAIImageGenerationService(this KernelConfig config,
        string apiKey, string? orgId = null, string? serviceId = null)
>>>>>>> ac12a1a6
    {
        IImageGeneration Factory(IKernel kernel) => new OpenAIImageGeneration(
            apiKey,
            orgId,
            httpClient ?? kernel.Config.HttpHandlerFactory.CreateHttpClient(kernel.Log),
            logger ?? kernel.Log);

        config.AddImageGenerationService(Factory, serviceId);

        return config;
    }

    #endregion

    private static HttpClient CreateHttpClient(this IDelegatingHandlerFactory handlerFactory,
        ILogger? logger)
    {
        var retryHandler = handlerFactory.Create(logger);
        retryHandler.InnerHandler = new HttpClientHandler { CheckCertificateRevocationList = true };
        return new HttpClient(retryHandler);
    }
}<|MERGE_RESOLUTION|>--- conflicted
+++ resolved
@@ -11,11 +11,8 @@
 using Microsoft.SemanticKernel.Connectors.AI.OpenAI.ImageGeneration;
 using Microsoft.SemanticKernel.Connectors.AI.OpenAI.TextCompletion;
 using Microsoft.SemanticKernel.Connectors.AI.OpenAI.TextEmbedding;
-<<<<<<< HEAD
 using Microsoft.SemanticKernel.Diagnostics;
 using Microsoft.SemanticKernel.Reliability;
-=======
->>>>>>> ac12a1a6
 
 #pragma warning disable IDE0130
 // ReSharper disable once CheckNamespace - Using NS of KernelConfig
@@ -34,18 +31,12 @@
     /// <param name="deploymentName">Azure OpenAI deployment name, see https://learn.microsoft.com/azure/cognitive-services/openai/how-to/create-resource</param>
     /// <param name="endpoint">Azure OpenAI deployment URL, see https://learn.microsoft.com/azure/cognitive-services/openai/quickstart</param>
     /// <param name="apiKey">Azure OpenAI API key, see https://learn.microsoft.com/azure/cognitive-services/openai/quickstart</param>
-<<<<<<< HEAD
+    /// <param name="serviceId">A local identifier for the given AI service</param>
     /// <param name="httpClient">Custom <see cref="HttpClient"/> for HTTP requests.</param>
     /// <param name="logger">Application logger</param>
     /// <returns>Self instance</returns>
     public static KernelConfig AddAzureTextCompletionService(this KernelConfig config,
-        string serviceId, string deploymentName, string endpoint, string apiKey, HttpClient? httpClient = null, ILogger? logger = null)
-=======
-    /// <param name="serviceId">A local identifier for the given AI service</param>
-    /// <returns>Self instance</returns>
-    public static KernelConfig AddAzureTextCompletionService(this KernelConfig config,
-        string deploymentName, string endpoint, string apiKey, string? serviceId = null)
->>>>>>> ac12a1a6
+        string deploymentName, string endpoint, string apiKey, string? serviceId, HttpClient? httpClient = null, ILogger? logger = null)
     {
         ITextCompletion Factory(IKernel kernel) => new AzureTextCompletion(
             deploymentName,
@@ -67,7 +58,7 @@
     /// <param name="deploymentName">Azure OpenAI deployment name, see https://learn.microsoft.com/azure/cognitive-services/openai/how-to/create-resource</param>
     /// <param name="endpoint">Azure OpenAI deployment URL, see https://learn.microsoft.com/azure/cognitive-services/openai/quickstart</param>
     /// <param name="credentials">Token credentials, e.g. DefaultAzureCredential, ManagedIdentityCredential, EnvironmentCredential, etc.</param>
-<<<<<<< HEAD
+    /// <param name="serviceId">A local identifier for the given AI service</param>
     /// <param name="httpClient">Custom <see cref="HttpClient"/> for HTTP requests.</param>
     /// <param name="logger">Application logger</param>
     /// <returns>Self instance</returns>
@@ -76,14 +67,9 @@
         string deploymentName,
         string endpoint,
         TokenCredential credentials,
-        HttpClient? httpClient = null,
-        ILogger? logger = null)
-=======
-    /// <param name="serviceId">A local identifier for the given AI service</param>
-    /// <returns>Self instance</returns>
-    public static KernelConfig AddAzureTextCompletionService(this KernelConfig config,
-        string deploymentName, string endpoint, TokenCredential credentials, string? serviceId = null)
->>>>>>> ac12a1a6
+        string? serviceId = null,
+        HttpClient? httpClient = null,
+        ILogger? logger = null)
     {
         ITextCompletion Factory(IKernel kernel) => new AzureTextCompletion(
             deploymentName,
@@ -105,23 +91,17 @@
     /// <param name="modelId">OpenAI model name, see https://platform.openai.com/docs/models</param>
     /// <param name="apiKey">OpenAI API key, see https://platform.openai.com/account/api-keys</param>
     /// <param name="orgId">OpenAI organization id. This is usually optional unless your account belongs to multiple organizations.</param>
-<<<<<<< HEAD
+    /// <param name="serviceId">A local identifier for the given AI service</param>
     /// <param name="httpClient">Custom <see cref="HttpClient"/> for HTTP requests.</param>
     /// <param name="logger">Application logger</param>
     /// <returns>Self instance</returns>
     public static KernelConfig AddOpenAITextCompletionService(this KernelConfig config,
-        string serviceId,
         string modelId,
         string apiKey,
         string? orgId = null,
-        HttpClient? httpClient = null,
-        ILogger? logger = null)
-=======
-    /// <param name="serviceId">A local identifier for the given AI service</param>
-    /// <returns>Self instance</returns>
-    public static KernelConfig AddOpenAITextCompletionService(this KernelConfig config,
-        string modelId, string apiKey, string? orgId = null, string? serviceId = null)
->>>>>>> ac12a1a6
+        string? serviceId = null,
+        HttpClient? httpClient = null,
+        ILogger? logger = null)
     {
         ITextCompletion Factory(IKernel kernel) => new OpenAITextCompletion(
             modelId,
@@ -147,23 +127,17 @@
     /// <param name="deploymentName">Azure OpenAI deployment name, see https://learn.microsoft.com/azure/cognitive-services/openai/how-to/create-resource</param>
     /// <param name="endpoint">Azure OpenAI deployment URL, see https://learn.microsoft.com/azure/cognitive-services/openai/quickstart</param>
     /// <param name="apiKey">Azure OpenAI API key, see https://learn.microsoft.com/azure/cognitive-services/openai/quickstart</param>
-<<<<<<< HEAD
+    /// <param name="serviceId">A local identifier for the given AI service</param>
     /// <param name="httpClient">Custom <see cref="HttpClient"/> for HTTP requests.</param>
     /// <param name="logger">Application logger</param>
     /// <returns>Self instance</returns>
     public static KernelConfig AddAzureTextEmbeddingGenerationService(this KernelConfig config,
-        string serviceId,
         string deploymentName,
         string endpoint,
         string apiKey,
-        HttpClient? httpClient = null,
-        ILogger? logger = null)
-=======
-    /// <param name="serviceId">A local identifier for the given AI service</param>
-    /// <returns>Self instance</returns>
-    public static KernelConfig AddAzureTextEmbeddingGenerationService(this KernelConfig config,
-        string deploymentName, string endpoint, string apiKey, string? serviceId = null)
->>>>>>> ac12a1a6
+        string? serviceId = null,
+        HttpClient? httpClient = null,
+        ILogger? logger = null)
     {
         IEmbeddingGeneration<string, float> Factory(IKernel kernel) => new AzureTextEmbeddingGeneration(
             deploymentName,
@@ -185,7 +159,7 @@
     /// <param name="deploymentName">Azure OpenAI deployment name, see https://learn.microsoft.com/azure/cognitive-services/openai/how-to/create-resource</param>
     /// <param name="endpoint">Azure OpenAI deployment URL, see https://learn.microsoft.com/azure/cognitive-services/openai/quickstart</param>
     /// <param name="credentials">Token credentials, e.g. DefaultAzureCredential, ManagedIdentityCredential, EnvironmentCredential, etc.</param>
-<<<<<<< HEAD
+    /// <param name="serviceId">A local identifier for the given AI service</param>
     /// <param name="httpClient">Custom <see cref="HttpClient"/> for HTTP requests.</param>
     /// <param name="logger">Application logger</param>
     /// <returns>Self instance</returns>
@@ -194,14 +168,9 @@
         string deploymentName,
         string endpoint,
         TokenCredential credentials,
-        HttpClient? httpClient = null,
-        ILogger? logger = null)
-=======
-    /// <param name="serviceId">A local identifier for the given AI service</param>
-    /// <returns>Self instance</returns>
-    public static KernelConfig AddAzureTextEmbeddingGenerationService(this KernelConfig config,
-        string deploymentName, string endpoint, TokenCredential credentials, string? serviceId = null)
->>>>>>> ac12a1a6
+        string? serviceId = null,
+        HttpClient? httpClient = null,
+        ILogger? logger = null)
     {
         IEmbeddingGeneration<string, float> Factory(IKernel kernel) => new AzureTextEmbeddingGeneration(
             deploymentName,
@@ -223,7 +192,7 @@
     /// <param name="modelId">OpenAI model name, see https://platform.openai.com/docs/models</param>
     /// <param name="apiKey">OpenAI API key, see https://platform.openai.com/account/api-keys</param>
     /// <param name="orgId">OpenAI organization id. This is usually optional unless your account belongs to multiple organizations.</param>
-<<<<<<< HEAD
+    /// <param name="serviceId">A local identifier for the given AI service</param>
     /// <param name="httpClient">Custom <see cref="HttpClient"/> for HTTP requests.</param>
     /// <param name="logger">Application logger</param>
     /// <returns>Self instance</returns>
@@ -232,14 +201,9 @@
         string modelId,
         string apiKey,
         string? orgId = null,
-        HttpClient? httpClient = null,
-        ILogger? logger = null)
-=======
-    /// <param name="serviceId">A local identifier for the given AI service</param>
-    /// <returns>Self instance</returns>
-    public static KernelConfig AddOpenAITextEmbeddingGenerationService(this KernelConfig config,
-        string modelId, string apiKey, string? orgId = null, string? serviceId = null)
->>>>>>> ac12a1a6
+        string? serviceId = null,
+        HttpClient? httpClient = null,
+        ILogger? logger = null)
     {
         IEmbeddingGeneration<string, float> Factory(IKernel kernel) => new OpenAITextEmbeddingGeneration(
             modelId,
@@ -266,7 +230,7 @@
     /// <param name="endpoint">Azure OpenAI deployment URL, see https://learn.microsoft.com/azure/cognitive-services/openai/quickstart</param>
     /// <param name="apiKey">Azure OpenAI API key, see https://learn.microsoft.com/azure/cognitive-services/openai/quickstart</param>
     /// <param name="alsoAsTextCompletion">Whether to use the service also for text completion, if supported</param>
-<<<<<<< HEAD
+    /// <param name="serviceId">A local identifier for the given AI service</param>
     /// <param name="httpClient">Custom <see cref="HttpClient"/> for HTTP requests.</param>
     /// <param name="logger">Application logger</param>
     /// <returns>Self instance</returns>
@@ -276,14 +240,9 @@
         string endpoint,
         string apiKey,
         bool alsoAsTextCompletion = true,
-        HttpClient? httpClient = null,
-        ILogger? logger = null)
-=======
-    /// <param name="serviceId">A local identifier for the given AI service</param>
-    /// <returns>Self instance</returns>
-    public static KernelConfig AddAzureChatCompletionService(this KernelConfig config,
-        string deploymentName, string endpoint, string apiKey, bool alsoAsTextCompletion = true, string? serviceId = null)
->>>>>>> ac12a1a6
+        string? serviceId = null,
+        HttpClient? httpClient = null,
+        ILogger? logger = null)
     {
         IChatCompletion Factory(IKernel kernel) => new AzureChatCompletion(
             deploymentName, endpoint, apiKey, kernel.Config.HttpHandlerFactory.CreateHttpClient(kernel.Log), kernel.Log);
@@ -315,7 +274,7 @@
     /// <param name="endpoint">Azure OpenAI deployment URL, see https://learn.microsoft.com/azure/cognitive-services/openai/quickstart</param>
     /// <param name="credentials">Token credentials, e.g. DefaultAzureCredential, ManagedIdentityCredential, EnvironmentCredential, etc.</param>
     /// <param name="alsoAsTextCompletion">Whether to use the service also for text completion, if supported</param>
-<<<<<<< HEAD
+    /// <param name="serviceId">A local identifier for the given AI service</param>
     /// <param name="httpClient">Custom <see cref="HttpClient"/> for HTTP requests.</param>
     /// <param name="logger">Application logger</param>
     /// <returns>Self instance</returns>
@@ -325,14 +284,9 @@
         string endpoint,
         TokenCredential credentials,
         bool alsoAsTextCompletion = true,
-        HttpClient? httpClient = null,
-        ILogger? logger = null)
-=======
-    /// <param name="serviceId">A local identifier for the given AI service</param>
-    /// <returns>Self instance</returns>
-    public static KernelConfig AddAzureChatCompletionService(this KernelConfig config,
-        string deploymentName, string endpoint, TokenCredential credentials, bool alsoAsTextCompletion = true, string? serviceId = null)
->>>>>>> ac12a1a6
+        string? serviceId = null,
+        HttpClient? httpClient = null,
+        ILogger? logger = null)
     {
         IChatCompletion Factory(IKernel kernel) => new AzureChatCompletion(
             deploymentName,
@@ -368,7 +322,7 @@
     /// <param name="apiKey">OpenAI API key, see https://platform.openai.com/account/api-keys</param>
     /// <param name="orgId">OpenAI organization id. This is usually optional unless your account belongs to multiple organizations.</param>
     /// <param name="alsoAsTextCompletion">Whether to use the service also for text completion, if supported</param>
-<<<<<<< HEAD
+    /// <param name="serviceId">A local identifier for the given AI service</param>
     /// <param name="httpClient">Custom <see cref="HttpClient"/> for HTTP requests.</param>
     /// <param name="logger">Application logger</param>
     /// <returns>Self instance</returns>
@@ -378,14 +332,9 @@
         string apiKey,
         string? orgId = null,
         bool alsoAsTextCompletion = true,
-        HttpClient? httpClient = null,
-        ILogger? logger = null)
-=======
-    /// <param name="serviceId">A local identifier for the given AI service</param>
-    /// <returns>Self instance</returns>
-    public static KernelConfig AddOpenAIChatCompletionService(this KernelConfig config,
-        string modelId, string apiKey, string? orgId = null, bool alsoAsTextCompletion = true, string? serviceId = null)
->>>>>>> ac12a1a6
+        string? serviceId = null,
+        HttpClient? httpClient = null,
+        ILogger? logger = null)
     {
         IChatCompletion Factory(IKernel kernel) => new OpenAIChatCompletion(
             modelId,
@@ -422,7 +371,7 @@
     /// <param name="config">The kernel config instance</param>
     /// <param name="apiKey">OpenAI API key, see https://platform.openai.com/account/api-keys</param>
     /// <param name="orgId">OpenAI organization id. This is usually optional unless your account belongs to multiple organizations.</param>
-<<<<<<< HEAD
+    /// <param name="serviceId">A local identifier for the given AI service</param>
     /// <param name="httpClient">Custom <see cref="HttpClient"/> for HTTP requests.</param>
     /// <param name="logger">Application logger</param>
     /// <returns>Self instance</returns>
@@ -430,14 +379,9 @@
         string serviceId,
         string apiKey,
         string? orgId = null,
-        HttpClient? httpClient = null,
-        ILogger? logger = null)
-=======
-    /// <param name="serviceId">A local identifier for the given AI service</param>
-    /// <returns>Self instance</returns>
-    public static KernelConfig AddOpenAIImageGenerationService(this KernelConfig config,
-        string apiKey, string? orgId = null, string? serviceId = null)
->>>>>>> ac12a1a6
+        string? serviceId = null,
+        HttpClient? httpClient = null,
+        ILogger? logger = null)
     {
         IImageGeneration Factory(IKernel kernel) => new OpenAIImageGeneration(
             apiKey,
