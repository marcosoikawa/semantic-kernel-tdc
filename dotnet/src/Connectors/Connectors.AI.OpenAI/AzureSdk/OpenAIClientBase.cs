--- conflicted
+++ resolved
@@ -28,14 +28,9 @@
         string modelId,
         string apiKey,
         string? organization = null,
-<<<<<<< HEAD
         HttpClient? httpClient = null,
         ILogger? logger = null
     )
-=======
-        IDelegatingHandlerFactory? handlerFactory = null,
-        ILogger? log = null)
->>>>>>> ac12a1a6
     {
         Verify.NotNullOrWhiteSpace(modelId);
         Verify.NotNullOrWhiteSpace(apiKey);
