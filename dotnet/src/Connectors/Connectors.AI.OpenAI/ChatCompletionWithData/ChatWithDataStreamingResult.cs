--- conflicted
+++ resolved
@@ -37,11 +37,7 @@
 
         var result = new AzureOpenAIChatMessage(AuthorRole.Assistant.Label, message?.Delta?.Content ?? string.Empty);
 
-<<<<<<< HEAD
-        return await Task.FromResult<SKChatMessage>(result).ConfigureAwait(false);
-=======
         return await Task.FromResult<ChatMessage>(result).ConfigureAwait(false);
->>>>>>> 31b5556c
     }
 
     public async IAsyncEnumerable<ChatMessage> GetStreamingChatMessageAsync([EnumeratorCancellation] CancellationToken cancellationToken = default)
