--- conflicted
+++ resolved
@@ -34,13 +34,9 @@
         var message = this._choice.Messages
             .FirstOrDefault(message => message.Role.Equals(AuthorRole.Assistant.Label, StringComparison.Ordinal));
 
-<<<<<<< HEAD
-        return Task.FromResult<ChatMessage>(new AzureOpenAIChatMessage(message.Role, message.Content));
-=======
         return message is not null ?
-            Task.FromResult<ChatMessageBase>(new SKChatMessage(message.Role, message.Content)) :
-            Task.FromException<ChatMessageBase>(new SKException("No message found"));
->>>>>>> 3f0062f2
+            Task.FromResult<ChatMessage>(new AzureOpenAIChatMessage(message.Role, message.Content)) :
+            Task.FromException<ChatMessage>(new SKException("No message found"));
     }
 
     public async Task<string> GetCompletionAsync(CancellationToken cancellationToken = default)
