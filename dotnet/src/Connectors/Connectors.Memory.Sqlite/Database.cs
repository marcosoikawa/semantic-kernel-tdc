﻿// Copyright (c) Microsoft. All rights reserved.

using System.Collections.Generic;
using System.Data;
using System.Linq;
using System.Runtime.CompilerServices;
using System.Threading;
using System.Threading.Tasks;
using Microsoft.Data.Sqlite;

namespace Microsoft.SemanticKernel.Connectors.Memory.Sqlite;

internal struct DatabaseEntry
{
    public string Key { get; set; }

    public string MetadataString { get; set; }

    public string EmbeddingString { get; set; }

    public string? Timestamp { get; set; }
}

internal class Database
{
    private const string TableName = "SKMemoryTable";

    public Database() { }

    public Task CreateTableAsync(SqliteConnection conn, CancellationToken cancel = default)
    {
<<<<<<< HEAD
        var connection = new SqliteConnection($"Data Source={filename};");
        await connection.OpenAsync(cancel);
        await CreateTableAsync(connection, cancel);
        return connection;
=======
        using (SqliteCommand cmd = conn.CreateCommand())
        {
            cmd.CommandText = $@"
            CREATE TABLE IF NOT EXISTS {TableName}(
                collection TEXT,
                key TEXT,
                metadata TEXT,
                embedding TEXT,
                timestamp TEXT,
                PRIMARY KEY(collection, key))";
            return cmd.ExecuteNonQueryAsync(cancel);
        }
>>>>>>> fcf986c3
    }

    public async Task CreateCollectionAsync(SqliteConnection conn, string collectionName, CancellationToken cancel = default)
    {
        if (await this.DoesCollectionExistsAsync(conn, collectionName, cancel))
        {
            // Collection already exists
            return;
        }

        await using (SqliteCommand cmd = conn.CreateCommand())
        {
            cmd.CommandText = $@"
             INSERT INTO {TableName}(collection)
             VALUES(@collection); ";
            cmd.Parameters.AddWithValue("@collection", collectionName);
            await cmd.ExecuteNonQueryAsync(cancel);
        }
    }

    public async Task UpdateAsync(SqliteConnection conn,
        string collection, string key, string? metadata, string? embedding, string? timestamp, CancellationToken cancel = default)
    {
        await using (SqliteCommand cmd = conn.CreateCommand())
        {
            cmd.CommandText = $@"
             UPDATE {TableName}
             SET metadata=@metadata, embedding=@embedding, timestamp=@timestamp
             WHERE collection=@collection
                AND key=@key ";
            cmd.Parameters.AddWithValue("@collection", collection);
            cmd.Parameters.AddWithValue("@key", key);
            cmd.Parameters.AddWithValue("@metadata", metadata ?? string.Empty);
            cmd.Parameters.AddWithValue("@embedding", embedding ?? string.Empty);
            cmd.Parameters.AddWithValue("@timestamp", timestamp ?? string.Empty);
            await cmd.ExecuteNonQueryAsync(cancel);
        }
    }

    public async Task InsertOrIgnoreAsync(SqliteConnection conn,
        string collection, string key, string? metadata, string? embedding, string? timestamp, CancellationToken cancel = default)
    {
        await using (SqliteCommand cmd = conn.CreateCommand())
        {
            cmd.CommandText = $@"
             INSERT OR IGNORE INTO {TableName}(collection, key, metadata, embedding, timestamp)
             VALUES(@collection, @key, @metadata, @embedding, @timestamp); ";
            cmd.Parameters.AddWithValue("@collection", collection);
            cmd.Parameters.AddWithValue("@key", key);
            cmd.Parameters.AddWithValue("@metadata", metadata ?? string.Empty);
            cmd.Parameters.AddWithValue("@embedding", embedding ?? string.Empty);
            cmd.Parameters.AddWithValue("@timestamp", timestamp ?? string.Empty);
            await cmd.ExecuteNonQueryAsync(cancel);
        }
    }

    public async Task<bool> DoesCollectionExistsAsync(SqliteConnection conn,
        string collectionName,
        CancellationToken cancel = default)
    {
        var collections = await this.GetCollectionsAsync(conn, cancel).ToListAsync(cancel);
        return collections.Contains(collectionName);
    }

    public async IAsyncEnumerable<string> GetCollectionsAsync(SqliteConnection conn,
        [EnumeratorCancellation] CancellationToken cancel = default)
    {
        await using (SqliteCommand cmd = conn.CreateCommand())
        {
            cmd.CommandText = $@"
            SELECT DISTINCT(collection)
            FROM {TableName}";

            await using (var dataReader = await cmd.ExecuteReaderAsync(cancel))
            {
                while (await dataReader.ReadAsync(cancel))
                {
                    yield return dataReader.GetFieldValue<string>("collection");
                }
            }
        }
    }

    public async IAsyncEnumerable<DatabaseEntry> ReadAllAsync(SqliteConnection conn,
        string collectionName,
        [EnumeratorCancellation] CancellationToken cancel = default)
    {
        await using (SqliteCommand cmd = conn.CreateCommand())
        {
            cmd.CommandText = $@"
            SELECT * FROM {TableName}
            WHERE collection=@collection";
            cmd.Parameters.AddWithValue("@collection", collectionName);

            await using (var dataReader = await cmd.ExecuteReaderAsync(cancel))
            {
                while (await dataReader.ReadAsync(cancel))
                {
                    string key = dataReader.GetFieldValue<string>("key");
                    string metadata = dataReader.GetFieldValue<string>("metadata");
                    string embedding = dataReader.GetFieldValue<string>("embedding");
                    string timestamp = dataReader.GetFieldValue<string>("timestamp");
                    yield return new DatabaseEntry() { Key = key, MetadataString = metadata, EmbeddingString = embedding, Timestamp = timestamp };
                }
            }
        }
    }

    public async Task<DatabaseEntry?> ReadAsync(SqliteConnection conn,
        string collectionName,
        string key,
        CancellationToken cancel = default)
    {
        await using (SqliteCommand cmd = conn.CreateCommand())
        {
            cmd.CommandText = $@"
             SELECT * FROM {TableName}
             WHERE collection=@collection
                AND key=@key ";
            cmd.Parameters.AddWithValue("@collection", collectionName);
            cmd.Parameters.AddWithValue("@key", key);

            await using (var dataReader = await cmd.ExecuteReaderAsync(cancel))
            {
                if (await dataReader.ReadAsync(cancel))
                {
                    string metadata = dataReader.GetString(dataReader.GetOrdinal("metadata"));
                    string embedding = dataReader.GetString(dataReader.GetOrdinal("embedding"));
                    string timestamp = dataReader.GetString(dataReader.GetOrdinal("timestamp"));
                    return new DatabaseEntry()
                    {
                        Key = key,
                        MetadataString = metadata,
                        EmbeddingString = embedding,
                        Timestamp = timestamp
                    };
                }

                return null;
            }
        }
    }

    public Task DeleteCollectionAsync(SqliteConnection conn, string collectionName, CancellationToken cancel = default)
    {
        using (SqliteCommand cmd = conn.CreateCommand())
        {
            cmd.CommandText = $@"
             DELETE FROM {TableName}
             WHERE collection=@collection";
            cmd.Parameters.AddWithValue("@collection", collectionName);
            return cmd.ExecuteNonQueryAsync(cancel);
        }
    }

    public Task DeleteAsync(SqliteConnection conn, string collectionName, string key, CancellationToken cancel = default)
    {
        using (SqliteCommand cmd = conn.CreateCommand())
        {
            cmd.CommandText = $@"
             DELETE FROM {TableName}
             WHERE collection=@collection
                AND key=@key ";
            cmd.Parameters.AddWithValue("@collection", collectionName);
            cmd.Parameters.AddWithValue("@key", key);
            return cmd.ExecuteNonQueryAsync(cancel);
        }
    }

    public Task DeleteEmptyAsync(SqliteConnection conn, string collectionName, CancellationToken cancel = default)
    {
        using (SqliteCommand cmd = conn.CreateCommand())
        {
            cmd.CommandText = $@"
             DELETE FROM {TableName}
             WHERE collection=@collection
                AND key IS NULL";
            cmd.Parameters.AddWithValue("@collection", collectionName);
            return cmd.ExecuteNonQueryAsync(cancel);
        }
    }
}<|MERGE_RESOLUTION|>--- conflicted
+++ resolved
@@ -29,12 +29,6 @@
 
     public Task CreateTableAsync(SqliteConnection conn, CancellationToken cancel = default)
     {
-<<<<<<< HEAD
-        var connection = new SqliteConnection($"Data Source={filename};");
-        await connection.OpenAsync(cancel);
-        await CreateTableAsync(connection, cancel);
-        return connection;
-=======
         using (SqliteCommand cmd = conn.CreateCommand())
         {
             cmd.CommandText = $@"
@@ -47,7 +41,6 @@
                 PRIMARY KEY(collection, key))";
             return cmd.ExecuteNonQueryAsync(cancel);
         }
->>>>>>> fcf986c3
     }
 
     public async Task CreateCollectionAsync(SqliteConnection conn, string collectionName, CancellationToken cancel = default)
