﻿// Copyright (c) Microsoft. All rights reserved.

using System;
using System.Collections.Generic;
using System.Linq;
using System.Text.Json.Serialization;
using Microsoft.SemanticKernel.ChatCompletion;

namespace Microsoft.SemanticKernel.Connectors.GoogleVertexAI;

internal sealed class GeminiRequest
{
    [JsonPropertyName("contents")]
    public IList<GeminiContent> Contents { get; set; } = null!;

    [JsonPropertyName("safetySettings")]
    [JsonIgnore(Condition = JsonIgnoreCondition.WhenWritingNull)]
    public IList<GeminiSafetySetting>? SafetySettings { get; set; }

    [JsonPropertyName("generationConfig")]
    [JsonIgnore(Condition = JsonIgnoreCondition.WhenWritingNull)]
    public ConfigurationElement? Configuration { get; set; }

    /// <summary>
    /// Creates a <see cref="GeminiRequest"/> object from the given prompt and execution settings.
    /// </summary>
    /// <param name="prompt">The prompt to be assigned to the GeminiRequest.</param>
    /// <param name="executionSettings">The execution settings to be applied to the GeminiRequest.</param>
    /// <returns>A new instance of <see cref="GeminiRequest"/>.</returns>
    public static GeminiRequest FromPromptAndExecutionSettings(
        string prompt,
        GeminiPromptExecutionSettings executionSettings)
    {
        GeminiRequest obj = CreateGeminiRequest(prompt);
        AddSafetySettings(executionSettings, obj);
        AddConfiguration(executionSettings, obj);
        return obj;
    }

    public static GeminiRequest FromChatHistoryAndExecutionSettings(
        ChatHistory chatHistory,
        GeminiPromptExecutionSettings promptExecutionSettings)
    {
        GeminiRequest obj = CreateGeminiRequest(chatHistory);
        AddSafetySettings(promptExecutionSettings, obj);
        AddConfiguration(promptExecutionSettings, obj);
        return obj;
    }

    private static GeminiRequest CreateGeminiRequest(string prompt)
    {
        GeminiRequest obj = new()
        {
            Contents = new List<GeminiContent>
            {
                new()
                {
                    Parts = new List<GeminiPart>
                    {
                        new()
                        {
                            Text = prompt
                        }
                    }
                }
            }
        };
        return obj;
    }

    private static GeminiRequest CreateGeminiRequest(ChatHistory chatHistory)
    {
        GeminiRequest obj = new()
        {
            Contents = chatHistory.Select(c => new GeminiContent
            {
                Parts = CreateGeminiParts(c),
                Role = c.Role
            }).ToList()
        };
        return obj;
    }

    private static List<GeminiPart> CreateGeminiParts(ChatMessageContent content)
    {
        var list = content.Items?.Select(item => item switch
        {
            TextContent textContent => new GeminiPart { Text = textContent.Text },
<<<<<<< HEAD
            ImageContent imageContent => new GeminiPart
            {
                FileData = new GeminiPart.FileDataPart
                {
                    MimeType = GetMimeTypeFromImageContentForUri(imageContent),
                    FileUri = imageContent.Uri ?? throw new InvalidOperationException("Image content URI is empty.")
                }
            },
=======
            ImageContent imageContent => CreateGeminiPartFromImage(imageContent),
>>>>>>> 64274789
            _ => throw new NotSupportedException($"Unsupported content type. {item.GetType().Name} is not supported by Gemini.")
        }).ToList() ?? new List<GeminiPart>();

        if (list.Count == 0)
        {
            list.Add(new GeminiPart { Text = content.Content ?? string.Empty });
        }

        return list;
    }

<<<<<<< HEAD
    private static string GetMimeTypeFromImageContentForUri(ImageContent imageContent)
=======
    private static GeminiPart CreateGeminiPartFromImage(ImageContent imageContent)
    {
        // Binary data takes precedence over URI as per the ImageContent.ToString() implementation.
        if (imageContent.Data is { IsEmpty: false })
        {
            return new GeminiPart
            {
                InlineData = new GeminiPart.InlineDataPart
                {
                    MimeType = GetMimeTypeFromImageContentDataMediaType(imageContent),
                    InlineData = Convert.ToBase64String(imageContent.Data.ToArray())
                }
            };
        }

        if (imageContent.Uri is not null)
        {
            return new GeminiPart
            {
                FileData = new GeminiPart.FileDataPart
                {
                    MimeType = GetMimeTypeFromImageContentMetadata(imageContent),
                    FileUri = imageContent.Uri ?? throw new InvalidOperationException("Image content URI is empty.")
                }
            };
        }

        throw new InvalidOperationException("Image content does not contain any data or uri.");
    }

    private static string GetMimeTypeFromImageContentDataMediaType(ImageContent imageContent)
    {
        return imageContent.Data?.MediaType
               ?? throw new InvalidOperationException("Image content Data.MediaType is empty.");
    }

    private static string GetMimeTypeFromImageContentMetadata(ImageContent imageContent)
>>>>>>> 64274789
    {
        var key = imageContent.Metadata?.Keys.SingleOrDefault(key =>
                      key.Equals("mimeType", StringComparison.OrdinalIgnoreCase)
                      || key.Equals("mime_type", StringComparison.OrdinalIgnoreCase))
                  ?? throw new InvalidOperationException("Mime type is not found in the image content metadata.");
        return imageContent.Metadata[key]!.ToString();
    }

    private static string GetMimeTypeFromImageContentForBinaryData(ImageContent imageContent)
    {
        return imageContent.Data?.MediaType
               ?? throw new InvalidOperationException(
                   $"Mime type is not found in the {nameof(ImageContent)}.{nameof(ImageContent.Data)}.{nameof(BinaryData.MediaType)}");
    }

    private static void AddConfiguration(GeminiPromptExecutionSettings executionSettings, GeminiRequest obj)
    {
        obj.Configuration = new ConfigurationElement
        {
            Temperature = executionSettings.Temperature,
            TopP = executionSettings.TopP,
            TopK = executionSettings.TopK,
            MaxOutputTokens = executionSettings.MaxTokens,
            StopSequences = executionSettings.StopSequences,
            CandidateCount = executionSettings.CandidateCount
        };
    }

    private static void AddSafetySettings(GeminiPromptExecutionSettings executionSettings, GeminiRequest obj)
    {
        obj.SafetySettings = executionSettings.SafetySettings?.Select(s
            => new GeminiSafetySetting(s.Category, s.Threshold)).ToList();
    }

    internal sealed class ConfigurationElement
    {
        [JsonPropertyName("temperature")]
        [JsonIgnore(Condition = JsonIgnoreCondition.WhenWritingNull)]
        public double? Temperature { get; set; }

        [JsonPropertyName("topP")]
        [JsonIgnore(Condition = JsonIgnoreCondition.WhenWritingNull)]
        public double? TopP { get; set; }

        [JsonPropertyName("topK")]
        [JsonIgnore(Condition = JsonIgnoreCondition.WhenWritingNull)]
        public int? TopK { get; set; }

        [JsonPropertyName("maxOutputTokens")]
        [JsonIgnore(Condition = JsonIgnoreCondition.WhenWritingNull)]
        public int? MaxOutputTokens { get; set; }

        [JsonPropertyName("stopSequences")]
        [JsonIgnore(Condition = JsonIgnoreCondition.WhenWritingNull)]
        public IEnumerable<string>? StopSequences { get; set; }

        [JsonPropertyName("candidateCount")]
        [JsonIgnore(Condition = JsonIgnoreCondition.WhenWritingNull)]
        public int? CandidateCount { get; set; }
    }
}<|MERGE_RESOLUTION|>--- conflicted
+++ resolved
@@ -86,18 +86,7 @@
         var list = content.Items?.Select(item => item switch
         {
             TextContent textContent => new GeminiPart { Text = textContent.Text },
-<<<<<<< HEAD
-            ImageContent imageContent => new GeminiPart
-            {
-                FileData = new GeminiPart.FileDataPart
-                {
-                    MimeType = GetMimeTypeFromImageContentForUri(imageContent),
-                    FileUri = imageContent.Uri ?? throw new InvalidOperationException("Image content URI is empty.")
-                }
-            },
-=======
             ImageContent imageContent => CreateGeminiPartFromImage(imageContent),
->>>>>>> 64274789
             _ => throw new NotSupportedException($"Unsupported content type. {item.GetType().Name} is not supported by Gemini.")
         }).ToList() ?? new List<GeminiPart>();
 
@@ -109,9 +98,6 @@
         return list;
     }
 
-<<<<<<< HEAD
-    private static string GetMimeTypeFromImageContentForUri(ImageContent imageContent)
-=======
     private static GeminiPart CreateGeminiPartFromImage(ImageContent imageContent)
     {
         // Binary data takes precedence over URI as per the ImageContent.ToString() implementation.
@@ -149,20 +135,12 @@
     }
 
     private static string GetMimeTypeFromImageContentMetadata(ImageContent imageContent)
->>>>>>> 64274789
     {
         var key = imageContent.Metadata?.Keys.SingleOrDefault(key =>
                       key.Equals("mimeType", StringComparison.OrdinalIgnoreCase)
                       || key.Equals("mime_type", StringComparison.OrdinalIgnoreCase))
                   ?? throw new InvalidOperationException("Mime type is not found in the image content metadata.");
         return imageContent.Metadata[key]!.ToString();
-    }
-
-    private static string GetMimeTypeFromImageContentForBinaryData(ImageContent imageContent)
-    {
-        return imageContent.Data?.MediaType
-               ?? throw new InvalidOperationException(
-                   $"Mime type is not found in the {nameof(ImageContent)}.{nameof(ImageContent.Data)}.{nameof(BinaryData.MediaType)}");
     }
 
     private static void AddConfiguration(GeminiPromptExecutionSettings executionSettings, GeminiRequest obj)
