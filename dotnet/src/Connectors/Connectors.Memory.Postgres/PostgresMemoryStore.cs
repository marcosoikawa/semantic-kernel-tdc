--- conflicted
+++ resolved
@@ -54,11 +54,7 @@
     /// <summary>
     /// Initializes a new instance of the <see cref="PostgresMemoryStore"/> class.
     /// </summary>
-<<<<<<< HEAD
-    /// <param name="postgresDbClient">An implementation of a client for Postgres.</param>
-=======
     /// <param name="postgresDbClient">An instance of <see cref="IPostgresDbClient"/>.</param>
->>>>>>> 3b4fe10d
     public PostgresMemoryStore(IPostgresDbClient postgresDbClient)
     {
         this._postgresDbClient = postgresDbClient;
