﻿// Copyright (c) Microsoft. All rights reserved.

using System;
using System.Collections.Generic;
using System.Linq;
using System.Net.Http;
using System.Runtime.CompilerServices;
using System.Threading;
using System.Threading.Tasks;
using Microsoft.Extensions.Logging;
using Microsoft.SemanticKernel.AI.Embeddings;
using Microsoft.SemanticKernel.Connectors.Memory.Qdrant.Diagnostics;
using Microsoft.SemanticKernel.Memory;

namespace Microsoft.SemanticKernel.Connectors.Memory.Qdrant;

/// <summary>
/// An implementation of <see cref="IMemoryStore"/> for Qdrant Vector Database.
/// </summary>
<<<<<<< HEAD
/// <remarks>
/// The Embedding data is saved to a Qdrant Vector database instance specified in the constructor by
/// url and port. The embedding data persists between subsequent instances and has similarity search capability.
=======
/// <remarks>The Embedding data is saved to a Qdrant Vector Database instance specified in the constructor by url and port.
/// The embedding data persists between subsequent instances and has similarity search capability.
>>>>>>> 432edaa0
/// </remarks>
public class QdrantMemoryStore : IMemoryStore
{
    /// <summary>
    /// The Qdrant Vector Database memory store logger.
    /// </summary>
    private readonly ILogger? _logger;

    /// <summary>
    /// Constructor for a memory store backed by a Qdrant Vector Database instance.
    /// </summary>
    /// <param name="host"></param>
    /// <param name="port"></param>
    /// <param name="vectorSize"></param>
    /// <param name="logger"></param>
    [Obsolete("This constructor is deprecated and will be removed in one of the next SK SDK versions. Please use one of the alternative constructors.")]
    public QdrantMemoryStore(string host, int port, int vectorSize, ILogger? logger = null)
    {
        this._logger = logger;
        this._qdrantClient = new QdrantVectorDbClient(endpoint: host, port: port, vectorSize: vectorSize, log: logger);
    }

    /// <summary>
    /// Initializes a new instance of the <see cref="QdrantMemoryStore"/> class.
    /// </summary>
    /// <param name="endpoint">The Qdrant Vector Database endpoint.</param>
    /// <param name="vectorSize">The size of the vectors used.</param>
    /// <param name="logger">Optional logger instance.</param>
    public QdrantMemoryStore(string endpoint, int vectorSize, ILogger? logger = null)
    {
        this._qdrantClient = new QdrantVectorDbClient(endpoint, vectorSize, logger);
        this._logger = logger;
    }

    /// <summary>
    /// Initializes a new instance of the <see cref="QdrantMemoryStore"/> class.
    /// </summary>
    /// <param name="httpClient">The <see cref="HttpClient"/> instance used for making HTTP requests.</param>
    /// <param name="vectorSize">The size of the vectors used in the Qdrant Vector Database.</param>
    /// <param name="endpoint">The optional endpoint URL for the Qdrant Vector Database. If not specified, the base address of the HTTP client is used.</param>
    /// <param name="logger">Optional logger instance.</param>
    public QdrantMemoryStore(HttpClient httpClient, int vectorSize, string? endpoint = null, ILogger? logger = null)
    {
        this._qdrantClient = new QdrantVectorDbClient(httpClient, vectorSize, endpoint, logger);
        this._logger = logger;
    }

    /// <summary>
    /// Initializes a new instance of the <see cref="QdrantMemoryStore"/> class.
    /// </summary>
    /// <param name="client">The Qdrant Db client for interacting with Qdrant Vector Database.</param>
    /// <param name="logger">Optional logger instance.</param>
    public QdrantMemoryStore(IQdrantVectorDbClient client, ILogger? logger = null)
    {
        this._qdrantClient = client;
        this._logger = logger;
    }

    /// <summary>
    /// Constructor for a memory store backed by a <see cref="IQdrantVectorDbClient"/>
    /// </summary>
    [Obsolete("This constructor is deprecated and will be removed in one of the next SK SDK versions. Please use one of the alternative constructors.")]
    public QdrantMemoryStore(IQdrantVectorDbClient client)
    {
        this._qdrantClient = client;
    }

    /// <inheritdoc/>
    public async Task CreateCollectionAsync(string collectionName, CancellationToken cancellationToken = default)
    {
        if (!await this._qdrantClient.DoesCollectionExistAsync(collectionName, cancellationToken).ConfigureAwait(false))
        {
            await this._qdrantClient.CreateCollectionAsync(collectionName, cancellationToken).ConfigureAwait(false);
        }
    }

    /// <inheritdoc/>
    public async Task<bool> DoesCollectionExistAsync(string collectionName, CancellationToken cancellationToken = default)
    {
        return await this._qdrantClient.DoesCollectionExistAsync(collectionName, cancellationToken).ConfigureAwait(false);
    }

    /// <inheritdoc/>
    public IAsyncEnumerable<string> GetCollectionsAsync(CancellationToken cancellationToken = default)
    {
        return this._qdrantClient.ListCollectionsAsync(cancellationToken);
    }

    /// <inheritdoc/>
    public async Task DeleteCollectionAsync(string collectionName, CancellationToken cancellationToken = default)
    {
        if (await this._qdrantClient.DoesCollectionExistAsync(collectionName, cancellationToken).ConfigureAwait(false))
        {
            await this._qdrantClient.DeleteCollectionAsync(collectionName, cancellationToken).ConfigureAwait(false);
        }
    }

    /// <inheritdoc/>
    public async Task<string> UpsertAsync(string collectionName, MemoryRecord record, CancellationToken cancellationToken = default)
    {
        var vectorData = await this.ConvertFromMemoryRecordAsync(collectionName, record, cancellationToken).ConfigureAwait(false);

        if (vectorData == null)
        {
            throw new QdrantMemoryException(QdrantMemoryException.ErrorCodes.FailedToConvertMemoryRecordToQdrantVectorRecord);
        }

        try
        {
            await this._qdrantClient.UpsertVectorsAsync(
                collectionName,
                new[] { vectorData },
                cancellationToken).ConfigureAwait(false);
        }
        catch (HttpRequestException ex)
        {
            throw new QdrantMemoryException(
                QdrantMemoryException.ErrorCodes.FailedToUpsertVectors,
                ex);
        }

        return vectorData.PointId;
    }

    /// <inheritdoc/>
    public async IAsyncEnumerable<string> UpsertBatchAsync(string collectionName, IEnumerable<MemoryRecord> records,
        [EnumeratorCancellation] CancellationToken cancellationToken = default)
    {
        var tasks = Task.WhenAll(records.Select(async r => await this.ConvertFromMemoryRecordAsync(collectionName, r, cancellationToken).ConfigureAwait(false)));
        var vectorData = await tasks.ConfigureAwait(false);

        try
        {
            await this._qdrantClient.UpsertVectorsAsync(
                collectionName,
                vectorData,
                cancellationToken).ConfigureAwait(false);
        }
        catch (HttpRequestException ex)
        {
            throw new QdrantMemoryException(
                QdrantMemoryException.ErrorCodes.FailedToUpsertVectors,
                ex);
        }

        foreach (var v in vectorData)
        {
            yield return v.PointId;
        }
    }

    /// <inheritdoc/>
    public async Task<MemoryRecord?> GetAsync(string collectionName, string key, bool withEmbedding = false, CancellationToken cancellationToken = default)
    {
        try
        {
            var vectorData = await this._qdrantClient.GetVectorByPayloadIdAsync(collectionName, key, withEmbedding, cancellationToken).ConfigureAwait(false);
            if (vectorData == null) { return null; }

            return MemoryRecord.FromJsonMetadata(
                json: vectorData.GetSerializedPayload(),
                embedding: new Embedding<float>(vectorData.Embedding, transferOwnership: true),
                key: vectorData.PointId);
        }
        catch (HttpRequestException ex)
        {
            throw new QdrantMemoryException(
                QdrantMemoryException.ErrorCodes.FailedToGetVectorData,
                ex);
        }
        catch (MemoryException ex)
        {
            throw new QdrantMemoryException(
                QdrantMemoryException.ErrorCodes.FailedToConvertQdrantVectorRecordToMemoryRecord,
                ex);
        }
    }

    /// <inheritdoc/>
    public async IAsyncEnumerable<MemoryRecord> GetBatchAsync(string collectionName, IEnumerable<string> keys, bool withEmbeddings = false,
        [EnumeratorCancellation] CancellationToken cancellationToken = default)
    {
        foreach (var key in keys)
        {
            MemoryRecord? record = await this.GetAsync(collectionName, key, withEmbeddings, cancellationToken).ConfigureAwait(false);
            if (record != null)
            {
                yield return record;
            }
        }
    }

    /// <summary>
    /// Get a MemoryRecord from the Qdrant Vector database by pointId.
    /// </summary>
    /// <param name="collectionName">The name associated with a collection of embeddings.</param>
    /// <param name="pointId">
    /// The unique indexed ID associated with the Qdrant vector record to get.
    /// </param>
    /// <param name="withEmbedding">If true, the embedding will be returned in the memory record.</param>
    /// <param name="cancellationToken">
    /// The <see cref="CancellationToken"/> to monitor for cancellation requests. The default is
    /// <see cref="CancellationToken.None"/>.
    /// </param>
    /// <returns>Memory record</returns>
    /// <exception cref="QdrantMemoryException"></exception>
    public async Task<MemoryRecord?> GetWithPointIdAsync(string collectionName, string pointId, bool withEmbedding = false,
        CancellationToken cancellationToken = default)
    {
        try
        {
            var vectorDataList = this._qdrantClient
                .GetVectorsByIdAsync(collectionName, new[] { pointId }, withEmbedding, cancellationToken);

            var vectorData = await vectorDataList.FirstOrDefaultAsync(cancellationToken).ConfigureAwait(false);

            if (vectorData == null) { return null; }

            return MemoryRecord.FromJsonMetadata(
                json: vectorData.GetSerializedPayload(),
                embedding: new Embedding<float>(vectorData.Embedding, transferOwnership: true));
        }
        catch (HttpRequestException ex)
        {
            throw new QdrantMemoryException(
                QdrantMemoryException.ErrorCodes.FailedToGetVectorData,
                ex);
        }
        catch (MemoryException ex)
        {
            throw new QdrantMemoryException(
                QdrantMemoryException.ErrorCodes.FailedToConvertQdrantVectorRecordToMemoryRecord,
                ex);
        }
    }

    /// <summary>
    /// Get memory records from the Qdrant Vector database using a group of pointIds.
    /// </summary>
    /// <param name="collectionName">The name associated with a collection of embeddings.</param>
    /// <param name="pointIds">
    /// The unique indexed IDs associated with Qdrant vector records to get.
    /// </param>
    /// <param name="withEmbeddings">If true, the embeddings will be returned in the memory records.</param>
    /// <param name="cancellationToken">
    /// The <see cref="CancellationToken"/> to monitor for cancellation requests. The default is
    /// <see cref="CancellationToken.None"/>.
    /// </param>
    /// <returns>Memory records</returns>
    public async IAsyncEnumerable<MemoryRecord> GetWithPointIdBatchAsync(
        string collectionName,
        IEnumerable<string> pointIds,
        bool withEmbeddings = false,
        [EnumeratorCancellation] CancellationToken cancellationToken = default)
    {
        var vectorDataList = this._qdrantClient
            .GetVectorsByIdAsync(collectionName, pointIds, withEmbeddings, cancellationToken);

        await foreach (var vectorData in vectorDataList)
        {
            yield return MemoryRecord.FromJsonMetadata(
                json: vectorData.GetSerializedPayload(),
                embedding: new Embedding<float>(vectorData.Embedding, transferOwnership: true),
                key: vectorData.PointId);
        }
    }

    /// <inheritdoc/>
    public async Task RemoveAsync(string collectionName, string key, CancellationToken cancellationToken = default)
    {
        try
        {
            await this._qdrantClient.DeleteVectorByPayloadIdAsync(collectionName, key, cancellationToken).ConfigureAwait(false);
        }
        catch (HttpRequestException ex)
        {
            throw new QdrantMemoryException(
                QdrantMemoryException.ErrorCodes.FailedToRemoveVectorData,
                ex);
        }
    }

    /// <inheritdoc/>
    public async Task RemoveBatchAsync(string collectionName, IEnumerable<string> keys, CancellationToken cancellationToken = default)
    {
        await Task.WhenAll(keys.Select(async k => await this.RemoveAsync(collectionName, k, cancellationToken).ConfigureAwait(false))).ConfigureAwait(false);
    }

    /// <summary>
    /// Remove a MemoryRecord from the Qdrant Vector database by pointId.
    /// </summary>
    /// <param name="collectionName">The name associated with a collection of embeddings.</param>
    /// <param name="pointId">
    /// The unique indexed ID associated with the Qdrant vector record to remove.
    /// </param>
    /// <param name="cancellationToken">
    /// The <see cref="CancellationToken"/> to monitor for cancellation requests. The default is
    /// <see cref="CancellationToken.None"/>.
    /// </param>
    /// <exception cref="QdrantMemoryException"></exception>
    public async Task RemoveWithPointIdAsync(string collectionName, string pointId, CancellationToken cancellationToken = default)
    {
        try
        {
            await this._qdrantClient.DeleteVectorsByIdAsync(collectionName, new[] { pointId }, cancellationToken).ConfigureAwait(false);
        }
        catch (HttpRequestException ex)
        {
            throw new QdrantMemoryException(
                QdrantMemoryException.ErrorCodes.FailedToRemoveVectorData,
                ex);
        }
    }

    /// <summary>
    /// Remove a MemoryRecord from the Qdrant Vector database by a group of pointIds.
    /// </summary>
    /// <param name="collectionName">The name associated with a collection of embeddings.</param>
    /// <param name="pointIds">
    /// The unique indexed IDs associated with the Qdrant vector records to remove.
    /// </param>
    /// <param name="cancellationToken">
    /// The <see cref="CancellationToken"/> to monitor for cancellation requests. The default is
    /// <see cref="CancellationToken.None"/>.
    /// </param>
    /// <exception cref="QdrantMemoryException"></exception>
    public async Task RemoveWithPointIdBatchAsync(string collectionName, IEnumerable<string> pointIds, CancellationToken cancellationToken = default)
    {
        try
        {
            await this._qdrantClient.DeleteVectorsByIdAsync(collectionName, pointIds, cancellationToken).ConfigureAwait(false);
        }
        catch (HttpRequestException ex)
        {
            throw new QdrantMemoryException(
                QdrantMemoryException.ErrorCodes.FailedToRemoveVectorData,
                ex);
        }
    }

    /// <inheritdoc/>
    public async IAsyncEnumerable<(MemoryRecord, double)> GetNearestMatchesAsync(
        string collectionName,
        Embedding<float> embedding,
        int limit,
        double minRelevanceScore = 0,
        bool withEmbeddings = false,
        [EnumeratorCancellation] CancellationToken cancellationToken = default)
    {
        IAsyncEnumerator<(QdrantVectorRecord, double)> enumerator = this._qdrantClient
            .FindNearestInCollectionAsync(
                collectionName: collectionName,
                target: embedding.Vector,
                threshold: minRelevanceScore,
                top: limit,
                withVectors: withEmbeddings,
                cancellationToken: cancellationToken)
            .GetAsyncEnumerator(cancellationToken);

        // Workaround for https://github.com/dotnet/csharplang/issues/2949: Yielding in catch blocks
        // not supported in async iterators
        (QdrantVectorRecord, double)? result = null;
        bool hasResult = true;
        do
        {
            try
            {
                hasResult = await enumerator.MoveNextAsync().ConfigureAwait(false);
                if (hasResult)
                {
                    result = enumerator.Current;
                }
                else
                {
                    result = null;
                }
            }
            catch (HttpRequestException ex) when (ex.Message.Contains("404"))
            {
                this._logger?.LogWarning("NotFound when calling {0}::FindNearestInCollectionAsync - the collection '{1}' may not exist yet",
                    nameof(QdrantMemoryStore), collectionName);
                hasResult = false;
            }

            if (result != null)
            {
                yield return (
                    MemoryRecord.FromJsonMetadata(
                        json: result.Value.Item1.GetSerializedPayload(),
                        embedding: new Embedding<float>(result.Value.Item1.Embedding, transferOwnership: true)),
                    result.Value.Item2);
            }
        } while (hasResult);
    }

    /// <inheritdoc/>
    public async Task<(MemoryRecord, double)?> GetNearestMatchAsync(
        string collectionName,
        Embedding<float> embedding,
        double minRelevanceScore = 0,
        bool withEmbedding = false,
        CancellationToken cancellationToken = default)
    {
        var results = this.GetNearestMatchesAsync(
            collectionName: collectionName,
            embedding: embedding,
            minRelevanceScore: minRelevanceScore,
            limit: 1,
            withEmbeddings: withEmbedding,
            cancellationToken: cancellationToken);

        var record = await results.FirstOrDefaultAsync(cancellationToken).ConfigureAwait(false);

        return (record.Item1, record.Item2);
    }

    /// <inheritdoc/>
    public Task<IEnumerable<QdrantPointRecord>?> ListPointsAsync(string collectionName, int offset = 0, int limit = 10, CancellationToken cancellationToken = default)
    {
        return this._qdrantClient.ListPointsAsync(collectionName, offset, limit, cancellationToken);
    }

    #region private ================================================================================

    private readonly IQdrantVectorDbClient _qdrantClient;

    private async Task<QdrantVectorRecord> ConvertFromMemoryRecordAsync(
        string collectionName,
        MemoryRecord record,
        CancellationToken cancellationToken = default)
    {
        string pointId;

        // Check if a database key has been provided for update
        if (!string.IsNullOrEmpty(record.Key))
        {
            pointId = record.Key;
        }
        // Check if the data store contains a record with the provided metadata ID
        else
        {
            var existingRecord = await this._qdrantClient.GetVectorByPayloadIdAsync(
                    collectionName,
                    record.Metadata.Id,
                    cancellationToken: cancellationToken)
                .ConfigureAwait(false);

            if (existingRecord != null)
            {
                pointId = existingRecord.PointId;
            }
            else
            {
                do // Generate a new ID until a unique one is found (more than one pass should be exceedingly rare)
                {
                    // If no matching record can be found, generate an ID for the new record
                    pointId = Guid.NewGuid().ToString();
                    existingRecord = await this._qdrantClient.GetVectorsByIdAsync(collectionName, new[] { pointId }, cancellationToken: cancellationToken)
                        .FirstOrDefaultAsync(cancellationToken).ConfigureAwait(false);
                } while (existingRecord != null);
            }
        }

        var vectorData = QdrantVectorRecord.FromJsonMetadata(
            pointId: pointId,
            embedding: record.Embedding.Vector,
            json: record.GetSerializedMetadata());

        if (vectorData == null)
        {
            throw new QdrantMemoryException(QdrantMemoryException.ErrorCodes.FailedToConvertMemoryRecordToQdrantVectorRecord);
        }

        return vectorData;
    }

    #endregion private ================================================================================
}<|MERGE_RESOLUTION|>--- conflicted
+++ resolved
@@ -17,14 +17,9 @@
 /// <summary>
 /// An implementation of <see cref="IMemoryStore"/> for Qdrant Vector Database.
 /// </summary>
-<<<<<<< HEAD
 /// <remarks>
 /// The Embedding data is saved to a Qdrant Vector database instance specified in the constructor by
 /// url and port. The embedding data persists between subsequent instances and has similarity search capability.
-=======
-/// <remarks>The Embedding data is saved to a Qdrant Vector Database instance specified in the constructor by url and port.
-/// The embedding data persists between subsequent instances and has similarity search capability.
->>>>>>> 432edaa0
 /// </remarks>
 public class QdrantMemoryStore : IMemoryStore
 {
