--- conflicted
+++ resolved
@@ -76,14 +76,9 @@
     public HttpRequestMessage Build()
     {
         return HttpRequest.CreatePostRequest(
-<<<<<<< HEAD
-            $"/collections/{this.Collection}/points",
+            $"collections/{this.Collection}/points",
             payload: this,
             SourceGenerationContext.Default.GetVectorsRequest);
-=======
-            $"collections/{this.Collection}/points",
-            payload: this);
->>>>>>> 527d3782
     }
 
     #region private ================================================================================
