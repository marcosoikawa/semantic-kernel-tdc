--- conflicted
+++ resolved
@@ -312,16 +312,12 @@
         // Create the Azure SDK ChatCompletionOptions instance from all available information.
         var chatOptions = CreateChatCompletionsOptions(chatExecutionSettings, chat, kernel, this.DeploymentOrModelName);
 
-<<<<<<< HEAD
         var functionCallConfiguration = this.ConfigureFunctionCallingOptions(kernel, chatExecutionSettings, chatOptions, 0);
 
         bool autoInvoke = kernel is not null && functionCallConfiguration?.MaximumAutoInvokeAttempts > 0 && s_inflightAutoInvokes.Value < MaxInflightAutoInvokes;
         ValidateAutoInvoke(autoInvoke, chatExecutionSettings.ResultsPerPrompt);
 
-        for (int iteration = 1; ; iteration++)
-=======
         for (int requestIndex = 1; ; requestIndex++)
->>>>>>> 8665df3d
         {
             // Make the request.
             var responseData = (await RunRequestAsync(() => this.Client.GetChatCompletionsAsync(chatOptions, cancellationToken)).ConfigureAwait(false)).Value;
@@ -396,7 +392,8 @@
                 // Make sure the requested function is one we requested. If we're permitting any kernel function to be invoked,
                 // then we don't need to check this, as it'll be handled when we look up the function in the kernel to be able
                 // to invoke it. If we're permitting only a specific list of functions, though, then we need to explicitly check.
-                if ((!functionCallConfiguration?.AllowAnyRequestedKernelFunction ?? false) && !IsRequestableTool(chatOptions, openAIFunctionToolCall))
+                if (functionCallConfiguration?.AllowAnyRequestedKernelFunction is not true &&
+                    !IsRequestableTool(chatOptions, openAIFunctionToolCall))
                 {
                     AddResponseMessage(chatOptions, chat, result: null, "Error: Function call request for a function that wasn't defined.", toolCall, this.Logger);
                     continue;
@@ -448,17 +445,11 @@
                     s_inflightAutoInvokes.Value--;
                 }
 
-<<<<<<< HEAD
-                var stringResult = ProcessFunctionResult(functionResult, chatExecutionSettings);
-
-                AddResponseMessage(chatOptions, chat, stringResult, errorMessage: null, functionToolCall, this.Logger);
-
-=======
                 // Apply any changes from the auto function invocation filters context to final result.
                 functionResult = invocationContext.Result;
 
                 object functionResultValue = functionResult.GetValue<object>() ?? string.Empty;
-                var stringResult = ProcessFunctionResult(functionResultValue, chatExecutionSettings.ToolCallBehavior);
+                var stringResult = ProcessFunctionResult(functionResultValue, chatExecutionSettings);
 
                 AddResponseMessage(chatOptions, chat, stringResult, errorMessage: null, functionToolCall, this.Logger);
 
@@ -473,7 +464,6 @@
                     return [chat.Last()];
                 }
 
->>>>>>> 8665df3d
                 static void AddResponseMessage(ChatCompletionsOptions chatOptions, ChatHistory chat, string? result, string? errorMessage, ChatCompletionsToolCall toolCall, ILogger logger)
                 {
                     // Log any error
@@ -495,11 +485,7 @@
                         // Add an item of type FunctionResultContent to the ChatMessageContent.Items collection in addition to the function result stored as a string in the ChatMessageContent.Content property.  
                         // This will enable migration to the new function calling model and facilitate the deprecation of the current one in the future.
                         var functionName = FunctionName.Parse(functionCall.Name, OpenAIFunction.NameSeparator);
-<<<<<<< HEAD
-                        message.Items.Add(new FunctionCallResultContent(functionName.Name, functionName.PluginName, functionCall.Id, result));
-=======
                         message.Items.Add(new FunctionResultContent(functionName.Name, functionName.PluginName, functionCall.Id, result));
->>>>>>> 8665df3d
                     }
 
                     chat.Add(message);
@@ -513,24 +499,7 @@
             chatOptions.ToolChoice = ChatCompletionsToolChoice.None;
             chatOptions.Tools.Clear();
 
-<<<<<<< HEAD
-            this.ConfigureFunctionCallingOptions(kernel, chatExecutionSettings, chatOptions, iteration);
-=======
-            if (requestIndex >= chatExecutionSettings.ToolCallBehavior!.MaximumUseAttempts)
-            {
-                // Don't add any tools as we've reached the maximum attempts limit.
-                if (this.Logger.IsEnabled(LogLevel.Debug))
-                {
-                    this.Logger.LogDebug("Maximum use ({MaximumUse}) reached; removing the tool.", chatExecutionSettings.ToolCallBehavior!.MaximumUseAttempts);
-                }
-            }
-            else
-            {
-                // Regenerate the tool list as necessary. The invocation of the function(s) could have augmented
-                // what functions are available in the kernel.
-                chatExecutionSettings.ToolCallBehavior.ConfigureOptions(kernel, chatOptions);
-            }
->>>>>>> 8665df3d
+            this.ConfigureFunctionCallingOptions(kernel, chatExecutionSettings, chatOptions, requestIndex);
 
             // Having already sent tools and with tool call information in history, the service can become unhappy ("[] is too short - 'tools'")
             // if we don't send any tools in subsequent requests, even if we say not to use any.
@@ -541,11 +510,7 @@
             }
 
             // Disable auto invocation if we've exceeded the allowed limit.
-<<<<<<< HEAD
-            if (iteration >= functionCallConfiguration?.MaximumAutoInvokeAttempts)
-=======
-            if (requestIndex >= chatExecutionSettings.ToolCallBehavior!.MaximumAutoInvokeAttempts)
->>>>>>> 8665df3d
+            if (requestIndex >= functionCallConfiguration?.MaximumAutoInvokeAttempts)
             {
                 autoInvoke = false;
                 if (this.Logger.IsEnabled(LogLevel.Debug))
@@ -675,7 +640,8 @@
                 // Make sure the requested function is one we requested. If we're permitting any kernel function to be invoked,
                 // then we don't need to check this, as it'll be handled when we look up the function in the kernel to be able
                 // to invoke it. If we're permitting only a specific list of functions, though, then we need to explicitly check.
-                if ((!functionCallConfiguration?.AllowAnyRequestedKernelFunction ?? false) && !IsRequestableTool(chatOptions, openAIFunctionToolCall))
+                if (functionCallConfiguration?.AllowAnyRequestedKernelFunction is not true &&
+                    !IsRequestableTool(chatOptions, openAIFunctionToolCall))
                 {
                     AddResponseMessage(chatOptions, chat, streamedRole, toolCall, metadata, result: null, "Error: Function call request for a function that wasn't defined.", this.Logger);
                     continue;
@@ -727,15 +693,11 @@
                     s_inflightAutoInvokes.Value--;
                 }
 
-<<<<<<< HEAD
-                var stringResult = ProcessFunctionResult(functionResult, chatExecutionSettings);
-=======
                 // Apply any changes from the auto function invocation filters context to final result.
                 functionResult = invocationContext.Result;
 
                 object functionResultValue = functionResult.GetValue<object>() ?? string.Empty;
-                var stringResult = ProcessFunctionResult(functionResultValue, chatExecutionSettings.ToolCallBehavior);
->>>>>>> 8665df3d
+                var stringResult = ProcessFunctionResult(functionResultValue, chatExecutionSettings);
 
                 AddResponseMessage(chatOptions, chat, streamedRole, toolCall, metadata, stringResult, errorMessage: null, this.Logger);
 
@@ -774,8 +736,7 @@
             chatOptions.ToolChoice = ChatCompletionsToolChoice.None;
             chatOptions.Tools.Clear();
 
-<<<<<<< HEAD
-            this.ConfigureFunctionCallingOptions(kernel, chatExecutionSettings, chatOptions, iteration);
+            this.ConfigureFunctionCallingOptions(kernel, chatExecutionSettings, chatOptions, requestIndex);
 
             // Having already sent tools and with tool call information in history, the service can become unhappy ("[] is too short - 'tools'")
             // if we don't send any tools in subsequent requests, even if we say not to use any.
@@ -786,7 +747,7 @@
             }
 
             // Disable auto invocation if we've exceeded the allowed limit.
-            if (iteration >= functionCallConfiguration?.MaximumAutoInvokeAttempts)
+            if (requestIndex >= functionCallConfiguration?.MaximumAutoInvokeAttempts)
             {
                 autoInvoke = false;
                 if (this.Logger.IsEnabled(LogLevel.Debug))
@@ -808,9 +769,6 @@
         if (executionSettings.ToolCallBehavior is { } toolCallBehavior)
         {
             if (iteration >= toolCallBehavior.MaximumUseAttempts)
-=======
-            if (requestIndex >= chatExecutionSettings.ToolCallBehavior!.MaximumUseAttempts)
->>>>>>> 8665df3d
             {
                 // Don't add any tools as we've reached the maximum attempts limit.
                 if (this.Logger.IsEnabled(LogLevel.Debug))
@@ -841,17 +799,12 @@
                 throw new KernelException("Only one function call behavior is allowed.");
             }
 
-<<<<<<< HEAD
             var functionCallBehavior = functionCallBehaviors.Single();
 
             // Regenerate the tool list as necessary and getting other call behavior properties. The invocation of the function(s) could have augmented
             // what functions are available in the kernel.
             var config = functionCallBehavior.Choice.Configure(new() { Kernel = kernel, Model = chatOptions });
             if (config is null)
-=======
-            // Disable auto invocation if we've exceeded the allowed limit.
-            if (requestIndex >= chatExecutionSettings.ToolCallBehavior!.MaximumAutoInvokeAttempts)
->>>>>>> 8665df3d
             {
                 return null;
             }
@@ -909,9 +862,6 @@
 
             return result;
         }
-
-        // If no function call behavior is specified, we don't want LLM to call any functions.
-        chatOptions.ToolChoice = ChatCompletionsToolChoice.None;
 
         return null;
     }
@@ -1144,20 +1094,12 @@
 
         if (!string.IsNullOrWhiteSpace(executionSettings.ChatSystemPrompt) && !chatHistory.Any(m => m.Role == AuthorRole.System))
         {
-<<<<<<< HEAD
             options.Messages.AddRange(GetRequestMessages(new ChatMessageContent(AuthorRole.System, executionSettings!.ChatSystemPrompt), executionSettings));
-=======
-            options.Messages.AddRange(GetRequestMessages(new ChatMessageContent(AuthorRole.System, executionSettings!.ChatSystemPrompt), executionSettings.ToolCallBehavior));
->>>>>>> 8665df3d
         }
 
         foreach (var message in chatHistory)
         {
-<<<<<<< HEAD
             options.Messages.AddRange(GetRequestMessages(message, executionSettings));
-=======
-            options.Messages.AddRange(GetRequestMessages(message, executionSettings.ToolCallBehavior));
->>>>>>> 8665df3d
         }
 
         return options;
@@ -1191,11 +1133,7 @@
         throw new NotImplementedException($"Role {chatRole} is not implemented");
     }
 
-<<<<<<< HEAD
     private static IEnumerable<ChatRequestMessage> GetRequestMessages(ChatMessageContent message, OpenAIPromptExecutionSettings executionSettings)
-=======
-    private static IEnumerable<ChatRequestMessage> GetRequestMessages(ChatMessageContent message, ToolCallBehavior? toolCallBehavior)
->>>>>>> 8665df3d
     {
         if (message.Role == AuthorRole.System)
         {
@@ -1204,11 +1142,7 @@
 
         if (message.Role == AuthorRole.Tool)
         {
-<<<<<<< HEAD
-            // Handling function call results represented by the TextContent type.
-=======
             // Handling function results represented by the TextContent type.
->>>>>>> 8665df3d
             // Example: new ChatMessageContent(AuthorRole.Tool, content, metadata: new Dictionary<string, object?>(1) { { OpenAIChatMessageContent.ToolIdProperty, toolCall.Id } })
             if (message.Metadata?.TryGetValue(OpenAIChatMessageContent.ToolIdProperty, out object? toolId) is true &&
                 toolId?.ToString() is string toolIdString)
@@ -1216,21 +1150,12 @@
                 return new[] { new ChatRequestToolMessage(message.Content, toolIdString) };
             }
 
-<<<<<<< HEAD
-            // Handling function call results represented by the FunctionCallResultContent type.
-            // Example: new ChatMessageContent(AuthorRole.Tool, items: new ChatMessageContentItemCollection { new FunctionCallResultContent(functionCall, result) })
-            List<ChatRequestToolMessage>? toolMessages = null;
-            foreach (var item in message.Items)
-            {
-                if (item is not FunctionCallResultContent resultContent)
-=======
             // Handling function results represented by the FunctionResultContent type.
             // Example: new ChatMessageContent(AuthorRole.Tool, items: new ChatMessageContentItemCollection { new FunctionResultContent(functionCall, result) })
             List<ChatRequestToolMessage>? toolMessages = null;
             foreach (var item in message.Items)
             {
                 if (item is not FunctionResultContent resultContent)
->>>>>>> 8665df3d
                 {
                     continue;
                 }
@@ -1243,11 +1168,7 @@
                     continue;
                 }
 
-<<<<<<< HEAD
                 var stringResult = ProcessFunctionResult(resultContent.Result ?? string.Empty, executionSettings);
-=======
-                var stringResult = ProcessFunctionResult(resultContent.Result ?? string.Empty, toolCallBehavior);
->>>>>>> 8665df3d
 
                 toolMessages.Add(new ChatRequestToolMessage(stringResult ?? string.Empty, resultContent.Id));
             }
@@ -1313,19 +1234,11 @@
                 asstMessage.ToolCalls.AddRange(tools);
             }
 
-<<<<<<< HEAD
-            // Handling function calls supplied via ChatMessageContent.Items collection elements of the FunctionCallRequestContent type.
-            HashSet<string>? functionCallIds = null;
-            foreach (var item in message.Items)
-            {
-                if (item is not FunctionCallRequestContent callRequest)
-=======
             // Handling function calls supplied via ChatMessageContent.Items collection elements of the FunctionCallContent type.
             HashSet<string>? functionCallIds = null;
             foreach (var item in message.Items)
             {
                 if (item is not FunctionCallContent callRequest)
->>>>>>> 8665df3d
                 {
                     continue;
                 }
@@ -1383,11 +1296,7 @@
 
         foreach (var toolCall in chatChoice.Message.ToolCalls)
         {
-<<<<<<< HEAD
-            // Adding items of 'FunctionCallRequestContent' type to the 'Items' collection even though the function calls are available via the 'ToolCalls' property.
-=======
             // Adding items of 'FunctionCallContent' type to the 'Items' collection even though the function calls are available via the 'ToolCalls' property.
->>>>>>> 8665df3d
             // This allows consumers to work with functions in an LLM-agnostic way.
             if (toolCall is ChatCompletionsFunctionToolCall functionToolCall)
             {
@@ -1398,17 +1307,11 @@
                     arguments = JsonSerializer.Deserialize<KernelArguments>(functionToolCall.Arguments);
                     if (arguments is not null)
                     {
-<<<<<<< HEAD
-                        foreach (var argument in arguments)
-                        {
-                            arguments[argument.Key] = argument.Value?.ToString();
-=======
                         // Iterate over copy of the names to avoid mutating the dictionary while enumerating it
                         var names = arguments.Names.ToArray();
                         foreach (var name in names)
                         {
                             arguments[name] = arguments[name]?.ToString();
->>>>>>> 8665df3d
                         }
                     }
                 }
@@ -1424,11 +1327,7 @@
 
                 var functionName = FunctionName.Parse(functionToolCall.Name, OpenAIFunction.NameSeparator);
 
-<<<<<<< HEAD
-                var functionCallRequestContent = new FunctionCallRequestContent(
-=======
                 var functionCallContent = new FunctionCallContent(
->>>>>>> 8665df3d
                     functionName: functionName.Name,
                     pluginName: functionName.PluginName,
                     id: functionToolCall.Id,
@@ -1438,11 +1337,7 @@
                     Exception = exception
                 };
 
-<<<<<<< HEAD
-                message.Items.Add(functionCallRequestContent);
-=======
                 message.Items.Add(functionCallContent);
->>>>>>> 8665df3d
             }
         }
 
