﻿// Copyright (c) Microsoft. All rights reserved.

using System.Collections.Generic;
using System.Text;
using Azure.AI.OpenAI;
using Microsoft.SemanticKernel.ChatCompletion;

namespace Microsoft.SemanticKernel.Connectors.OpenAI;

/// <summary>
/// Azure OpenAI and OpenAI Specialized streaming chat message content.
/// </summary>
/// <remarks>
/// Represents a chat message content chunk that was streamed from the remote model.
/// </remarks>
public sealed class OpenAIStreamingChatMessageContent : StreamingChatMessageContent
{
    /// <summary>
<<<<<<< HEAD
    /// Name of the author of the message. Name is required if the role is 'function'.
    /// </summary>
    public string? Name { get; }

    /// <summary>
    /// Function name to be called
    /// </summary>
    public string? FunctionName { get; set; }

    /// <summary>
    /// Function arguments fragment associated with this chunk
    /// </summary>
    public string? FunctionArgument { get; set; }

    /// <summary>
    /// The ID of the tool call update.
    /// </summary>
    public string? ToolCallUpdateId { get; set; }

    /// <summary>
    /// The reason why the completion finished.
    /// </summary>
    public CompletionsFinishReason? FinishReason { get; set; }

    /// <summary>
=======
>>>>>>> 398c814f
    /// Create a new instance of the <see cref="OpenAIStreamingChatMessageContent"/> class.
    /// </summary>
    /// <param name="chatUpdate">Internal Azure SDK Message update representation</param>
    /// <param name="choiceIndex">Index of the choice</param>
    /// <param name="modelId">The model ID used to generate the content</param>
    /// <param name="metadata">Additional metadata</param>
    internal OpenAIStreamingChatMessageContent(
        StreamingChatCompletionsUpdate chatUpdate,
        int choiceIndex,
        string modelId,
        Dictionary<string, object?>? metadata = null)
        : base(
            chatUpdate.Role.HasValue ? new AuthorRole(chatUpdate.Role.Value.ToString()) : null,
            chatUpdate.ContentUpdate,
            chatUpdate,
            choiceIndex,
            modelId,
            Encoding.UTF8,
            metadata)
    {
<<<<<<< HEAD
        this.FunctionName = chatUpdate.FunctionName;
        this.FunctionArgument = chatUpdate.FunctionArgumentsUpdate;
        this.ToolCallUpdateId = chatUpdate?.ToolCallUpdate?.Id;
        this.FinishReason = chatUpdate?.FinishReason;
=======
        this.ToolCallUpdate = chatUpdate.ToolCallUpdate;
>>>>>>> 398c814f
    }

    /// <summary>Gets any update information in the message about a tool call.</summary>
    public ChatCompletionsToolCall? ToolCallUpdate { get; }

    /// <inheritdoc/>
    public override byte[] ToByteArray() => this.Encoding.GetBytes(this.ToString());

    /// <inheritdoc/>
    public override string ToString() => this.Content ?? string.Empty;
}<|MERGE_RESOLUTION|>--- conflicted
+++ resolved
@@ -16,34 +16,11 @@
 public sealed class OpenAIStreamingChatMessageContent : StreamingChatMessageContent
 {
     /// <summary>
-<<<<<<< HEAD
-    /// Name of the author of the message. Name is required if the role is 'function'.
-    /// </summary>
-    public string? Name { get; }
-
-    /// <summary>
-    /// Function name to be called
-    /// </summary>
-    public string? FunctionName { get; set; }
-
-    /// <summary>
-    /// Function arguments fragment associated with this chunk
-    /// </summary>
-    public string? FunctionArgument { get; set; }
-
-    /// <summary>
-    /// The ID of the tool call update.
-    /// </summary>
-    public string? ToolCallUpdateId { get; set; }
-
-    /// <summary>
     /// The reason why the completion finished.
     /// </summary>
     public CompletionsFinishReason? FinishReason { get; set; }
 
     /// <summary>
-=======
->>>>>>> 398c814f
     /// Create a new instance of the <see cref="OpenAIStreamingChatMessageContent"/> class.
     /// </summary>
     /// <param name="chatUpdate">Internal Azure SDK Message update representation</param>
@@ -64,14 +41,8 @@
             Encoding.UTF8,
             metadata)
     {
-<<<<<<< HEAD
-        this.FunctionName = chatUpdate.FunctionName;
-        this.FunctionArgument = chatUpdate.FunctionArgumentsUpdate;
-        this.ToolCallUpdateId = chatUpdate?.ToolCallUpdate?.Id;
+        this.ToolCallUpdate = chatUpdate.ToolCallUpdate;
         this.FinishReason = chatUpdate?.FinishReason;
-=======
-        this.ToolCallUpdate = chatUpdate.ToolCallUpdate;
->>>>>>> 398c814f
     }
 
     /// <summary>Gets any update information in the message about a tool call.</summary>
