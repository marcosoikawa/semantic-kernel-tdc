--- conflicted
+++ resolved
@@ -128,25 +128,9 @@
     private static OpenAIClientOptions GetClientOptions(HttpClient? httpClient, string? apiVersion) =>
         ClientCore.GetOpenAIClientOptions(httpClient, apiVersion switch
         {
-<<<<<<< HEAD
-            Diagnostics = { ApplicationId = HttpHeaderConstant.Values.UserAgent }
-        };
-
-        if (httpClient != null)
-        {
-            // Disable retries when using a custom HttpClient
-            options.RetryPolicy = new RetryPolicy(maxRetries: 0);
-
-            options.Transport = new HttpClientTransport(httpClient);
-        }
-
-        return options;
-    }
-=======
             // DALL-E 3 is supported in the latest API releases
             _ => OpenAIClientOptions.ServiceVersion.V2024_02_15_Preview
         });
->>>>>>> b8e01f9b
 
     internal void AddAttribute(string key, string? value)
     {
