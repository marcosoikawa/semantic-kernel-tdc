﻿// Copyright (c) Microsoft. All rights reserved.

using System;
using System.ClientModel;
using System.Collections.Generic;
using System.Diagnostics;
using System.Diagnostics.Metrics;
using System.Linq;
using System.Runtime.CompilerServices;
using System.Text;
using System.Text.Json;
using System.Threading;
using System.Threading.Tasks;
using Microsoft.Extensions.Logging;
using Microsoft.SemanticKernel.ChatCompletion;
using Microsoft.SemanticKernel.Diagnostics;
using OpenAI.Chat;
using OpenAIChatCompletion = OpenAI.Chat.ChatCompletion;

#pragma warning disable CA2208 // Instantiate argument exceptions correctly

namespace Microsoft.SemanticKernel.Connectors.OpenAI;

/// <summary>
/// Base class for AI clients that provides common functionality for interacting with OpenAI services.
/// </summary>
internal partial class ClientCore
{
    protected const string ModelProvider = "openai";
<<<<<<< HEAD
    protected record ToolCallingConfig(IList<ChatTool>? Tools, ChatToolChoice Choice, bool AutoInvoke, bool AllowAnyRequestedKernelFunction, FunctionChoiceBehaviorOptions? Options);
=======
    protected record ToolCallingConfig(IList<ChatTool>? Tools, ChatToolChoice? Choice, bool AutoInvoke);
>>>>>>> ef2b8f33

    /// <summary>
    /// The maximum number of auto-invokes that can be in-flight at any given time as part of the current
    /// asynchronous chain of execution.
    /// </summary>
    /// <remarks>
    /// This is a fail-safe mechanism. If someone accidentally manages to set up execution settings in such a way that
    /// auto-invocation is invoked recursively, and in particular where a prompt function is able to auto-invoke itself,
    /// we could end up in an infinite loop. This const is a backstop against that happening. We should never come close
    /// to this limit, but if we do, auto-invoke will be disabled for the current flow in order to prevent runaway execution.
    /// With the current setup, the way this could possibly happen is if a prompt function is configured with built-in
    /// execution settings that opt-in to auto-invocation of everything in the kernel, in which case the invocation of that
    /// prompt function could advertize itself as a candidate for auto-invocation. We don't want to outright block that,
    /// if that's something a developer has asked to do (e.g. it might be invoked with different arguments than its parent
    /// was invoked with), but we do want to limit it. This limit is arbitrary and can be tweaked in the future and/or made
    /// configurable should need arise.
    /// </remarks>
    protected const int MaxInflightAutoInvokes = 128;

    /// <summary>
    /// The maximum number of function auto-invokes that can be made in a single user request.
    /// </summary>
    /// <remarks>
    /// After this number of iterations as part of a single user request is reached, auto-invocation
    /// will be disabled. This is a safeguard against possible runaway execution if the model routinely re-requests
    /// the same function over and over.
    /// </remarks>
    private const int MaximumAutoInvokeAttempts = 128;

    /// <summary>Singleton tool used when tool call count drops to 0 but we need to supply tools to keep the service happy.</summary>
    protected static readonly ChatTool s_nonInvocableFunctionTool = ChatTool.CreateFunctionTool("NonInvocableTool");

    /// <summary>Tracking <see cref="AsyncLocal{Int32}"/> for <see cref="MaxInflightAutoInvokes"/>.</summary>
    protected static readonly AsyncLocal<int> s_inflightAutoInvokes = new();

    /// <summary>
    /// Instance of <see cref="Meter"/> for metrics.
    /// </summary>
    protected static readonly Meter s_meter = new("Microsoft.SemanticKernel.Connectors.OpenAI");

    /// <summary>
    /// Instance of <see cref="Counter{T}"/> to keep track of the number of prompt tokens used.
    /// </summary>
    protected static readonly Counter<int> s_promptTokensCounter =
        s_meter.CreateCounter<int>(
            name: "semantic_kernel.connectors.openai.tokens.prompt",
            unit: "{token}",
            description: "Number of prompt tokens used");

    /// <summary>
    /// Instance of <see cref="Counter{T}"/> to keep track of the number of completion tokens used.
    /// </summary>
    protected static readonly Counter<int> s_completionTokensCounter =
        s_meter.CreateCounter<int>(
            name: "semantic_kernel.connectors.openai.tokens.completion",
            unit: "{token}",
            description: "Number of completion tokens used");

    /// <summary>
    /// Instance of <see cref="Counter{T}"/> to keep track of the total number of tokens used.
    /// </summary>
    protected static readonly Counter<int> s_totalTokensCounter =
        s_meter.CreateCounter<int>(
            name: "semantic_kernel.connectors.openai.tokens.total",
            unit: "{token}",
            description: "Number of tokens used");

    protected virtual Dictionary<string, object?> GetChatCompletionMetadata(OpenAIChatCompletion completions)
    {
        return new Dictionary<string, object?>
        {
            { nameof(completions.Id), completions.Id },
            { nameof(completions.CreatedAt), completions.CreatedAt },
            { nameof(completions.SystemFingerprint), completions.SystemFingerprint },
            { nameof(completions.Usage), completions.Usage },

            // Serialization of this struct behaves as an empty object {}, need to cast to string to avoid it.
            { nameof(completions.FinishReason), completions.FinishReason.ToString() },
            { nameof(completions.ContentTokenLogProbabilities), completions.ContentTokenLogProbabilities },
        };
    }

    protected static Dictionary<string, object?> GetChatCompletionMetadata(StreamingChatCompletionUpdate completionUpdate)
    {
        return new Dictionary<string, object?>
        {
            { nameof(completionUpdate.Id), completionUpdate.Id },
            { nameof(completionUpdate.CreatedAt), completionUpdate.CreatedAt },
            { nameof(completionUpdate.SystemFingerprint), completionUpdate.SystemFingerprint },

            // Serialization of this struct behaves as an empty object {}, need to cast to string to avoid it.
            { nameof(completionUpdate.FinishReason), completionUpdate.FinishReason?.ToString() },
        };
    }

    /// <summary>
    /// Generate a new chat message
    /// </summary>
    /// <param name="targetModel">Model identifier</param>
    /// <param name="chatHistory">Chat history</param>
    /// <param name="executionSettings">Execution settings for the completion API.</param>
    /// <param name="kernel">The <see cref="Kernel"/> containing services, plugins, and other state for use throughout the operation.</param>
    /// <param name="cancellationToken">Async cancellation token</param>
    /// <returns>Generated chat message in string format</returns>
    internal async Task<IReadOnlyList<ChatMessageContent>> GetChatMessageContentsAsync(
        string targetModel,
        ChatHistory chatHistory,
        PromptExecutionSettings? executionSettings,
        Kernel? kernel,
        CancellationToken cancellationToken = default)
    {
        Verify.NotNull(chatHistory);

        if (this.Logger!.IsEnabled(LogLevel.Trace))
        {
            this.Logger.LogTrace("ChatHistory: {ChatHistory}, Settings: {Settings}",
                JsonSerializer.Serialize(chatHistory),
                JsonSerializer.Serialize(executionSettings));
        }

        // Convert the incoming execution settings to OpenAI settings.
        OpenAIPromptExecutionSettings chatExecutionSettings = this.GetSpecializedExecutionSettings(executionSettings);

        ValidateMaxTokens(chatExecutionSettings.MaxTokens);

        for (int requestIndex = 0; ; requestIndex++)
        {
            var chatForRequest = CreateChatCompletionMessages(chatExecutionSettings, chatHistory);

            var toolCallingConfig = this.GetToolCallingConfiguration(kernel, chatExecutionSettings, chatHistory, requestIndex);

            var chatOptions = this.CreateChatCompletionOptions(chatExecutionSettings, chatHistory, toolCallingConfig, kernel);

            // Make the request.
            OpenAIChatCompletion? chatCompletion = null;
            OpenAIChatMessageContent chatMessageContent;
            using (var activity = this.StartCompletionActivity(chatHistory, chatExecutionSettings))
            {
                try
                {
                    chatCompletion = (await RunRequestAsync(() => this.Client!.GetChatClient(targetModel).CompleteChatAsync(chatForRequest, chatOptions, cancellationToken)).ConfigureAwait(false)).Value;

                    this.LogUsage(chatCompletion.Usage);
                }
                catch (Exception ex) when (activity is not null)
                {
                    activity.SetError(ex);
                    if (chatCompletion != null)
                    {
                        // Capture available metadata even if the operation failed.
                        activity
                            .SetResponseId(chatCompletion.Id)
                            .SetPromptTokenUsage(chatCompletion.Usage.InputTokens)
                            .SetCompletionTokenUsage(chatCompletion.Usage.OutputTokens);
                    }
                    throw;
                }

                chatMessageContent = this.CreateChatMessageContent(chatCompletion, targetModel);
                activity?.SetCompletionResponse([chatMessageContent], chatCompletion.Usage.InputTokens, chatCompletion.Usage.OutputTokens);
            }

            // If we don't want to attempt to invoke any functions, just return the result.
            if (!toolCallingConfig.AutoInvoke)
            {
                return [chatMessageContent];
            }

            // Get our single result and extract the function call information. If this isn't a function call, or if it is
            // but we're unable to find the function or extract the relevant information, just return the single result.
            // Note that we don't check the FinishReason and instead check whether there are any tool calls, as the service
            // may return a FinishReason of "stop" even if there are tool calls to be made, in particular if a required tool
            // is specified.
            if (chatCompletion.ToolCalls.Count == 0)
            {
                return [chatMessageContent];
            }

            if (this.Logger.IsEnabled(LogLevel.Debug))
            {
                this.Logger.LogDebug("Tool requests: {Requests}", chatCompletion.ToolCalls.Count);
            }
            if (this.Logger.IsEnabled(LogLevel.Trace))
            {
                this.Logger.LogTrace("Function call requests: {Requests}", string.Join(", ", chatCompletion.ToolCalls.OfType<ChatToolCall>().Select(ftc => $"{ftc.FunctionName}({ftc.FunctionArguments})")));
            }

            // Add the result message to the caller's chat history;
            // this is required for the service to understand the tool call responses.
            chatHistory.Add(chatMessageContent);

            // We must send back a response for every tool call, regardless of whether we successfully executed it or not.
            // If we successfully execute it, we'll add the result. If we don't, we'll add an error.
            for (int toolCallIndex = 0; toolCallIndex < chatMessageContent.ToolCalls.Count; toolCallIndex++)
            {
                ChatToolCall functionToolCall = chatMessageContent.ToolCalls[toolCallIndex];

                // We currently only know about function tool calls. If it's anything else, we'll respond with an error.
                if (functionToolCall.Kind != ChatToolCallKind.Function)
                {
                    AddResponseMessage(chatHistory, result: null, "Error: Tool call was not a function call.", functionToolCall, this.Logger);
                    continue;
                }

                // Parse the function call arguments.
                OpenAIFunctionToolCall? openAIFunctionToolCall;
                try
                {
                    openAIFunctionToolCall = new(functionToolCall);
                }
                catch (JsonException)
                {
                    AddResponseMessage(chatHistory, result: null, "Error: Function call arguments were invalid JSON.", functionToolCall, this.Logger);
                    continue;
                }

                // Make sure the requested function is one we advertised. If we're permitting any kernel function to be invoked,
                // then we don't need to check this, as it'll be handled when we look up the function in the kernel to be able
                // to invoke it. If we're permitting only a specific list of functions, though, then we need to explicitly check.
                if (toolCallingConfig.AllowAnyRequestedKernelFunction is not true &&
                    !IsRequestableTool(chatOptions, openAIFunctionToolCall))
                {
                    AddResponseMessage(chatHistory, result: null, "Error: Function call request for a function that wasn't defined.", functionToolCall, this.Logger);
                    continue;
                }

                // Find the function in the kernel and populate the arguments.
                if (!kernel!.Plugins.TryGetFunctionAndArguments(openAIFunctionToolCall, out KernelFunction? function, out KernelArguments? functionArgs))
                {
                    AddResponseMessage(chatHistory, result: null, "Error: Requested function could not be found.", functionToolCall, this.Logger);
                    continue;
                }

                // Now, invoke the function, and add the resulting tool call message to the chat options.
                FunctionResult functionResult = new(function) { Culture = kernel.Culture };
                AutoFunctionInvocationContext invocationContext = new(kernel, function, functionResult, chatHistory, chatMessageContent)
                {
                    Arguments = functionArgs,
                    RequestSequenceIndex = requestIndex,
                    FunctionSequenceIndex = toolCallIndex,
                    FunctionCount = chatMessageContent.ToolCalls.Count
                };

                s_inflightAutoInvokes.Value++;
                try
                {
                    invocationContext = await OnAutoFunctionInvocationAsync(kernel, invocationContext, async (context) =>
                    {
                        // Check if filter requested termination.
                        if (context.Terminate)
                        {
                            return;
                        }

                        // Note that we explicitly do not use executionSettings here; those pertain to the all-up operation and not necessarily to any
                        // further calls made as part of this function invocation. In particular, we must not use function calling settings naively here,
                        // as the called function could in turn telling the model about itself as a possible candidate for invocation.
                        context.Result = await function.InvokeAsync(kernel, invocationContext.Arguments, cancellationToken: cancellationToken).ConfigureAwait(false);
                    }).ConfigureAwait(false);
                }
#pragma warning disable CA1031 // Do not catch general exception types
                catch (Exception e)
#pragma warning restore CA1031 // Do not catch general exception types
                {
                    AddResponseMessage(chatHistory, null, $"Error: Exception while invoking function. {e.Message}", functionToolCall, this.Logger);
                    continue;
                }
                finally
                {
                    s_inflightAutoInvokes.Value--;
                }

                // Apply any changes from the auto function invocation filters context to final result.
                functionResult = invocationContext.Result;

                object functionResultValue = functionResult.GetValue<object>() ?? string.Empty;
                var stringResult = ProcessFunctionResult(functionResultValue, chatExecutionSettings.ToolCallBehavior);

                AddResponseMessage(chatHistory, stringResult, errorMessage: null, functionToolCall, this.Logger);

                // If filter requested termination, returning latest function result.
                if (invocationContext.Terminate)
                {
                    if (this.Logger.IsEnabled(LogLevel.Debug))
                    {
                        this.Logger.LogDebug("Filter requested termination of automatic function invocation.");
                    }

                    return [chatHistory.Last()];
                }
            }
        }
    }

    internal async IAsyncEnumerable<OpenAIStreamingChatMessageContent> GetStreamingChatMessageContentsAsync(
        string targetModel,
        ChatHistory chat,
        PromptExecutionSettings? executionSettings,
        Kernel? kernel,
        [EnumeratorCancellation] CancellationToken cancellationToken = default)
    {
        Verify.NotNull(chat);

        if (this.Logger!.IsEnabled(LogLevel.Trace))
        {
            this.Logger.LogTrace("ChatHistory: {ChatHistory}, Settings: {Settings}",
                JsonSerializer.Serialize(chat),
                JsonSerializer.Serialize(executionSettings));
        }

        OpenAIPromptExecutionSettings chatExecutionSettings = this.GetSpecializedExecutionSettings(executionSettings);

        ValidateMaxTokens(chatExecutionSettings.MaxTokens);

        StringBuilder? contentBuilder = null;
        Dictionary<int, string>? toolCallIdsByIndex = null;
        Dictionary<int, string>? functionNamesByIndex = null;
        Dictionary<int, StringBuilder>? functionArgumentBuildersByIndex = null;

        for (int requestIndex = 0; ; requestIndex++)
        {
            var chatForRequest = CreateChatCompletionMessages(chatExecutionSettings, chat);

            var toolCallingConfig = this.GetToolCallingConfiguration(kernel, chatExecutionSettings, chat, requestIndex);

            var chatOptions = this.CreateChatCompletionOptions(chatExecutionSettings, chat, toolCallingConfig, kernel);

            // Reset state
            contentBuilder?.Clear();
            toolCallIdsByIndex?.Clear();
            functionNamesByIndex?.Clear();
            functionArgumentBuildersByIndex?.Clear();

            // Stream the response.
            IReadOnlyDictionary<string, object?>? metadata = null;
            string? streamedName = null;
            ChatMessageRole? streamedRole = default;
            ChatFinishReason finishReason = default;
            ChatToolCall[]? toolCalls = null;
            FunctionCallContent[]? functionCallContents = null;

            using (var activity = this.StartCompletionActivity(chat, chatExecutionSettings))
            {
                // Make the request.
                AsyncCollectionResult<StreamingChatCompletionUpdate> response;
                try
                {
                    response = RunRequest(() => this.Client!.GetChatClient(targetModel).CompleteChatStreamingAsync(chatForRequest, chatOptions, cancellationToken));
                }
                catch (Exception ex) when (activity is not null)
                {
                    activity.SetError(ex);
                    throw;
                }

                var responseEnumerator = response.ConfigureAwait(false).GetAsyncEnumerator();
                List<OpenAIStreamingChatMessageContent>? streamedContents = activity is not null ? [] : null;
                try
                {
                    while (true)
                    {
                        try
                        {
                            if (!await responseEnumerator.MoveNextAsync())
                            {
                                break;
                            }
                        }
                        catch (Exception ex) when (activity is not null)
                        {
                            activity.SetError(ex);
                            throw;
                        }

                        StreamingChatCompletionUpdate chatCompletionUpdate = responseEnumerator.Current;
                        metadata = GetChatCompletionMetadata(chatCompletionUpdate);
                        streamedRole ??= chatCompletionUpdate.Role;
                        //streamedName ??= update.AuthorName;
                        finishReason = chatCompletionUpdate.FinishReason ?? default;

                        // If we're intending to invoke function calls, we need to consume that function call information.
                        if (toolCallingConfig.AutoInvoke)
                        {
                            foreach (var contentPart in chatCompletionUpdate.ContentUpdate)
                            {
                                if (contentPart.Kind == ChatMessageContentPartKind.Text)
                                {
                                    (contentBuilder ??= new()).Append(contentPart.Text);
                                }
                            }

                            OpenAIFunctionToolCall.TrackStreamingToolingUpdate(chatCompletionUpdate.ToolCallUpdates, ref toolCallIdsByIndex, ref functionNamesByIndex, ref functionArgumentBuildersByIndex);
                        }

                        var openAIStreamingChatMessageContent = new OpenAIStreamingChatMessageContent(chatCompletionUpdate, 0, targetModel, metadata);

                        if (openAIStreamingChatMessageContent.ToolCallUpdates is not null)
                        {
                            foreach (var functionCallUpdate in openAIStreamingChatMessageContent.ToolCallUpdates!)
                            {
                                // Using the code below to distinguish and skip non - function call related updates.
                                // The Kind property of updates can't be reliably used because it's only initialized for the first update.
                                if (string.IsNullOrEmpty(functionCallUpdate.Id) &&
                                    string.IsNullOrEmpty(functionCallUpdate.FunctionName) &&
                                    string.IsNullOrEmpty(functionCallUpdate.FunctionArgumentsUpdate))
                                {
                                    continue;
                                }

                                openAIStreamingChatMessageContent.Items.Add(new StreamingFunctionCallUpdateContent(
                                    callId: functionCallUpdate.Id,
                                    name: functionCallUpdate.FunctionName,
                                    arguments: functionCallUpdate.FunctionArgumentsUpdate,
                                    functionCallIndex: functionCallUpdate.Index));
                            }
                        }
                        streamedContents?.Add(openAIStreamingChatMessageContent);
                        yield return openAIStreamingChatMessageContent;
                    }

                    // Translate all entries into ChatCompletionsFunctionToolCall instances.
                    toolCalls = OpenAIFunctionToolCall.ConvertToolCallUpdatesToFunctionToolCalls(
                        ref toolCallIdsByIndex, ref functionNamesByIndex, ref functionArgumentBuildersByIndex);

                    // Translate all entries into FunctionCallContent instances for diagnostics purposes.
                    functionCallContents = this.GetFunctionCallContents(toolCalls).ToArray();
                }
                finally
                {
                    activity?.EndStreaming(streamedContents, ModelDiagnostics.IsSensitiveEventsEnabled() ? functionCallContents : null);
                    await responseEnumerator.DisposeAsync();
                }
            }

            // If we don't have a function to invoke, we're done.
            // Note that we don't check the FinishReason and instead check whether there are any tool calls, as the service
            // may return a FinishReason of "stop" even if there are tool calls to be made, in particular if a required tool
            // is specified.
            if (!toolCallingConfig.AutoInvoke ||
                toolCallIdsByIndex is not { Count: > 0 })
            {
                yield break;
            }

            // Get any response content that was streamed.
            string content = contentBuilder?.ToString() ?? string.Empty;

            // Log the requests
            if (this.Logger.IsEnabled(LogLevel.Trace))
            {
                this.Logger.LogTrace("Function call requests: {Requests}", string.Join(", ", toolCalls.Select(fcr => $"{fcr.FunctionName}({fcr.FunctionName})")));
            }
            else if (this.Logger.IsEnabled(LogLevel.Debug))
            {
                this.Logger.LogDebug("Function call requests: {Requests}", toolCalls.Length);
            }

            // Add the result message to the caller's chat history; this is required for the service to understand the tool call responses.
            var chatMessageContent = this.CreateChatMessageContent(streamedRole ?? default, content, toolCalls, functionCallContents, metadata, streamedName);
            chat.Add(chatMessageContent);

            // Respond to each tooling request.
            for (int toolCallIndex = 0; toolCallIndex < toolCalls.Length; toolCallIndex++)
            {
                ChatToolCall toolCall = toolCalls[toolCallIndex];

                // We currently only know about function tool calls. If it's anything else, we'll respond with an error.
                if (string.IsNullOrEmpty(toolCall.FunctionName))
                {
                    AddResponseMessage(chat, result: null, "Error: Tool call was not a function call.", toolCall, this.Logger);
                    continue;
                }

                // Parse the function call arguments.
                OpenAIFunctionToolCall? openAIFunctionToolCall;
                try
                {
                    openAIFunctionToolCall = new(toolCall);
                }
                catch (JsonException)
                {
                    AddResponseMessage(chat, result: null, "Error: Function call arguments were invalid JSON.", toolCall, this.Logger);
                    continue;
                }

                // Make sure the requested function is one we advertised. If we're permitting any kernel function to be invoked,
                // then we don't need to check this, as it'll be handled when we look up the function in the kernel to be able
                // to invoke it. If we're permitting only a specific list of functions, though, then we need to explicitly check.
                if (toolCallingConfig.AllowAnyRequestedKernelFunction is not true &&
                    !IsRequestableTool(chatOptions, openAIFunctionToolCall))
                {
                    AddResponseMessage(chat, result: null, "Error: Function call request for a function that wasn't defined.", toolCall, this.Logger);
                    continue;
                }

                // Find the function in the kernel and populate the arguments.
                if (!kernel!.Plugins.TryGetFunctionAndArguments(openAIFunctionToolCall, out KernelFunction? function, out KernelArguments? functionArgs))
                {
                    AddResponseMessage(chat, result: null, "Error: Requested function could not be found.", toolCall, this.Logger);
                    continue;
                }

                // Now, invoke the function, and add the resulting tool call message to the chat options.
                FunctionResult functionResult = new(function) { Culture = kernel.Culture };
                AutoFunctionInvocationContext invocationContext = new(kernel, function, functionResult, chat, chatMessageContent)
                {
                    Arguments = functionArgs,
                    RequestSequenceIndex = requestIndex,
                    FunctionSequenceIndex = toolCallIndex,
                    FunctionCount = toolCalls.Length
                };

                s_inflightAutoInvokes.Value++;
                try
                {
                    invocationContext = await OnAutoFunctionInvocationAsync(kernel, invocationContext, async (context) =>
                    {
                        // Check if filter requested termination.
                        if (context.Terminate)
                        {
                            return;
                        }

                        // Note that we explicitly do not use executionSettings here; those pertain to the all-up operation and not necessarily to any
                        // further calls made as part of this function invocation. In particular, we must not use function calling settings naively here,
                        // as the called function could in turn telling the model about itself as a possible candidate for invocation.
                        context.Result = await function.InvokeAsync(kernel, invocationContext.Arguments, cancellationToken: cancellationToken).ConfigureAwait(false);
                    }).ConfigureAwait(false);
                }
#pragma warning disable CA1031 // Do not catch general exception types
                catch (Exception e)
#pragma warning restore CA1031 // Do not catch general exception types
                {
                    AddResponseMessage(chat, result: null, $"Error: Exception while invoking function. {e.Message}", toolCall, this.Logger);
                    continue;
                }
                finally
                {
                    s_inflightAutoInvokes.Value--;
                }

                // Apply any changes from the auto function invocation filters context to final result.
                functionResult = invocationContext.Result;

                object functionResultValue = functionResult.GetValue<object>() ?? string.Empty;
                var stringResult = ProcessFunctionResult(functionResultValue, chatExecutionSettings.ToolCallBehavior);

                AddResponseMessage(chat, stringResult, errorMessage: null, toolCall, this.Logger);

                // If filter requested termination, returning latest function result and breaking request iteration loop.
                if (invocationContext.Terminate)
                {
                    if (this.Logger.IsEnabled(LogLevel.Debug))
                    {
                        this.Logger.LogDebug("Filter requested termination of automatic function invocation.");
                    }

                    var lastChatMessage = chat.Last();

                    yield return new OpenAIStreamingChatMessageContent(lastChatMessage.Role, lastChatMessage.Content);
                    yield break;
                }
            }
        }
    }

    internal async IAsyncEnumerable<StreamingTextContent> GetChatAsTextStreamingContentsAsync(
        string targetModel,
        string prompt,
        PromptExecutionSettings? executionSettings,
        Kernel? kernel,
        [EnumeratorCancellation] CancellationToken cancellationToken = default)
    {
        OpenAIPromptExecutionSettings chatSettings = this.GetSpecializedExecutionSettings(executionSettings);
        ChatHistory chat = CreateNewChat(prompt, chatSettings);

        await foreach (var chatUpdate in this.GetStreamingChatMessageContentsAsync(targetModel, chat, executionSettings, kernel, cancellationToken).ConfigureAwait(false))
        {
            yield return new StreamingTextContent(chatUpdate.Content, chatUpdate.ChoiceIndex, chatUpdate.ModelId, chatUpdate, Encoding.UTF8, chatUpdate.Metadata);
        }
    }

    internal async Task<IReadOnlyList<TextContent>> GetChatAsTextContentsAsync(
        string model,
        string text,
        PromptExecutionSettings? executionSettings,
        Kernel? kernel,
        CancellationToken cancellationToken = default)
    {
        OpenAIPromptExecutionSettings chatSettings = this.GetSpecializedExecutionSettings(executionSettings);

        ChatHistory chat = CreateNewChat(text, chatSettings);
        return (await this.GetChatMessageContentsAsync(model, chat, chatSettings, kernel, cancellationToken).ConfigureAwait(false))
            .Select(chat => new TextContent(chat.Content, chat.ModelId, chat.Content, Encoding.UTF8, chat.Metadata))
            .ToList();
    }

    /// <summary>
    /// Returns a specialized execution settings object for the OpenAI chat completion service.
    /// </summary>
    /// <param name="executionSettings">Potential execution settings infer specialized.</param>
    /// <returns>Specialized settings</returns>
    protected virtual OpenAIPromptExecutionSettings GetSpecializedExecutionSettings(PromptExecutionSettings? executionSettings)
        => OpenAIPromptExecutionSettings.FromExecutionSettings(executionSettings);

    /// <summary>
    /// Start a chat completion activity for a given model.
    /// The activity will be tagged with the a set of attributes specified by the semantic conventions.
    /// </summary>
    protected virtual Activity? StartCompletionActivity(ChatHistory chatHistory, PromptExecutionSettings settings)
        => ModelDiagnostics.StartCompletionActivity(this.Endpoint, this.ModelId, ModelProvider, chatHistory, settings);

    protected virtual ChatCompletionOptions CreateChatCompletionOptions(
        OpenAIPromptExecutionSettings executionSettings,
        ChatHistory chatHistory,
        ToolCallingConfig toolCallingConfig,
        Kernel? kernel)
    {
        var options = new ChatCompletionOptions
        {
            MaxTokens = executionSettings.MaxTokens,
            Temperature = (float?)executionSettings.Temperature,
            TopP = (float?)executionSettings.TopP,
            FrequencyPenalty = (float?)executionSettings.FrequencyPenalty,
            PresencePenalty = (float?)executionSettings.PresencePenalty,
            Seed = executionSettings.Seed,
            EndUserId = executionSettings.User,
            TopLogProbabilityCount = executionSettings.TopLogprobs,
            IncludeLogProbabilities = executionSettings.Logprobs,
        };

        var responseFormat = GetResponseFormat(executionSettings);
        if (responseFormat is not null)
        {
            options.ResponseFormat = responseFormat;
        }

        options.ToolChoice = toolCallingConfig.Choice;

        if (toolCallingConfig.Tools is { Count: > 0 } tools)
        {
            options.Tools.AddRange(tools);
        }

        if (executionSettings.TokenSelectionBiases is not null)
        {
            foreach (var keyValue in executionSettings.TokenSelectionBiases)
            {
                options.LogitBiases.Add(keyValue.Key, keyValue.Value);
            }
        }

        if (executionSettings.StopSequences is { Count: > 0 })
        {
            foreach (var s in executionSettings.StopSequences)
            {
                options.StopSequences.Add(s);
            }
        }

        return options;
    }

    /// <summary>
    /// Retrieves the response format based on the provided settings.
    /// </summary>
    /// <param name="executionSettings">Execution settings.</param>
    /// <returns>Chat response format</returns>
    protected static ChatResponseFormat? GetResponseFormat(OpenAIPromptExecutionSettings executionSettings)
    {
        switch (executionSettings.ResponseFormat)
        {
            case ChatResponseFormat formatObject:
                // If the response format is an OpenAI SDK ChatCompletionsResponseFormat, just pass it along.
                return formatObject;
            case string formatString:
                // If the response format is a string, map the ones we know about, and ignore the rest.
                switch (formatString)
                {
                    case "json_object":
                        return ChatResponseFormat.JsonObject;

                    case "text":
                        return ChatResponseFormat.Text;
                }
                break;

            case JsonElement formatElement:
                // This is a workaround for a type mismatch when deserializing a JSON into an object? type property.
                // Handling only string formatElement.
                if (formatElement.ValueKind == JsonValueKind.String)
                {
                    string formatString = formatElement.GetString() ?? "";
                    switch (formatString)
                    {
                        case "json_object":
                            return ChatResponseFormat.JsonObject;

                        case "text":
                            return ChatResponseFormat.Text;
                    }
                }
                break;
        }

        return null;
    }

    /// <summary>Checks if a tool call is for a function that was defined.</summary>
    private static bool IsRequestableTool(ChatCompletionOptions options, OpenAIFunctionToolCall ftc)
    {
        IList<ChatTool> tools = options.Tools;
        for (int i = 0; i < tools.Count; i++)
        {
            if (tools[i].Kind == ChatToolKind.Function &&
                string.Equals(tools[i].FunctionName, ftc.FullyQualifiedName, StringComparison.OrdinalIgnoreCase))
            {
                return true;
            }
        }

        return false;
    }

    /// <summary>
    /// Create a new empty chat instance
    /// </summary>
    /// <param name="text">Optional chat instructions for the AI service</param>
    /// <param name="executionSettings">Execution settings</param>
    /// <returns>Chat object</returns>
    private static ChatHistory CreateNewChat(string? text = null, OpenAIPromptExecutionSettings? executionSettings = null)
    {
        var chat = new ChatHistory();

        // If settings is not provided, create a new chat with the text as the system prompt
        AuthorRole textRole = AuthorRole.System;

        if (!string.IsNullOrWhiteSpace(executionSettings?.ChatSystemPrompt))
        {
            chat.AddSystemMessage(executionSettings!.ChatSystemPrompt!);
            textRole = AuthorRole.User;
        }

        if (!string.IsNullOrWhiteSpace(text))
        {
            chat.AddMessage(textRole, text!);
        }

        return chat;
    }

    private static List<ChatMessage> CreateChatCompletionMessages(OpenAIPromptExecutionSettings executionSettings, ChatHistory chatHistory)
    {
        List<ChatMessage> messages = [];

        if (!string.IsNullOrWhiteSpace(executionSettings.ChatSystemPrompt) && !chatHistory.Any(m => m.Role == AuthorRole.System))
        {
            messages.Add(new SystemChatMessage(executionSettings.ChatSystemPrompt));
        }

        foreach (var message in chatHistory)
        {
            messages.AddRange(CreateRequestMessages(message, executionSettings.ToolCallBehavior));
        }

        return messages;
    }

    private static List<ChatMessage> CreateRequestMessages(ChatMessageContent message, ToolCallBehavior? toolCallBehavior)
    {
        if (message.Role == AuthorRole.System)
        {
            return [new SystemChatMessage(message.Content) { ParticipantName = message.AuthorName }];
        }

        if (message.Role == AuthorRole.Tool)
        {
            // Handling function results represented by the TextContent type.
            // Example: new ChatMessageContent(AuthorRole.Tool, content, metadata: new Dictionary<string, object?>(1) { { OpenAIChatMessageContent.ToolIdProperty, toolCall.Id } })
            if (message.Metadata?.TryGetValue(OpenAIChatMessageContent.ToolIdProperty, out object? toolId) is true &&
                toolId?.ToString() is string toolIdString)
            {
                return [new ToolChatMessage(toolIdString, message.Content)];
            }

            // Handling function results represented by the FunctionResultContent type.
            // Example: new ChatMessageContent(AuthorRole.Tool, items: new ChatMessageContentItemCollection { new FunctionResultContent(functionCall, result) })
            List<ChatMessage>? toolMessages = null;
            foreach (var item in message.Items)
            {
                if (item is not FunctionResultContent resultContent)
                {
                    continue;
                }

                toolMessages ??= [];

                if (resultContent.Result is Exception ex)
                {
                    toolMessages.Add(new ToolChatMessage(resultContent.CallId, $"Error: Exception while invoking function. {ex.Message}"));
                    continue;
                }

                var stringResult = ProcessFunctionResult(resultContent.Result ?? string.Empty, toolCallBehavior);

                toolMessages.Add(new ToolChatMessage(resultContent.CallId, stringResult ?? string.Empty));
            }

            if (toolMessages is not null)
            {
                return toolMessages;
            }

            throw new NotSupportedException("No function result provided in the tool message.");
        }

        if (message.Role == AuthorRole.User)
        {
            if (message.Items is { Count: 1 } && message.Items.FirstOrDefault() is TextContent textContent)
            {
                return [new UserChatMessage(textContent.Text) { ParticipantName = message.AuthorName }];
            }

            return [new UserChatMessage(message.Items.Select(static (KernelContent item) => (ChatMessageContentPart)(item switch
            {
                TextContent textContent => ChatMessageContentPart.CreateTextMessageContentPart(textContent.Text),
                ImageContent imageContent => GetImageContentItem(imageContent),
                _ => throw new NotSupportedException($"Unsupported chat message content type '{item.GetType()}'.")
            })))
            { ParticipantName = message.AuthorName }];
        }

        if (message.Role == AuthorRole.Assistant)
        {
            var toolCalls = new List<ChatToolCall>();

            // Handling function calls supplied via either:  
            // ChatCompletionsToolCall.ToolCalls collection items or  
            // ChatMessageContent.Metadata collection item with 'ChatResponseMessage.FunctionToolCalls' key.
            IEnumerable<ChatToolCall>? tools = (message as OpenAIChatMessageContent)?.ToolCalls;
            if (tools is null && message.Metadata?.TryGetValue(OpenAIChatMessageContent.FunctionToolCallsProperty, out object? toolCallsObject) is true)
            {
                tools = toolCallsObject as IEnumerable<ChatToolCall>;
                if (tools is null && toolCallsObject is JsonElement { ValueKind: JsonValueKind.Array } array)
                {
                    int length = array.GetArrayLength();
                    var ftcs = new List<ChatToolCall>(length);
                    for (int i = 0; i < length; i++)
                    {
                        JsonElement e = array[i];
                        if (e.TryGetProperty("Id", out JsonElement id) &&
                            e.TryGetProperty("Name", out JsonElement name) &&
                            e.TryGetProperty("Arguments", out JsonElement arguments) &&
                            id.ValueKind == JsonValueKind.String &&
                            name.ValueKind == JsonValueKind.String &&
                            arguments.ValueKind == JsonValueKind.String)
                        {
                            ftcs.Add(ChatToolCall.CreateFunctionToolCall(id.GetString()!, name.GetString()!, arguments.GetString()!));
                        }
                    }
                    tools = ftcs;
                }
            }

            if (tools is not null)
            {
                toolCalls.AddRange(tools);
            }

            // Handling function calls supplied via ChatMessageContent.Items collection elements of the FunctionCallContent type.
            HashSet<string>? functionCallIds = null;
            foreach (var item in message.Items)
            {
                if (item is not FunctionCallContent callRequest)
                {
                    continue;
                }

                functionCallIds ??= new HashSet<string>(toolCalls.Select(t => t.Id));

                if (callRequest.Id is null || functionCallIds.Contains(callRequest.Id))
                {
                    continue;
                }

                var argument = JsonSerializer.Serialize(callRequest.Arguments);

                toolCalls.Add(ChatToolCall.CreateFunctionToolCall(callRequest.Id, FunctionName.ToFullyQualifiedName(callRequest.FunctionName, callRequest.PluginName, OpenAIFunction.NameSeparator), argument ?? string.Empty));
            }

            // This check is necessary to prevent an exception that will be thrown if the toolCalls collection is empty.
            // HTTP 400 (invalid_request_error:) [] should be non-empty - 'messages.3.tool_calls'  
            if (toolCalls.Count == 0)
            {
                return [new AssistantChatMessage(message.Content) { ParticipantName = message.AuthorName }];
            }

            return [new AssistantChatMessage(toolCalls, message.Content) { ParticipantName = message.AuthorName }];
        }

        throw new NotSupportedException($"Role {message.Role} is not supported.");
    }

    private static ChatMessageContentPart GetImageContentItem(ImageContent imageContent)
    {
        if (imageContent.Data is { IsEmpty: false } data)
        {
            return ChatMessageContentPart.CreateImageMessageContentPart(BinaryData.FromBytes(data), imageContent.MimeType);
        }

        if (imageContent.Uri is not null)
        {
            return ChatMessageContentPart.CreateImageMessageContentPart(imageContent.Uri);
        }

        throw new ArgumentException($"{nameof(ImageContent)} must have either Data or a Uri.");
    }

    private OpenAIChatMessageContent CreateChatMessageContent(OpenAIChatCompletion completion, string targetModel)
    {
        var message = new OpenAIChatMessageContent(completion, targetModel, this.GetChatCompletionMetadata(completion));

        message.Items.AddRange(this.GetFunctionCallContents(completion.ToolCalls));

        return message;
    }

    private OpenAIChatMessageContent CreateChatMessageContent(ChatMessageRole chatRole, string content, ChatToolCall[] toolCalls, FunctionCallContent[]? functionCalls, IReadOnlyDictionary<string, object?>? metadata, string? authorName)
    {
        var message = new OpenAIChatMessageContent(chatRole, content, this.ModelId, toolCalls, metadata)
        {
            AuthorName = authorName,
        };

        if (functionCalls is not null)
        {
            message.Items.AddRange(functionCalls);
        }

        return message;
    }

    private List<FunctionCallContent> GetFunctionCallContents(IEnumerable<ChatToolCall> toolCalls)
    {
        List<FunctionCallContent> result = [];

        foreach (var toolCall in toolCalls)
        {
            // Adding items of 'FunctionCallContent' type to the 'Items' collection even though the function calls are available via the 'ToolCalls' property.
            // This allows consumers to work with functions in an LLM-agnostic way.
            if (toolCall.Kind == ChatToolCallKind.Function)
            {
                Exception? exception = null;
                KernelArguments? arguments = null;
                try
                {
                    arguments = JsonSerializer.Deserialize<KernelArguments>(toolCall.FunctionArguments);
                    if (arguments is not null)
                    {
                        // Iterate over copy of the names to avoid mutating the dictionary while enumerating it
                        var names = arguments.Names.ToArray();
                        foreach (var name in names)
                        {
                            arguments[name] = arguments[name]?.ToString();
                        }
                    }
                }
                catch (JsonException ex)
                {
                    exception = new KernelException("Error: Function call arguments were invalid JSON.", ex);

                    if (this.Logger!.IsEnabled(LogLevel.Debug))
                    {
                        this.Logger.LogDebug(ex, "Failed to deserialize function arguments ({FunctionName}/{FunctionId}).", toolCall.FunctionName, toolCall.Id);
                    }
                }

                var functionName = FunctionName.Parse(toolCall.FunctionName, OpenAIFunction.NameSeparator);

                var functionCallContent = new FunctionCallContent(
                    functionName: functionName.Name,
                    pluginName: functionName.PluginName,
                    id: toolCall.Id,
                    arguments: arguments)
                {
                    InnerContent = toolCall,
                    Exception = exception
                };

                result.Add(functionCallContent);
            }
        }

        return result;
    }

    private static void AddResponseMessage(ChatHistory chat, string? result, string? errorMessage, ChatToolCall toolCall, ILogger logger)
    {
        // Log any error
        if (errorMessage is not null && logger.IsEnabled(LogLevel.Debug))
        {
            Debug.Assert(result is null);
            logger.LogDebug("Failed to handle tool request ({ToolId}). {Error}", toolCall.Id, errorMessage);
        }

        result ??= errorMessage ?? string.Empty;

        // Add the tool response message to the chat history.
        var message = new ChatMessageContent(role: AuthorRole.Tool, content: result, metadata: new Dictionary<string, object?> { { OpenAIChatMessageContent.ToolIdProperty, toolCall.Id } });

        if (toolCall.Kind == ChatToolCallKind.Function)
        {
            // Add an item of type FunctionResultContent to the ChatMessageContent.Items collection in addition to the function result stored as a string in the ChatMessageContent.Content property.  
            // This will enable migration to the new function calling model and facilitate the deprecation of the current one in the future.
            var functionName = FunctionName.Parse(toolCall.FunctionName, OpenAIFunction.NameSeparator);
            message.Items.Add(new FunctionResultContent(functionName.Name, functionName.PluginName, toolCall.Id, result));
        }

        chat.Add(message);
    }

    private static void ValidateMaxTokens(int? maxTokens)
    {
        if (maxTokens.HasValue && maxTokens < 1)
        {
            throw new ArgumentException($"MaxTokens {maxTokens} is not valid, the value must be greater than zero");
        }
    }

    /// <summary>
    /// Captures usage details, including token information.
    /// </summary>
    /// <param name="usage">Instance of <see cref="ChatTokenUsage"/> with token usage details.</param>
    private void LogUsage(ChatTokenUsage usage)
    {
        if (usage is null)
        {
            this.Logger!.LogDebug("Token usage information unavailable.");
            return;
        }

        if (this.Logger!.IsEnabled(LogLevel.Information))
        {
            this.Logger.LogInformation(
                "Prompt tokens: {InputTokens}. Completion tokens: {OutputTokens}. Total tokens: {TotalTokens}.",
                usage.InputTokens, usage.OutputTokens, usage.TotalTokens);
        }

        s_promptTokensCounter.Add(usage.InputTokens);
        s_completionTokensCounter.Add(usage.OutputTokens);
        s_totalTokensCounter.Add(usage.TotalTokens);
    }

    /// <summary>
    /// Processes the function result.
    /// </summary>
    /// <param name="functionResult">The result of the function call.</param>
    /// <param name="toolCallBehavior">The ToolCallBehavior object containing optional settings like JsonSerializerOptions.TypeInfoResolver.</param>
    /// <returns>A string representation of the function result.</returns>
    private static string? ProcessFunctionResult(object functionResult, ToolCallBehavior? toolCallBehavior)
    {
        if (functionResult is string stringResult)
        {
            return stringResult;
        }

        // This is an optimization to use ChatMessageContent content directly  
        // without unnecessary serialization of the whole message content class.  
        if (functionResult is ChatMessageContent chatMessageContent)
        {
            return chatMessageContent.ToString();
        }

        // For polymorphic serialization of unknown in advance child classes of the KernelContent class,  
        // a corresponding JsonTypeInfoResolver should be provided via the JsonSerializerOptions.TypeInfoResolver property.  
        // For more details about the polymorphic serialization, see the article at:  
        // https://learn.microsoft.com/en-us/dotnet/standard/serialization/system-text-json/polymorphism?pivots=dotnet-8-0
#pragma warning disable CS0618 // Type or member is obsolete
        return JsonSerializer.Serialize(functionResult, toolCallBehavior?.ToolCallResultSerializerOptions);
#pragma warning restore CS0618 // Type or member is obsolete
    }

    /// <summary>
    /// Executes auto function invocation filters and/or function itself.
    /// This method can be moved to <see cref="Kernel"/> when auto function invocation logic will be extracted to common place.
    /// </summary>
    private static async Task<AutoFunctionInvocationContext> OnAutoFunctionInvocationAsync(
        Kernel kernel,
        AutoFunctionInvocationContext context,
        Func<AutoFunctionInvocationContext, Task> functionCallCallback)
    {
        await InvokeFilterOrFunctionAsync(kernel.AutoFunctionInvocationFilters, functionCallCallback, context).ConfigureAwait(false);

        return context;
    }

    /// <summary>
    /// This method will execute auto function invocation filters and function recursively.
    /// If there are no registered filters, just function will be executed.
    /// If there are registered filters, filter on <paramref name="index"/> position will be executed.
    /// Second parameter of filter is callback. It can be either filter on <paramref name="index"/> + 1 position or function if there are no remaining filters to execute.
    /// Function will be always executed as last step after all filters.
    /// </summary>
    private static async Task InvokeFilterOrFunctionAsync(
        IList<IAutoFunctionInvocationFilter>? autoFunctionInvocationFilters,
        Func<AutoFunctionInvocationContext, Task> functionCallCallback,
        AutoFunctionInvocationContext context,
        int index = 0)
    {
        if (autoFunctionInvocationFilters is { Count: > 0 } && index < autoFunctionInvocationFilters.Count)
        {
            await autoFunctionInvocationFilters[index].OnAutoFunctionInvocationAsync(context,
                (context) => InvokeFilterOrFunctionAsync(autoFunctionInvocationFilters, functionCallCallback, context, index + 1)).ConfigureAwait(false);
        }
        else
        {
            await functionCallCallback(context).ConfigureAwait(false);
        }
    }

    private ToolCallingConfig GetToolCallingConfiguration(Kernel? kernel, OpenAIPromptExecutionSettings executionSettings, ChatHistory chatHistory, int requestIndex)
    {
        // If both behaviors are specified, we can't handle that.
        if (executionSettings.FunctionChoiceBehavior is not null && executionSettings.ToolCallBehavior is not null)
        {
<<<<<<< HEAD
            throw new ArgumentException($"{nameof(executionSettings.ToolCallBehavior)} and {nameof(executionSettings.FunctionChoiceBehavior)} cannot be used together.");
=======
            return new ToolCallingConfig(Tools: null, Choice: null, AutoInvoke: false);
>>>>>>> ef2b8f33
        }

        IList<ChatTool>? tools = null;
        ChatToolChoice? choice = null;
        bool autoInvoke = false;
        bool allowAnyRequestedKernelFunction = false;
        int maximumAutoInvokeAttempts = 0;
        FunctionChoiceBehaviorOptions? options = null;

        // Handling new tool behavior represented by `PromptExecutionSettings.FunctionChoiceBehavior` property.
        if (executionSettings.FunctionChoiceBehavior is { } functionChoiceBehavior)
        {
            (tools, choice, autoInvoke, maximumAutoInvokeAttempts, options) = this.ConfigureFunctionCalling(kernel, requestIndex, functionChoiceBehavior, chatHistory);
        }
        // Handling old-style tool call behavior represented by `OpenAIPromptExecutionSettings.ToolCallBehavior` property.
        else if (executionSettings.ToolCallBehavior is { } toolCallBehavior)
        {
            (tools, choice, autoInvoke, maximumAutoInvokeAttempts, allowAnyRequestedKernelFunction) = this.ConfigureFunctionCalling(kernel, requestIndex, toolCallBehavior);
        }

        // Disable auto invocation if we've exceeded the allowed limit.
        if (requestIndex >= maximumAutoInvokeAttempts)
        {
            autoInvoke = false;
            if (this.Logger!.IsEnabled(LogLevel.Debug))
            {
                this.Logger.LogDebug("Maximum auto-invoke ({MaximumAutoInvoke}) reached.", maximumAutoInvokeAttempts);
            }
        }

        return new ToolCallingConfig(
            Tools: tools ?? [s_nonInvocableFunctionTool],
            Choice: choice ?? ChatToolChoice.None,
            AutoInvoke: autoInvoke && s_inflightAutoInvokes.Value < MaxInflightAutoInvokes,
            AllowAnyRequestedKernelFunction: allowAnyRequestedKernelFunction,
            Options: options);
    }

    private (IList<ChatTool>? Tools, ChatToolChoice? Choice, bool AutoInvoke, int MaximumAutoInvokeAttempts, bool AllowAnyRequestedKernelFunction) ConfigureFunctionCalling(Kernel? kernel, int requestIndex, ToolCallBehavior toolCallBehavior)
    {
        IList<ChatTool>? tools = null;
        ChatToolChoice? choice = null;
        bool autoInvoke = kernel is not null && toolCallBehavior.MaximumAutoInvokeAttempts > 0;
        bool allowAnyRequestedKernelFunction = toolCallBehavior.AllowAnyRequestedKernelFunction;
        int maximumAutoInvokeAttempts = toolCallBehavior.MaximumAutoInvokeAttempts;

        if (requestIndex >= toolCallBehavior.MaximumUseAttempts)
        {
            // Don't add any tools as we've reached the maximum attempts limit.
            if (this.Logger!.IsEnabled(LogLevel.Debug))
            {
                this.Logger.LogDebug("Maximum use ({MaximumUse}) reached.", toolCallBehavior.MaximumUseAttempts);
            }
        }
        else
        {
            (tools, choice) = toolCallBehavior.ConfigureOptions(kernel);
        }

        return new(tools, choice, autoInvoke, maximumAutoInvokeAttempts, allowAnyRequestedKernelFunction);
    }

    private (IList<ChatTool>? Tools, ChatToolChoice? Choice, bool AutoInvoke, int MaximumAutoInvokeAttempts, FunctionChoiceBehaviorOptions Options) ConfigureFunctionCalling(Kernel? kernel, int requestIndex, FunctionChoiceBehavior functionChoiceBehavior, ChatHistory chatHistory)
    {
        FunctionChoiceBehaviorConfiguration config = functionChoiceBehavior.GetConfiguration(new(chatHistory) { Kernel = kernel, RequestSequenceIndex = requestIndex });

        IList<ChatTool>? tools = null;
        ChatToolChoice? toolChoice = null;
        int maximumAutoInvokeAttempts = config.AutoInvoke ? MaximumAutoInvokeAttempts : 0;
        bool autoInvoke = kernel is not null && config.AutoInvoke;

        if (config.Functions is { Count: > 0 } functions)
        {
            if (config.Choice == FunctionChoice.Auto)
            {
                toolChoice = ChatToolChoice.Auto;
            }
            else if (config.Choice == FunctionChoice.Required)
            {
                toolChoice = ChatToolChoice.Required;
            }
            else if (config.Choice == FunctionChoice.None)
            {
                toolChoice = ChatToolChoice.None;
            }
            else
            {
                throw new NotSupportedException($"Unsupported function choice '{config.Choice}'.");
            }

            tools = [];

            foreach (var function in functions)
            {
                tools.Add(function.Metadata.ToOpenAIFunction().ToFunctionDefinition());
            }
        }

        return new(tools, toolChoice, autoInvoke, maximumAutoInvokeAttempts, config.Options);
    }
}<|MERGE_RESOLUTION|>--- conflicted
+++ resolved
@@ -27,11 +27,7 @@
 internal partial class ClientCore
 {
     protected const string ModelProvider = "openai";
-<<<<<<< HEAD
-    protected record ToolCallingConfig(IList<ChatTool>? Tools, ChatToolChoice Choice, bool AutoInvoke, bool AllowAnyRequestedKernelFunction, FunctionChoiceBehaviorOptions? Options);
-=======
-    protected record ToolCallingConfig(IList<ChatTool>? Tools, ChatToolChoice? Choice, bool AutoInvoke);
->>>>>>> ef2b8f33
+    protected record ToolCallingConfig(IList<ChatTool>? Tools, ChatToolChoice? Choice, bool AutoInvoke, bool AllowAnyRequestedKernelFunction, FunctionChoiceBehaviorOptions? Options);
 
     /// <summary>
     /// The maximum number of auto-invokes that can be in-flight at any given time as part of the current
@@ -1157,11 +1153,7 @@
         // If both behaviors are specified, we can't handle that.
         if (executionSettings.FunctionChoiceBehavior is not null && executionSettings.ToolCallBehavior is not null)
         {
-<<<<<<< HEAD
             throw new ArgumentException($"{nameof(executionSettings.ToolCallBehavior)} and {nameof(executionSettings.FunctionChoiceBehavior)} cannot be used together.");
-=======
-            return new ToolCallingConfig(Tools: null, Choice: null, AutoInvoke: false);
->>>>>>> ef2b8f33
         }
 
         IList<ChatTool>? tools = null;
