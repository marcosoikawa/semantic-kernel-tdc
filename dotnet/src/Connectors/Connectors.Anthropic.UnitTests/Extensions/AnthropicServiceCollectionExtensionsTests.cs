--- conflicted
+++ resolved
@@ -58,16 +58,11 @@
         var kernelBuilder = Kernel.CreateBuilder();
 
         // Act
-<<<<<<< HEAD
-        kernelBuilder.AddAnthropicChatCompletion(
-            "modelId", new Uri("https://example.com"), new AnthropicClientOptions());
-=======
         kernelBuilder.AddAnthropicChatCompletion(new AnthropicClientOptions
         {
             ModelId = "modelId",
             Endpoint = new Uri("https://example.com")
         });
->>>>>>> 6672a966
         var kernel = kernelBuilder.Build();
 
         // Assert
@@ -84,15 +79,11 @@
 
         // Act
         services.AddAnthropicChatCompletion(
-<<<<<<< HEAD
-            "modelId", new Uri("https://example.com"), new AnthropicClientOptions());
-=======
             new AnthropicClientOptions
             {
                 ModelId = "modelId",
                 Endpoint = new Uri("https://example.com"),
             });
->>>>>>> 6672a966
         var serviceProvider = services.BuildServiceProvider();
 
         // Assert
