--- conflicted
+++ resolved
@@ -1,4 +1,4 @@
-﻿// Copyright (c) Microsoft. All rights reserved.
+// Copyright (c) Microsoft. All rights reserved.
 
 using System;
 using System.Collections.Generic;
@@ -149,12 +149,8 @@
             yield break;
         }
 
-<<<<<<< HEAD
-        TopNCollection<MemoryRecord> embeddings = new(limit);
-=======
         var collectionMemories = new List<MemoryRecord>();
         List<(MemoryRecord Record, double Score)> embeddings = new();
->>>>>>> 84e98d82
 
         await foreach (var dbEntry in this._dbConnector.GetNearestMatchesAsync(this._dbConnection, collectionName, embedding.ToArray(), limit, minRelevanceScore, cancellationToken))
         {
