﻿// Copyright (c) Microsoft. All rights reserved.

using System;
using System.Collections.Generic;
using System.IO;
using System.Net.Http;
using System.Resources;
using System.Text.Json.Nodes;
using System.Threading;
using System.Threading.Tasks;
using Microsoft.Extensions.Logging;
using Microsoft.SemanticKernel.Diagnostics;
using Microsoft.SemanticKernel.Orchestration;
using Microsoft.SemanticKernel.Skills.OpenAPI.Authentication;
using Microsoft.SemanticKernel.Skills.OpenAPI.Skills;

namespace Microsoft.SemanticKernel.Skills.OpenAPI.Extensions;

/// <summary>
/// Class for extensions methods for IKernel interface.
/// </summary>
public static class KernelChatGptPluginExtensions
{
    /// <summary>
    /// Imports ChatGPT plugin document from a URL.
    /// </summary>
    /// <param name="kernel">Semantic Kernel instance.</param>
    /// <param name="skillName">Skill name.</param>
    /// <param name="url">Url to in which to retrieve the ChatGPT plugin.</param>
    /// <param name="httpClient">Optional HttpClient to use for the request.</param>
    /// <param name="authCallback">Optional callback for adding auth data to the API requests.</param>
    /// <param name="cancellationToken">The cancellation token.</param>
    /// <returns>A list of all the semantic functions representing the skill.</returns>
    public static async Task<IDictionary<string, ISKFunction>> ImportChatGptPluginSkillFromUrlAsync(
        this IKernel kernel, string skillName, Uri url, HttpClient? httpClient = null, AuthenticateRequestAsyncCallback? authCallback = null, CancellationToken cancellationToken = default)
    {
        Verify.ValidSkillName(skillName);

        HttpResponseMessage? response = null;
        try
        {
            if (httpClient == null)
            {
                // TODO Fix this:  throwing "The inner handler has not been assigned"
                //using DefaultHttpRetryHandler retryHandler = new DefaultHttpRetryHandler(
                //  config: new HttpRetryConfig() { MaxRetryCount = 3 },
                //  log: null);

                //using HttpClient client = new HttpClient(retryHandler, false);
                using HttpClient client = new HttpClient();

                response = await client.GetAsync(url, cancellationToken).ConfigureAwait(false);
            }
            else
            {
                response = await httpClient.GetAsync(url, cancellationToken).ConfigureAwait(false);
            }

            response.EnsureSuccessStatusCode();

            string gptPluginJson = await response.Content.ReadAsStringAsync().ConfigureAwait(false);
            string? openApiUrl = ParseOpenApiUrl(gptPluginJson);

            return await kernel.ImportOpenApiSkillFromUrlAsync(skillName, new Uri(openApiUrl), httpClient, authCallback, cancellationToken).ConfigureAwait(false);
        }
        finally
        {
            if (response != null)
            {
                response.Dispose();
            }
        }
    }

    /// <summary>
    /// Imports ChatGPT plugin from assembly resource.
    /// </summary>
    /// <param name="kernel">Semantic Kernel instance.</param>
    /// <param name="skillName">Skill name.</param>
    /// <param name="httpClient">Optional HttpClient to use for the request.</param>
    /// <param name="authCallback">Optional callback for adding auth data to the API requests.</param>
    /// <param name="cancellationToken">The cancellation token.</param>
    /// <returns>A list of all the semantic functions representing the skill.</returns>
    public static async Task<IDictionary<string, ISKFunction>> ImportChatGptPluginSkillFromResourceAsync(
        this IKernel kernel,
        string skillName, HttpClient? httpClient = null,
        AuthenticateRequestAsyncCallback? authCallback = null,
        CancellationToken cancellationToken = default)
    {
        Verify.ValidSkillName(skillName);

        var type = typeof(SkillResourceNames);

        var resourceName = $"{skillName}.ai-plugin.json";

        var stream = type.Assembly.GetManifestResourceStream(type, resourceName);
        if (stream == null)
        {
            throw new MissingManifestResourceException($"Unable to load OpenApi skill from assembly resource '{resourceName}'.");
        }

        using StreamReader reader = new StreamReader(stream);
        string gptPluginJson = await reader.ReadToEndAsync().ConfigureAwait(false);

        string? openApiUrl = ParseOpenApiUrl(gptPluginJson);

        return await kernel.ImportOpenApiSkillFromUrlAsync(skillName, new Uri(openApiUrl), httpClient, authCallback, cancellationToken).ConfigureAwait(false);
    }

    /// <summary>
    /// Imports ChatGPT plugin from a directory.
    /// </summary>
    /// <param name="kernel">Semantic Kernel instance.</param>
    /// <param name="parentDirectory">Directory containing the skill directory.</param>
    /// <param name="skillDirectoryName">Name of the directory containing the selected skill.</param>
    /// <param name="httpClient">Optional HttpClient to use for the request.</param>
    /// <param name="authCallback">Optional callback for adding auth data to the API requests.</param>
    /// <param name="cancellationToken">The cancellation token.</param>
    /// <returns>A list of all the semantic functions representing the skill.</returns>
<<<<<<< HEAD
    public async static Task<IDictionary<string, ISKFunction>> ImportChatGptPluginSkillSkillFromDirectoryAsync(
        this IKernel kernel,
        string parentDirectory,
        string skillDirectoryName,
        HttpClient? httpClient = null,
        AuthenticateRequestAsyncCallback? authCallback = null,
        CancellationToken cancellationToken = default)
=======
    public static IDictionary<string, ISKFunction> ImportChatGptPluginSkillSkillFromDirectory(
        this IKernel kernel, string parentDirectory, string skillDirectoryName, HttpClient? httpClient = null,
        AuthenticateRequestAsyncCallback? authCallback = null)
>>>>>>> 8409cb1c
    {
        const string CHATGPT_PLUGIN_FILE = "ai-plugin.json";

        Verify.ValidSkillName(skillDirectoryName);

        var skillDir = Path.Join(parentDirectory, skillDirectoryName);
        Verify.DirectoryExists(skillDir);

        var chatGptPluginPath = Path.Join(skillDir, CHATGPT_PLUGIN_FILE);
        if (!File.Exists(chatGptPluginPath))
        {
            throw new FileNotFoundException($"No ChatGPT plugin for the specified path - {chatGptPluginPath} is found.");
        }

        kernel.Log.LogTrace("Registering Rest functions from {0} ChatGPT Plugin.", chatGptPluginPath);

        var skill = new Dictionary<string, ISKFunction>();

        using var stream = File.OpenRead(chatGptPluginPath);

        return await kernel.RegisterOpenApiSkillAsync(stream, skillDirectoryName, authCallback, cancellationToken);
    }

    /// <summary>
    /// Imports ChatGPT plugin from a file.
    /// </summary>
    /// <param name="kernel">Semantic Kernel instance.</param>
    /// <param name="skillName">Name of the skill to register.</param>
    /// <param name="filePath">File path to the ChatGPT plugin definition.</param>
    /// <param name="httpClient">Optional HttpClient to use for the request.</param>
    /// <param name="authCallback">Optional callback for adding auth data to the API requests.</param>
    /// <param name="cancellationToken">The cancellation token.</param>
    /// <returns>A list of all the semantic functions representing the skill.</returns>
    public async static Task<IDictionary<string, ISKFunction>> ImportChatGptPluginSkillSkillFromFileAsync(
        this IKernel kernel,
        string skillName,
        string filePath,
        HttpClient? httpClient = null,
        AuthenticateRequestAsyncCallback? authCallback = null,
        CancellationToken cancellationToken = default)
    {
        if (!File.Exists(filePath))
        {
            throw new FileNotFoundException($"No ChatGPT plugin for the specified path - {filePath} is found.");
        }

        kernel.Log.LogTrace("Registering Rest functions from {0} ChatGPT Plugin.", filePath);

        var skill = new Dictionary<string, ISKFunction>();

        using var stream = File.OpenRead(filePath);

        return await kernel.RegisterOpenApiSkillAsync(stream, skillName, authCallback, cancellationToken);
    }

    private static string ParseOpenApiUrl(string gptPluginJson)
    {
        JsonNode? gptPlugin = JsonObject.Parse(gptPluginJson);

        string? apiType = gptPlugin?["api"]?["type"]?.ToString();
        if (string.IsNullOrWhiteSpace(apiType) || apiType != "openapi")
        {
            throw new InvalidOperationException($"Invalid ChatGPT plugin document. Supported api types are: openapi.");
        }

        string? openApiUrl = gptPlugin?["api"]?["url"]?.ToString();
        if (string.IsNullOrWhiteSpace(openApiUrl))
        {
            throw new InvalidOperationException($"Invalid ChatGPT plugin document. OpenAPI url is missing.");
        }

        return openApiUrl;
    }
}<|MERGE_RESOLUTION|>--- conflicted
+++ resolved
@@ -117,7 +117,6 @@
     /// <param name="authCallback">Optional callback for adding auth data to the API requests.</param>
     /// <param name="cancellationToken">The cancellation token.</param>
     /// <returns>A list of all the semantic functions representing the skill.</returns>
-<<<<<<< HEAD
     public async static Task<IDictionary<string, ISKFunction>> ImportChatGptPluginSkillSkillFromDirectoryAsync(
         this IKernel kernel,
         string parentDirectory,
@@ -125,11 +124,6 @@
         HttpClient? httpClient = null,
         AuthenticateRequestAsyncCallback? authCallback = null,
         CancellationToken cancellationToken = default)
-=======
-    public static IDictionary<string, ISKFunction> ImportChatGptPluginSkillSkillFromDirectory(
-        this IKernel kernel, string parentDirectory, string skillDirectoryName, HttpClient? httpClient = null,
-        AuthenticateRequestAsyncCallback? authCallback = null)
->>>>>>> 8409cb1c
     {
         const string CHATGPT_PLUGIN_FILE = "ai-plugin.json";
 
