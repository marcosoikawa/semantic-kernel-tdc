﻿// Copyright (c) Microsoft. All rights reserved.

using System;
using System.Collections.Generic;
using System.Globalization;
using System.Text.RegularExpressions;
using System.Threading.Tasks;
using Microsoft.Extensions.Configuration;
using Microsoft.Extensions.Logging;
using Microsoft.SemanticKernel;
using Microsoft.SemanticKernel.CoreSkills;
using Microsoft.SemanticKernel.Memory;
using Microsoft.SemanticKernel.Orchestration;
using Microsoft.SemanticKernel.Planning;
using Microsoft.SemanticKernel.SkillDefinition;
using SemanticKernel.IntegrationTests.TestSettings;
using Xunit;
using Xunit.Abstractions;

namespace SemanticKernel.IntegrationTests.CoreSkills;

public sealed class PlannerSkillTests : IDisposable
{
    public PlannerSkillTests(ITestOutputHelper output)
    {
        this._logger = new XunitLogger<object>(output);
        this._testOutputHelper = new RedirectOutput(output);

        // Load configuration
        this._configuration = new ConfigurationBuilder()
            .AddJsonFile(path: "testsettings.json", optional: false, reloadOnChange: true)
            .AddJsonFile(path: "testsettings.development.json", optional: true, reloadOnChange: true)
            .AddEnvironmentVariables()
            .AddUserSecrets<PlannerSkillTests>()
            .Build();
    }

    [Fact]
    public async Task CreatePlanWithMissingSkillsShouldFailAsync()
    {
        // Arrange
        AzureOpenAIConfiguration? azureOpenAIConfiguration = this._configuration.GetSection("AzureOpenAI").Get<AzureOpenAIConfiguration>();
        Assert.NotNull(azureOpenAIConfiguration);

        IKernel target = Kernel.Builder
            .WithLogger(this._logger)
            .Configure(config =>
            {
                config.AddAzureOpenAITextCompletionService(
                    serviceId: azureOpenAIConfiguration.ServiceId,
                    deploymentName: azureOpenAIConfiguration.DeploymentName,
                    endpoint: azureOpenAIConfiguration.Endpoint,
                    apiKey: azureOpenAIConfiguration.ApiKey);

                config.SetDefaultTextCompletionService(azureOpenAIConfiguration.ServiceId);
            })
            .Build();

        // Ask for a goal that don't have a skill for it
        _ = target.ImportSkill(new TextSkill());
        var plannerSKill = target.ImportSkill(new PlannerSkill(target));
        ContextVariables variables = new("Send an email to Roger");

        // Act
        SKContext actual = await target.RunAsync(variables, plannerSKill["CreatePlan"]).ConfigureAwait(true);

        // Assert
        Assert.True(actual.ErrorOccurred);
        Assert.IsType<PlanningException>(actual.LastException);
        Assert.Equal(PlanningException.ErrorCodes.InvalidPlan, ((PlanningException)actual.LastException).ErrorCode);
    }

    [Theory]
    [InlineData("Write a poem or joke and send it in an e-mail to Kai.", "function._GLOBAL_FUNCTIONS_.SendEmail")]
    public async Task CreatePlanWithEmbeddingsTestAsync(string prompt, string expectedAnswerContains)
    {
        // Arrange
        AzureOpenAIConfiguration? azureOpenAIConfiguration = this._configuration.GetSection("AzureOpenAI").Get<AzureOpenAIConfiguration>();
        Assert.NotNull(azureOpenAIConfiguration);

        AzureOpenAIConfiguration? azureOpenAIEmbeddingsConfiguration = this._configuration.GetSection("AzureOpenAIEmbeddings").Get<AzureOpenAIConfiguration>();
        Assert.NotNull(azureOpenAIEmbeddingsConfiguration);

        IKernel target = Kernel.Builder
            .WithLogger(this._logger)
            .Configure(config =>
            {
                config.AddAzureOpenAITextCompletionService(
                    serviceId: azureOpenAIConfiguration.ServiceId,
                    deploymentName: azureOpenAIConfiguration.DeploymentName,
                    endpoint: azureOpenAIConfiguration.Endpoint,
                    apiKey: azureOpenAIConfiguration.ApiKey);

                config.AddAzureOpenAIEmbeddingGenerationService(
                    serviceId: azureOpenAIEmbeddingsConfiguration.ServiceId,
                    deploymentName: azureOpenAIEmbeddingsConfiguration.DeploymentName,
                    endpoint: azureOpenAIEmbeddingsConfiguration.Endpoint,
                    apiKey: azureOpenAIEmbeddingsConfiguration.ApiKey);

                config.SetDefaultTextCompletionService(azureOpenAIConfiguration.ServiceId);
            })
            .WithMemoryStorage(new VolatileMemoryStore())
            .Build();

        // Import all sample skills available for demonstration purposes.
        TestHelpers.ImportSampleSkills(target);

        var emailSkill = target.ImportSkill(new EmailSkill());

        var plannerSKill = target.ImportSkill(new PlannerSkill(target));

        // Act
        ContextVariables variables = new(prompt);
        variables.Set(PlannerSkill.Parameters.ExcludedSkills, "IntentDetectionSkill,FunSkill");
        variables.Set(PlannerSkill.Parameters.ExcludedFunctions, "EmailTo");
        variables.Set(PlannerSkill.Parameters.IncludedFunctions, "Continue");
        variables.Set(PlannerSkill.Parameters.MaxRelevantFunctions, "9");
        variables.Set(PlannerSkill.Parameters.RelevancyThreshold, "0.77");
        SKContext actual = await target.RunAsync(variables, plannerSKill["CreatePlan"]).ConfigureAwait(true);

        // Assert
        Assert.Empty(actual.LastErrorDescription);
        Assert.False(actual.ErrorOccurred);
        Assert.Contains(expectedAnswerContains, actual.Result, StringComparison.InvariantCultureIgnoreCase);
    }

    [Theory]
<<<<<<< HEAD
    [InlineData("Using current hour, if is morning tell me a joke about coffee",
        "function._GLOBAL_FUNCTIONS_.Hour", 1,
=======
    [InlineData("If is morning tell me a joke about coffee",
>>>>>>> 6eb94a7d
        "function.FunSkill.Joke", 1,
        "<if condition=\"", 1,
        "</if>", 1,
        "<else>", 0,
        "</else>", 0)]
<<<<<<< HEAD
    [InlineData("Using current hour, if is morning tell me a joke about coffee otherwise tell me a joke about the sun ",
        "function._GLOBAL_FUNCTIONS_.Hour", 1,
=======
    [InlineData("If is morning tell me a joke about coffee otherwise tell me a joke about the sun ",
>>>>>>> 6eb94a7d
        "function.FunSkill.Joke", 2,
        "<if condition=\"", 1,
        "</if>", 1,
        "<else>", 1,
        "</else>", 1)]
<<<<<<< HEAD
    [InlineData("Using current hour, if is morning tell me a joke about coffee otherwise tell me a joke about the sun but if its night I want a joke about the moon",
        "function._GLOBAL_FUNCTIONS_.Hour", 1,
=======
    [InlineData("If is morning tell me a joke about coffee otherwise tell me a joke about the sun but if its night I want a joke about the moon",
>>>>>>> 6eb94a7d
        "function.FunSkill.Joke", 3,
        "<if condition=\"", 2,
        "</if>", 2,
        "<else>", 2,
        "</else>", 2)]
    public async Task CreatePlanShouldHaveConditionalStatementsAndBeAbleToExecuteAsync(string prompt, params object[] expectedAnswerContainsAtLeast)
    {
        // Arrange

        Dictionary<string, int> expectedAnswerContainsDictionary = new();
        for (int i = 0; i < expectedAnswerContainsAtLeast.Length; i += 2)
        {
            string? key = expectedAnswerContainsAtLeast[i].ToString();
            int value = Convert.ToInt32(expectedAnswerContainsAtLeast[i + 1], CultureInfo.InvariantCulture);
            expectedAnswerContainsDictionary.Add(key!, value);
        }

        AzureOpenAIConfiguration? azureOpenAIConfiguration = this._configuration.GetSection("AzureOpenAI").Get<AzureOpenAIConfiguration>();
        Assert.NotNull(azureOpenAIConfiguration);

        IKernel target = Kernel.Builder
            .WithLogger(this._logger)
            .Configure(config =>
            {
                config.AddAzureOpenAITextCompletionService(
                    serviceId: azureOpenAIConfiguration.ServiceId,
                    deploymentName: azureOpenAIConfiguration.DeploymentName,
                    endpoint: azureOpenAIConfiguration.Endpoint,
                    apiKey: azureOpenAIConfiguration.ApiKey);

                config.SetDefaultTextCompletionService(azureOpenAIConfiguration.ServiceId);
            })
            .Build();

        TestHelpers.GetSkill("FunSkill", target);
        target.ImportSkill(new TimeSkill());
        var plannerSKill = target.ImportSkill(new PlannerSkill(target));

        // Act
        SKContext createdPlanContext = await target.RunAsync(prompt, plannerSKill["CreatePlan"]).ConfigureAwait(true);
        await target.RunAsync(createdPlanContext.Variables.Clone(), plannerSKill["ExecutePlan"]).ConfigureAwait(false);
        var planResult = createdPlanContext.Variables[SkillPlan.PlanKey];

        // Assert
        Assert.Empty(createdPlanContext.LastErrorDescription);
        Assert.False(createdPlanContext.ErrorOccurred);
        await this._testOutputHelper.WriteLineAsync(planResult);

        foreach ((string? matchingExpression, int minimumExpectedCount) in expectedAnswerContainsDictionary)
        {
            if (minimumExpectedCount > 0)
            {
                Assert.Contains(matchingExpression, planResult, StringComparison.InvariantCultureIgnoreCase);
            }

            var numberOfMatches = Regex.Matches(planResult, matchingExpression, RegexOptions.IgnoreCase).Count;
            Assert.True(numberOfMatches >= minimumExpectedCount,
                $"Minimal number of matches below expected. Current: {numberOfMatches} Expected: {minimumExpectedCount} - Match: {matchingExpression}");
        }
    }

    private readonly XunitLogger<object> _logger;
    private readonly RedirectOutput _testOutputHelper;
    private readonly IConfigurationRoot _configuration;

    public void Dispose()
    {
        this.Dispose(true);
        GC.SuppressFinalize(this);
    }

    ~PlannerSkillTests()
    {
        this.Dispose(false);
    }

    private void Dispose(bool disposing)
    {
        if (disposing)
        {
            this._logger.Dispose();
            this._testOutputHelper.Dispose();
        }
    }

    internal class EmailSkill
    {
        [SKFunction("Given an e-mail and message body, send an email")]
        [SKFunctionInput(Description = "The body of the email message to send.")]
        [SKFunctionContextParameter(Name = "email_address", Description = "The email address to send email to.")]
        public Task<SKContext> SendEmailAsync(string input, SKContext context)
        {
            context.Variables.Update($"Sent email to: {context.Variables["email_address"]}. Body: {input}");
            return Task.FromResult(context);
        }

        [SKFunction("Given a name, find email address")]
        [SKFunctionInput(Description = "The name of the person to email.")]
        public Task<SKContext> GetEmailAddressAsync(string input, SKContext context)
        {
            context.Log.LogDebug("Returning hard coded email for {0}", input);
            context.Variables.Update("johndoe1234@example.com");
            return Task.FromResult(context);
        }

        [SKFunction("Write a short poem for an e-mail")]
        [SKFunctionInput(Description = "The topic of the poem.")]
        public Task<SKContext> WritePoemAsync(string input, SKContext context)
        {
            context.Variables.Update($"Roses are red, violets are blue, {input} is hard, so is this test.");
            return Task.FromResult(context);
        }
    }
}<|MERGE_RESOLUTION|>--- conflicted
+++ resolved
@@ -125,34 +125,22 @@
     }
 
     [Theory]
-<<<<<<< HEAD
     [InlineData("Using current hour, if is morning tell me a joke about coffee",
         "function._GLOBAL_FUNCTIONS_.Hour", 1,
-=======
-    [InlineData("If is morning tell me a joke about coffee",
->>>>>>> 6eb94a7d
         "function.FunSkill.Joke", 1,
         "<if condition=\"", 1,
         "</if>", 1,
         "<else>", 0,
         "</else>", 0)]
-<<<<<<< HEAD
     [InlineData("Using current hour, if is morning tell me a joke about coffee otherwise tell me a joke about the sun ",
         "function._GLOBAL_FUNCTIONS_.Hour", 1,
-=======
-    [InlineData("If is morning tell me a joke about coffee otherwise tell me a joke about the sun ",
->>>>>>> 6eb94a7d
         "function.FunSkill.Joke", 2,
         "<if condition=\"", 1,
         "</if>", 1,
         "<else>", 1,
         "</else>", 1)]
-<<<<<<< HEAD
     [InlineData("Using current hour, if is morning tell me a joke about coffee otherwise tell me a joke about the sun but if its night I want a joke about the moon",
         "function._GLOBAL_FUNCTIONS_.Hour", 1,
-=======
-    [InlineData("If is morning tell me a joke about coffee otherwise tell me a joke about the sun but if its night I want a joke about the moon",
->>>>>>> 6eb94a7d
         "function.FunSkill.Joke", 3,
         "<if condition=\"", 2,
         "</if>", 2,
