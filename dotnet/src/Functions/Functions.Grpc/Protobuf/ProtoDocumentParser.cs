﻿// Copyright (c) Microsoft. All rights reserved.

using System;
using System.Collections.Generic;
using System.IO;
using System.Linq;
using Google.Protobuf.Reflection;
using Microsoft.SemanticKernel.Diagnostics;
using Microsoft.SemanticKernel.Functions.Grpc.Model;
using ProtoBuf;

namespace Microsoft.SemanticKernel.Functions.Grpc.Protobuf;

/// <summary>
/// Parser for .proto definition documents.
/// </summary>
internal sealed class ProtoDocumentParser
{
    /// <summary>
    /// Parses .proto document.
    /// </summary>
    /// <param name="protoDocument">The .proto document.</param>
    /// <param name="protoFileName">The .proto file logical name.</param>
    /// <returns>List of gRPC operations.</returns>
    public IList<GrpcOperation> Parse(Stream protoDocument, string protoFileName)
    {
        Verify.NotNull(protoDocument);
        Verify.NotNullOrWhiteSpace(protoFileName);

        using var textReader = new StreamReader(protoDocument);

        var descriptor = new FileDescriptorSet();
        descriptor.Add(protoFileName, source: textReader);
        descriptor.Process();

        var errors = descriptor.GetErrors();
        if (errors != null && errors.Length != 0)
        {
            throw new SKException($"Parsing of '{protoFileName}' .proto document has failed. Details: {string.Join(";", errors.AsEnumerable())}");
        }

        return this.GetGrpcOperations(descriptor.Files.Single());
    }

    /// <summary>
    /// Parses an .proto document and extracts gRPC operations.
    /// </summary>
    /// <param name="model">The .proto document model.</param>
    /// <returns>List of gRPC operations.</returns>
    private List<GrpcOperation> GetGrpcOperations(FileDescriptorProto model)
    {
        var operations = new List<GrpcOperation>();

        foreach (var service in model.Services)
        {
            foreach (var method in service.Methods)
            {
                var requestContract = this.CreateDataContract(model.MessageTypes, method.InputType, model.Package, method.Name);

                var responseContract = this.CreateDataContract(model.MessageTypes, method.OutputType, model.Package, method.Name);

                operations.Add(new GrpcOperation(service.Name, method.Name, requestContract, responseContract)
                {
                    Package = model.Package
                });
            }
        }

        return operations;
    }

    /// <summary>
    /// Creates gRPC operation data contract.
    /// </summary>
    /// <param name="allMessageTypes">Existing ,message types declared in .proto file.</param>
    /// <param name="messageTypeName">Message type to create the data contract for.</param>
    /// <param name="package">The .proto file 'package' specifier.</param>
    /// <param name="methodName">The method to create data contract for.</param>
    /// <returns>The operation data contract.</returns>
    private GrpcOperationDataContractType CreateDataContract(IList<DescriptorProto> allMessageTypes, string messageTypeName, string package, string methodName)
    {
        var fullTypeName = messageTypeName.TrimStart('.');

        var typeName = fullTypeName;

        if (!string.IsNullOrEmpty(package))
        {
            typeName = fullTypeName.Replace($"{package}.", "");
        }

        var messageType = allMessageTypes.SingleOrDefault(mt => mt.Name == fullTypeName || mt.Name == typeName) ??
            throw new SKException($"No '{fullTypeName}' message type is found while resolving data contracts for the '{methodName}' method.");

        var fields = this.GetDataContractFields(messageType.Fields);

        return new GrpcOperationDataContractType(fullTypeName, fields);
    }

    /// <summary>
    /// Returns data contract fields.
    /// </summary>
    /// <param name="fields">Message type fields.</param>
    /// <returns>The data contract fields.</returns>
    private List<GrpcOperationDataContractTypeFiled> GetDataContractFields(List<FieldDescriptorProto> fields)
    {
        var result = new List<GrpcOperationDataContractTypeFiled>();

        foreach (var field in fields)
        {
            var type = GetProtobufDataTypeName(field.type);

            result.Add(new GrpcOperationDataContractTypeFiled(field.Name, field.Number, type));
        }

        return result;
    }

    /// <summary>
    /// Returns protobuf data type name.
    /// </summary>
    /// <param name="type">Type descriptor.</param>
    /// <returns>The protobuf data type name.</returns>
    private static string GetProtobufDataTypeName(FieldDescriptorProto.Type type)
    {
        var fieldInfo = typeof(FieldDescriptorProto.Type).GetField(type.ToString());
<<<<<<< HEAD

        //Get protobuf type name from enum attribute - [global::ProtoBuf.ProtoEnum(Name = @"TYPE_DOUBLE")]
        var attribute = (ProtoEnumAttribute)Attribute.GetCustomAttribute(fieldInfo, typeof(ProtoEnumAttribute)) ??
            throw new SKException($"Impossible to find protobuf type name corresponding to '{type}' type.");
=======
        if (fieldInfo != null)
        {
            //Get protobuf type name from enum attribute - [global::ProtoBuf.ProtoEnum(Name = @"TYPE_DOUBLE")]
            var attribute = (ProtoEnumAttribute?)Attribute.GetCustomAttribute(fieldInfo, typeof(ProtoEnumAttribute));
            if (attribute != null)
            {
                return attribute.Name;
            }
        }
>>>>>>> 01fdb695

        throw new SKException($"Impossible to find protobuf type name corresponding to '{type}' type.");
    }
}<|MERGE_RESOLUTION|>--- conflicted
+++ resolved
@@ -123,22 +123,15 @@
     private static string GetProtobufDataTypeName(FieldDescriptorProto.Type type)
     {
         var fieldInfo = typeof(FieldDescriptorProto.Type).GetField(type.ToString());
-<<<<<<< HEAD
-
-        //Get protobuf type name from enum attribute - [global::ProtoBuf.ProtoEnum(Name = @"TYPE_DOUBLE")]
-        var attribute = (ProtoEnumAttribute)Attribute.GetCustomAttribute(fieldInfo, typeof(ProtoEnumAttribute)) ??
-            throw new SKException($"Impossible to find protobuf type name corresponding to '{type}' type.");
-=======
         if (fieldInfo != null)
         {
-            //Get protobuf type name from enum attribute - [global::ProtoBuf.ProtoEnum(Name = @"TYPE_DOUBLE")]
+            // Get protobuf type name from enum attribute - [global::ProtoBuf.ProtoEnum(Name = @"TYPE_DOUBLE")]
             var attribute = (ProtoEnumAttribute?)Attribute.GetCustomAttribute(fieldInfo, typeof(ProtoEnumAttribute));
             if (attribute != null)
             {
                 return attribute.Name;
             }
         }
->>>>>>> 01fdb695
 
         throw new SKException($"Impossible to find protobuf type name corresponding to '{type}' type.");
     }
