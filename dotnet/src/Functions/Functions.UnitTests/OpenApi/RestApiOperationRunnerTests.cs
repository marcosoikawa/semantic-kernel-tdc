﻿// Copyright (c) Microsoft. All rights reserved.

using System;
using System.Collections;
using System.Collections.Generic;
using System.IO;
using System.Linq;
using System.Net.Http;
using System.Net.Http.Headers;
using System.Net.Mime;
using System.Text;
using System.Text.Json;
using System.Text.Json.Nodes;
using System.Threading;
using System.Threading.Tasks;
using Microsoft.SemanticKernel;
using Microsoft.SemanticKernel.Plugins.OpenApi;
using Microsoft.SemanticKernel.Plugins.OpenApi.Authentication;
using Microsoft.SemanticKernel.Plugins.OpenApi.Model;
using Moq;
using SemanticKernel.Functions.UnitTests.OpenApi.TestResponses;
using Xunit;

namespace SemanticKernel.Functions.UnitTests.OpenApi;

public sealed class RestApiOperationRunnerTests : IDisposable
{
    /// <summary>
    /// A mock instance of the authentication callback.
    /// </summary>
    private readonly Mock<AuthenticateRequestAsyncCallback> _authenticationHandlerMock;

    /// <summary>
    /// An instance of HttpMessageHandlerStub class used to get access to various properties of HttpRequestMessage sent by HTTP client.
    /// </summary>
    private readonly HttpMessageHandlerStub _httpMessageHandlerStub;

    /// <summary>
    /// An instance of HttpClient class used by the tests.
    /// </summary>
    private readonly HttpClient _httpClient;

    /// <summary>
    /// Creates an instance of a <see cref="RestApiOperationRunnerTests"/> class.
    /// </summary>
    public RestApiOperationRunnerTests()
    {
        this._authenticationHandlerMock = new Mock<AuthenticateRequestAsyncCallback>();

        this._httpMessageHandlerStub = new HttpMessageHandlerStub();

        this._httpClient = new HttpClient(this._httpMessageHandlerStub);
    }

    [Fact]
    public async Task ItCanRunCreateAndUpdateOperationsWithJsonPayloadSuccessfullyAsync()
    {
        // Arrange
        this._httpMessageHandlerStub.ResponseToReturn.Content = new StringContent("fake-content", Encoding.UTF8, MediaTypeNames.Application.Json);

        var operation = new RestApiOperation(
            "fake-id",
            new Uri("https://fake-random-test-host"),
            "fake-path",
            HttpMethod.Post,
            "fake-description",
            new List<RestApiOperationParameter>(),
            payload: null
        );

        var payload = new
        {
            value = "fake-value",
            attributes = new
            {
                enabled = true
            }
        };

        var arguments = new KernelArguments
        {
            { "payload", JsonSerializer.Serialize(payload) },
            { "content-type", "application/json" }
        };

        var sut = new RestApiOperationRunner(this._httpClient, this._authenticationHandlerMock.Object);

        // Act
        var result = await sut.RunAsync(operation, arguments);

        // Assert
        Assert.NotNull(this._httpMessageHandlerStub.RequestUri);
        Assert.Equal("https://fake-random-test-host/fake-path", this._httpMessageHandlerStub.RequestUri.AbsoluteUri);

        Assert.Equal(HttpMethod.Post, this._httpMessageHandlerStub.Method);

        Assert.NotNull(this._httpMessageHandlerStub.ContentHeaders);
        Assert.Contains(this._httpMessageHandlerStub.ContentHeaders, h => h.Key == "Content-Type" && h.Value.Contains("application/json; charset=utf-8"));

        var messageContent = this._httpMessageHandlerStub.RequestContent;
        Assert.NotNull(messageContent);
        Assert.True(messageContent.Length != 0);

        var deserializedPayload = JsonNode.Parse(new MemoryStream(messageContent));
        Assert.NotNull(deserializedPayload);

        var valueProperty = deserializedPayload["value"]?.ToString();
        Assert.Equal("fake-value", valueProperty);

        var attributesProperty = deserializedPayload["attributes"];
        Assert.NotNull(attributesProperty);

        var enabledProperty = attributesProperty["enabled"]?.AsValue();
        Assert.NotNull(enabledProperty);
        Assert.Equal("true", enabledProperty.ToString());

        Assert.NotNull(result);

        Assert.Equal("fake-content", result.Content);

        Assert.Equal("application/json; charset=utf-8", result.ContentType);

        this._authenticationHandlerMock.Verify(x => x(It.IsAny<HttpRequestMessage>(), It.IsAny<CancellationToken>()), Times.Once);
    }

    [Fact]
    public async Task ItCanRunCreateAndUpdateOperationsWithPlainTextPayloadSuccessfullyAsync()
    {
        // Arrange
        this._httpMessageHandlerStub.ResponseToReturn.Content = new StringContent("fake-content", Encoding.UTF8, MediaTypeNames.Text.Plain);

        var operation = new RestApiOperation(
            "fake-id",
            new Uri("https://fake-random-test-host"),
            "fake-path",
            HttpMethod.Post,
            "fake-description",
            new List<RestApiOperationParameter>(),
            payload: null
        );

        var arguments = new KernelArguments
        {
            { "payload", "fake-input-value" },
            { "content-type", "text/plain"}
        };

        var sut = new RestApiOperationRunner(this._httpClient, this._authenticationHandlerMock.Object);

        // Act
        var result = await sut.RunAsync(operation, arguments);

        // Assert
        Assert.NotNull(this._httpMessageHandlerStub.RequestUri);
        Assert.Equal("https://fake-random-test-host/fake-path", this._httpMessageHandlerStub.RequestUri.AbsoluteUri);

        Assert.Equal(HttpMethod.Post, this._httpMessageHandlerStub.Method);

        Assert.NotNull(this._httpMessageHandlerStub.ContentHeaders);
        Assert.Contains(this._httpMessageHandlerStub.ContentHeaders, h => h.Key == "Content-Type" && h.Value.Contains("text/plain; charset=utf-8"));

        var messageContent = this._httpMessageHandlerStub.RequestContent;
        Assert.NotNull(messageContent);
        Assert.True(messageContent.Length != 0);

        var payloadText = Encoding.UTF8.GetString(messageContent, 0, messageContent.Length);
        Assert.Equal("fake-input-value", payloadText);

        Assert.NotNull(result);

        Assert.Equal("fake-content", result.Content);

        Assert.Equal("text/plain; charset=utf-8", result.ContentType);

        this._authenticationHandlerMock.Verify(x => x(It.IsAny<HttpRequestMessage>(), It.IsAny<CancellationToken>()), Times.Once);
    }

    [Fact]
    public async Task ItShouldAddHeadersToHttpRequestAsync()
    {
        // Arrange
        var parameters = new List<RestApiOperationParameter>
        {
<<<<<<< HEAD
            new(
            name: "fake-header",
            type: "string",
            isRequired: true,
            expand: false,
            location: RestApiOperationParameterLocation.Header,
            style: RestApiOperationParameterStyle.Simple)
=======
            new(name: "X-H1", type: "string", isRequired: true, expand: false, location: RestApiOperationParameterLocation.Header, style: RestApiOperationParameterStyle.Simple),
            new(name: "X-H2", type: "array", isRequired: true, expand: false, location: RestApiOperationParameterLocation.Header, style: RestApiOperationParameterStyle.Simple)
>>>>>>> 87f14758
        };

        var operation = new RestApiOperation(
            "fake-id",
            new Uri("https://fake-random-test-host"),
            "fake-path",
            HttpMethod.Get,
            "fake-description",
            parameters
        );

        var arguments = new KernelArguments
        {
            ["X-H1"] = "fake-header-value",
            ["X-H2"] = "[1,2,3]"
        };

        var sut = new RestApiOperationRunner(this._httpClient, this._authenticationHandlerMock.Object, userAgent: "fake-agent");

        // Act
        await sut.RunAsync(operation, arguments);

        // Assert - 3 headers: 2 from the test and the User-Agent added internally
        Assert.NotNull(this._httpMessageHandlerStub.RequestHeaders);
        Assert.Equal(3, this._httpMessageHandlerStub.RequestHeaders.Count());

        Assert.Contains(this._httpMessageHandlerStub.RequestHeaders, h => h.Key == "User-Agent" && h.Value.Contains("fake-agent"));
        Assert.Contains(this._httpMessageHandlerStub.RequestHeaders, h => h.Key == "X-H1" && h.Value.Contains("fake-header-value"));
        Assert.Contains(this._httpMessageHandlerStub.RequestHeaders, h => h.Key == "X-H2" && h.Value.Contains("1,2,3"));
    }

    [Fact]
    public async Task ItShouldAddUserAgentHeaderToHttpRequestIfConfiguredAsync()
    {
        // Arrange
        var parameters = new List<RestApiOperationParameter>
        {
            new(
            name: "fake-header",
            type: "string",
            isRequired: true,
            expand: false,
            location: RestApiOperationParameterLocation.Header,
            style: RestApiOperationParameterStyle.Simple)
        };

        var operation = new RestApiOperation(
            "fake-id",
            new Uri("https://fake-random-test-host"),
            "fake-path",
            HttpMethod.Get,
            "fake-description",
            parameters
        );

        var arguments = new KernelArguments
        {
            { "fake-header", "fake-header-value" }
        };

        var sut = new RestApiOperationRunner(this._httpClient, this._authenticationHandlerMock.Object, "fake-user-agent");

        // Act
        await sut.RunAsync(operation, arguments);

        // Assert
        Assert.NotNull(this._httpMessageHandlerStub.RequestHeaders);
        Assert.Equal(2, this._httpMessageHandlerStub.RequestHeaders.Count());

        Assert.Contains(this._httpMessageHandlerStub.RequestHeaders, h => h.Key == "fake-header" && h.Value.Contains("fake-header-value"));
        Assert.Contains(this._httpMessageHandlerStub.RequestHeaders, h => h.Key == "User-Agent" && h.Value.Contains("fake-user-agent"));
    }

    [Fact]
    public async Task ItShouldBuildJsonPayloadDynamicallyAsync()
    {
        // Arrange
        this._httpMessageHandlerStub.ResponseToReturn.Content = new StringContent("fake-content", Encoding.UTF8, MediaTypeNames.Application.Json);

        List<RestApiOperationPayloadProperty> payloadProperties = new()
        {
            new("name", "string", true, new List<RestApiOperationPayloadProperty>()),
            new("attributes", "object", false, new List<RestApiOperationPayloadProperty>()
            {
                new("enabled", "boolean", false, new List<RestApiOperationPayloadProperty>()),
            })
        };

        var payload = new RestApiOperationPayload(MediaTypeNames.Application.Json, payloadProperties);

        var operation = new RestApiOperation(
            "fake-id",
            new Uri("https://fake-random-test-host"),
            "fake-path",
            HttpMethod.Post,
            "fake-description",
            new List<RestApiOperationParameter>(),
            payload
        );

        var arguments = new KernelArguments();
        arguments.Add("name", "fake-name-value");
        arguments.Add("enabled", "true");

        var sut = new RestApiOperationRunner(this._httpClient, this._authenticationHandlerMock.Object, enableDynamicPayload: true);

        // Act
        var result = await sut.RunAsync(operation, arguments);

        // Assert
        Assert.NotNull(this._httpMessageHandlerStub.ContentHeaders);
        Assert.Contains(this._httpMessageHandlerStub.ContentHeaders, h => h.Key == "Content-Type" && h.Value.Contains("application/json; charset=utf-8"));

        var messageContent = this._httpMessageHandlerStub.RequestContent;
        Assert.NotNull(messageContent);
        Assert.True(messageContent.Length != 0);

        var deserializedPayload = JsonNode.Parse(new MemoryStream(messageContent));
        Assert.NotNull(deserializedPayload);

        var name = deserializedPayload["name"]?.ToString();
        Assert.Equal("fake-name-value", name);

        var attributes = deserializedPayload["attributes"];
        Assert.NotNull(attributes);

        var enabled = attributes["enabled"]?.ToString();
        Assert.NotNull(enabled);
        Assert.Equal("true", enabled);
    }

    [Fact]
    public async Task ItShouldBuildJsonPayloadDynamicallyUsingPayloadMetadataDataTypesAsync()
    {
        // Arrange
        this._httpMessageHandlerStub.ResponseToReturn.Content = new StringContent("fake-content", Encoding.UTF8, MediaTypeNames.Application.Json);

        List<RestApiOperationPayloadProperty> payloadProperties = new()
        {
            new("name", "string", true, new List<RestApiOperationPayloadProperty>()),
            new("attributes", "object", false, new List<RestApiOperationPayloadProperty>()
            {
                new("enabled", "boolean", false, new List<RestApiOperationPayloadProperty>()),
                new("cardinality", "number", false, new List<RestApiOperationPayloadProperty>()),
                new("coefficient", "number", false, new List<RestApiOperationPayloadProperty>()),
                new("count", "integer", false, new List<RestApiOperationPayloadProperty>()),
                new("params", "array", false, new List<RestApiOperationPayloadProperty>()),
            })
        };

        var payload = new RestApiOperationPayload(MediaTypeNames.Application.Json, payloadProperties);

        var operation = new RestApiOperation(
            "fake-id",
            new Uri("https://fake-random-test-host"),
            "fake-path",
            HttpMethod.Post,
            "fake-description",
            new List<RestApiOperationParameter>(),
            payload
        );

        var arguments = new KernelArguments();
        arguments.Add("name", "fake-string-value");
        arguments.Add("enabled", "true");
        arguments.Add("cardinality", "8");
        arguments.Add("coefficient", "0.8");
        arguments.Add("count", "1");
        arguments.Add("params", "[1,2,3]");

        var sut = new RestApiOperationRunner(this._httpClient, this._authenticationHandlerMock.Object, enableDynamicPayload: true);

        // Act
        var result = await sut.RunAsync(operation, arguments);

        // Assert
        var messageContent = this._httpMessageHandlerStub.RequestContent;
        Assert.NotNull(messageContent);

        var deserializedPayload = JsonNode.Parse(new MemoryStream(messageContent));
        Assert.NotNull(deserializedPayload);

        var name = deserializedPayload["name"]?.GetValue<JsonElement>();
        Assert.NotNull(name);
        Assert.Equal(JsonValueKind.String, name.Value.ValueKind);
        Assert.Equal("fake-string-value", name.ToString());

        var attributes = deserializedPayload["attributes"];
        Assert.True(attributes is JsonObject);

        var enabled = attributes["enabled"]?.GetValue<JsonElement>();
        Assert.NotNull(enabled);
        Assert.Equal(JsonValueKind.True, enabled.Value.ValueKind);

        var cardinality = attributes["cardinality"]?.GetValue<JsonElement>();
        Assert.NotNull(cardinality);
        Assert.Equal(JsonValueKind.Number, cardinality.Value.ValueKind);
        Assert.Equal("8", cardinality.Value.ToString());

        var coefficient = attributes["coefficient"]?.GetValue<JsonElement>();
        Assert.NotNull(coefficient);
        Assert.Equal(JsonValueKind.Number, coefficient.Value.ValueKind);
        Assert.Equal("0.8", coefficient.Value.ToString());

        var count = attributes["count"]?.GetValue<JsonElement>();
        Assert.NotNull(count);
        Assert.Equal(JsonValueKind.Number, coefficient.Value.ValueKind);
        Assert.Equal("1", count.Value.ToString());

        var parameters = attributes["params"];
        Assert.NotNull(parameters);
        Assert.True(parameters is JsonArray);
    }

    [Fact]
    public async Task ItShouldBuildJsonPayloadDynamicallyResolvingArgumentsByFullNamesAsync()
    {
        // Arrange
        this._httpMessageHandlerStub.ResponseToReturn.Content = new StringContent("fake-content", Encoding.UTF8, MediaTypeNames.Application.Json);

        List<RestApiOperationPayloadProperty> payloadProperties = new()
        {
            new("upn", "string", true, new List<RestApiOperationPayloadProperty>()),
            new("receiver", "object", false, new List<RestApiOperationPayloadProperty>()
            {
                new("upn", "string", false, new List<RestApiOperationPayloadProperty>()),
                new("alternative", "object", false, new List<RestApiOperationPayloadProperty>()
                {
                    new("upn", "string", false, new List<RestApiOperationPayloadProperty>()),
                }),
            }),
            new("cc", "object", false, new List<RestApiOperationPayloadProperty>()
            {
                new("upn", "string", false, new List<RestApiOperationPayloadProperty>()),
            })
        };

        var payload = new RestApiOperationPayload(MediaTypeNames.Application.Json, payloadProperties);

        var operation = new RestApiOperation(
            "fake-id",
            new Uri("https://fake-random-test-host"),
            "fake-path",
            HttpMethod.Post,
            "fake-description",
            new List<RestApiOperationParameter>(),
            payload
        );

        var arguments = new KernelArguments();
        arguments.Add("upn", "fake-sender-upn");
        arguments.Add("receiver.upn", "fake-receiver-upn");
        arguments.Add("receiver.alternative.upn", "fake-receiver-alternative-upn");
        arguments.Add("cc.upn", "fake-cc-upn");

        var sut = new RestApiOperationRunner(
            this._httpClient,
            this._authenticationHandlerMock.Object,
            enableDynamicPayload: true,
            enablePayloadNamespacing: true);

        // Act
        var result = await sut.RunAsync(operation, arguments);

        // Assert
        Assert.NotNull(this._httpMessageHandlerStub.ContentHeaders);
        Assert.Contains(this._httpMessageHandlerStub.ContentHeaders, h => h.Key == "Content-Type" && h.Value.Contains("application/json; charset=utf-8"));

        var messageContent = this._httpMessageHandlerStub.RequestContent;
        Assert.NotNull(messageContent);
        Assert.True(messageContent.Length != 0);

        var deserializedPayload = JsonNode.Parse(new MemoryStream(messageContent));
        Assert.NotNull(deserializedPayload);

        //Sender props
        var senderUpn = deserializedPayload["upn"]?.ToString();
        Assert.Equal("fake-sender-upn", senderUpn);

        //Receiver props
        var receiver = deserializedPayload["receiver"];
        Assert.NotNull(receiver);

        var receiverUpn = receiver["upn"]?.AsValue();
        Assert.NotNull(receiverUpn);
        Assert.Equal("fake-receiver-upn", receiverUpn.ToString());

        var alternative = receiver["alternative"];
        Assert.NotNull(alternative);

        var alternativeUpn = alternative["upn"]?.AsValue();
        Assert.NotNull(alternativeUpn);
        Assert.Equal("fake-receiver-alternative-upn", alternativeUpn.ToString());

        //CC props
        var carbonCopy = deserializedPayload["cc"];
        Assert.NotNull(carbonCopy);

        var ccUpn = carbonCopy["upn"]?.AsValue();
        Assert.NotNull(ccUpn);
        Assert.Equal("fake-cc-upn", ccUpn.ToString());
    }

    [Fact]
    public async Task ItShouldThrowExceptionIfPayloadMetadataDoesNotHaveContentTypeAsync()
    {
        // Arrange
        var operation = new RestApiOperation(
            "fake-id",
            new Uri("https://fake-random-test-host"),
            "fake-path",
            HttpMethod.Post,
            "fake-description",
            new List<RestApiOperationParameter>(),
            payload: null
        );

        var arguments = new KernelArguments();

        var sut = new RestApiOperationRunner(
            this._httpClient,
            this._authenticationHandlerMock.Object,
            enableDynamicPayload: true);

        // Act
        var exception = await Assert.ThrowsAsync<KernelException>(async () => await sut.RunAsync(operation, arguments));

        Assert.Contains("No content type is provided", exception.Message, StringComparison.InvariantCulture);
    }

    [Fact]
    public async Task ItShouldThrowExceptionIfContentTypeArgumentIsNotProvidedAsync()
    {
        // Arrange
        var operation = new RestApiOperation(
            "fake-id",
            new Uri("https://fake-random-test-host"),
            "fake-path",
            HttpMethod.Post,
            "fake-description",
            new List<RestApiOperationParameter>(),
            payload: null
        );

        var arguments = new KernelArguments();

        var sut = new RestApiOperationRunner(
            this._httpClient,
            this._authenticationHandlerMock.Object,
            enableDynamicPayload: false);

        // Act
        var exception = await Assert.ThrowsAsync<KernelException>(async () => await sut.RunAsync(operation, arguments));

        Assert.Contains("No content type is provided", exception.Message, StringComparison.InvariantCulture);
    }

    [Fact]
    public async Task ItShouldUsePayloadArgumentForPlainTextContentTypeWhenBuildingPayloadDynamicallyAsync()
    {
        // Arrange
        this._httpMessageHandlerStub.ResponseToReturn.Content = new StringContent("fake-content", Encoding.UTF8, MediaTypeNames.Text.Plain);

        var payload = new RestApiOperationPayload(MediaTypeNames.Text.Plain, new List<RestApiOperationPayloadProperty>());

        var operation = new RestApiOperation(
            "fake-id",
            new Uri("https://fake-random-test-host"),
            "fake-path",
            HttpMethod.Post,
            "fake-description",
            new List<RestApiOperationParameter>(),
            payload
        );

        var arguments = new KernelArguments
        {
            { "payload", "fake-input-value" },
        };

        var sut = new RestApiOperationRunner(this._httpClient, this._authenticationHandlerMock.Object, enableDynamicPayload: true);

        // Act
        var result = await sut.RunAsync(operation, arguments);

        // Assert
        Assert.NotNull(this._httpMessageHandlerStub.ContentHeaders);
        Assert.Contains(this._httpMessageHandlerStub.ContentHeaders, h => h.Key == "Content-Type" && h.Value.Contains("text/plain; charset=utf-8"));

        var messageContent = this._httpMessageHandlerStub.RequestContent;
        Assert.NotNull(messageContent);
        Assert.True(messageContent.Length != 0);

        var payloadText = Encoding.UTF8.GetString(messageContent, 0, messageContent.Length);
        Assert.Equal("fake-input-value", payloadText);
    }

    [Theory]
    [InlineData(MediaTypeNames.Text.Plain)]
    [InlineData(MediaTypeNames.Application.Json)]
    public async Task ItShouldUsePayloadAndContentTypeArgumentsIfDynamicPayloadBuildingIsNotRequiredAsync(string contentType)
    {
        // Arrange
        this._httpMessageHandlerStub.ResponseToReturn.Content = new StringContent("fake-content", Encoding.UTF8, MediaTypeNames.Text.Plain);

        var operation = new RestApiOperation(
            "fake-id",
            new Uri("https://fake-random-test-host"),
            "fake-path",
            HttpMethod.Post,
            "fake-description",
            new List<RestApiOperationParameter>(),
            payload: null
        );

        var arguments = new KernelArguments
        {
            { "payload", "fake-input-value" },
            { "content-type", $"{contentType}" },
        };

        var sut = new RestApiOperationRunner(this._httpClient, this._authenticationHandlerMock.Object, enableDynamicPayload: false);

        // Act
        var result = await sut.RunAsync(operation, arguments);

        // Assert
        Assert.NotNull(this._httpMessageHandlerStub.ContentHeaders);
        Assert.Contains(this._httpMessageHandlerStub.ContentHeaders, h => h.Key == "Content-Type" && h.Value.Contains($"{contentType}; charset=utf-8"));

        var messageContent = this._httpMessageHandlerStub.RequestContent;
        Assert.NotNull(messageContent);
        Assert.True(messageContent.Length != 0);

        var payloadText = Encoding.UTF8.GetString(messageContent, 0, messageContent.Length);
        Assert.Equal("fake-input-value", payloadText);
    }

    [Fact]
    public async Task ItShouldBuildJsonPayloadDynamicallyExcludingOptionalParametersIfTheirArgumentsNotProvidedAsync()
    {
        // Arrange
        this._httpMessageHandlerStub.ResponseToReturn.Content = new StringContent("fake-content", Encoding.UTF8, MediaTypeNames.Application.Json);

        List<RestApiOperationPayloadProperty> payloadProperties = new()
        {
            new("upn", "string", false, new List<RestApiOperationPayloadProperty>()),
        };

        var payload = new RestApiOperationPayload(MediaTypeNames.Application.Json, payloadProperties);

        var operation = new RestApiOperation(
            "fake-id",
            new Uri("https://fake-random-test-host"),
            "fake-path",
            HttpMethod.Post,
            "fake-description",
            new List<RestApiOperationParameter>(),
            payload
        );

        var arguments = new KernelArguments();

        var sut = new RestApiOperationRunner(
            this._httpClient,
            this._authenticationHandlerMock.Object,
            enableDynamicPayload: true,
            enablePayloadNamespacing: true);

        // Act
        var result = await sut.RunAsync(operation, arguments);

        // Assert
        var messageContent = this._httpMessageHandlerStub.RequestContent;
        Assert.NotNull(messageContent);
        Assert.True(messageContent.Length != 0);

        var deserializedPayload = JsonNode.Parse(new MemoryStream(messageContent));
        Assert.NotNull(deserializedPayload);

        var senderUpn = deserializedPayload["upn"]?.ToString();
        Assert.Null(senderUpn);
    }

    [Fact]
    public async Task ItShouldBuildJsonPayloadDynamicallyIncludingOptionalParametersIfTheirArgumentsProvidedAsync()
    {
        // Arrange
        this._httpMessageHandlerStub.ResponseToReturn.Content = new StringContent("fake-content", Encoding.UTF8, MediaTypeNames.Application.Json);

        List<RestApiOperationPayloadProperty> payloadProperties = new()
        {
            new("upn", "string", false, new List<RestApiOperationPayloadProperty>()),
        };

        var payload = new RestApiOperationPayload(MediaTypeNames.Application.Json, payloadProperties);

        var operation = new RestApiOperation(
            "fake-id",
            new Uri("https://fake-random-test-host"),
            "fake-path",
            HttpMethod.Post,
            "fake-description",
            new List<RestApiOperationParameter>(),
            payload
        );

        var arguments = new KernelArguments();
        arguments.Add("upn", "fake-sender-upn");

        var sut = new RestApiOperationRunner(
            this._httpClient,
            this._authenticationHandlerMock.Object,
            enableDynamicPayload: true,
            enablePayloadNamespacing: true);

        // Act
        var result = await sut.RunAsync(operation, arguments);

        // Assert
        var messageContent = this._httpMessageHandlerStub.RequestContent;
        Assert.NotNull(messageContent);
        Assert.True(messageContent.Length != 0);

        var deserializedPayload = JsonNode.Parse(new MemoryStream(messageContent));
        Assert.NotNull(deserializedPayload);

        var senderUpn = deserializedPayload["upn"]?.ToString();
        Assert.Equal("fake-sender-upn", senderUpn);
    }

    [Fact]
    public async Task ItShouldAddRequiredQueryStringParametersIfTheirArgumentsProvidedAsync()
    {
        // Arrange
        this._httpMessageHandlerStub.ResponseToReturn.Content = new StringContent("fake-content", Encoding.UTF8, MediaTypeNames.Application.Json);

        var firstParameter = new RestApiOperationParameter(
            "p1",
            "string",
            isRequired: true, //Marking the parameter as required
            false,
            RestApiOperationParameterLocation.Query,
            RestApiOperationParameterStyle.Form);

        var secondParameter = new RestApiOperationParameter(
            "p2",
            "string",
            isRequired: true, //Marking the parameter as required
            false,
            RestApiOperationParameterLocation.Query,
            RestApiOperationParameterStyle.Form);

        var operation = new RestApiOperation(
            "fake-id",
            new Uri("https://fake-random-test-host"),
            "fake-path",
            HttpMethod.Get,
            "fake-description",
            new List<RestApiOperationParameter>() { firstParameter, secondParameter },
            payload: null
        );

        var arguments = new KernelArguments
        {
            { "p1", "v1" },
            { "p2", "v2" },
        };

        var sut = new RestApiOperationRunner(this._httpClient, this._authenticationHandlerMock.Object);

        // Act
        var result = await sut.RunAsync(operation, arguments);

        // Assert
        Assert.NotNull(this._httpMessageHandlerStub.RequestUri);
        Assert.Equal("https://fake-random-test-host/fake-path?p1=v1&p2=v2", this._httpMessageHandlerStub.RequestUri.AbsoluteUri);
    }

    [Fact]
    public async Task ItShouldAddNotRequiredQueryStringParametersIfTheirArgumentsProvidedAsync()
    {
        // Arrange
        this._httpMessageHandlerStub.ResponseToReturn.Content = new StringContent("fake-content", Encoding.UTF8, MediaTypeNames.Application.Json);

        var firstParameter = new RestApiOperationParameter(
            "p1",
            "string",
            isRequired: false, //Marking the parameter as not required
            false,
            RestApiOperationParameterLocation.Query,
            RestApiOperationParameterStyle.Form);

        var secondParameter = new RestApiOperationParameter(
            "p2",
            "string",
            isRequired: false, //Marking the parameter as not required
            false,
            RestApiOperationParameterLocation.Query,
            RestApiOperationParameterStyle.Form);

        var operation = new RestApiOperation(
            "fake-id",
            new Uri("https://fake-random-test-host"),
            "fake-path",
            HttpMethod.Get,
            "fake-description",
            new List<RestApiOperationParameter>() { firstParameter, secondParameter },
            payload: null
        );

        var arguments = new KernelArguments
        {
            { "p1", "v1" },
            { "p2", "v2" },
        };

        var sut = new RestApiOperationRunner(this._httpClient, this._authenticationHandlerMock.Object);

        // Act
        var result = await sut.RunAsync(operation, arguments);

        // Assert
        Assert.NotNull(this._httpMessageHandlerStub.RequestUri);
        Assert.Equal("https://fake-random-test-host/fake-path?p1=v1&p2=v2", this._httpMessageHandlerStub.RequestUri.AbsoluteUri);
    }

    [Fact]
    public async Task ItShouldSkipNotRequiredQueryStringParametersIfNoArgumentsProvidedAsync()
    {
        // Arrange
        this._httpMessageHandlerStub.ResponseToReturn.Content = new StringContent("fake-content", Encoding.UTF8, MediaTypeNames.Application.Json);

        var firstParameter = new RestApiOperationParameter(
            "p1",
            "string",
            isRequired: false, //Marking the parameter as not required
            false,
            RestApiOperationParameterLocation.Query,
            RestApiOperationParameterStyle.Form);

        var secondParameter = new RestApiOperationParameter(
            "p2",
            "string",
            isRequired: true, //Marking the parameter as required
            false,
            RestApiOperationParameterLocation.Query,
            RestApiOperationParameterStyle.Form);

        var operation = new RestApiOperation(
            "fake-id",
            new Uri("https://fake-random-test-host"),
            "fake-path",
            HttpMethod.Get,
            "fake-description",
            new List<RestApiOperationParameter>() { firstParameter, secondParameter },
            payload: null
        );

        var arguments = new KernelArguments
        {
            { "p2", "v2" }, //Providing argument for the required parameter only
        };

        var sut = new RestApiOperationRunner(this._httpClient, this._authenticationHandlerMock.Object);

        // Act
        var result = await sut.RunAsync(operation, arguments);

        // Assert
        Assert.NotNull(this._httpMessageHandlerStub.RequestUri);
        Assert.Equal("https://fake-random-test-host/fake-path?p2=v2", this._httpMessageHandlerStub.RequestUri.AbsoluteUri);
    }

    [Fact]
    public async Task ItShouldThrowExceptionIfNoArgumentProvidedForRequiredQueryStringParameterAsync()
    {
        // Arrange
        this._httpMessageHandlerStub.ResponseToReturn.Content = new StringContent("fake-content", Encoding.UTF8, MediaTypeNames.Application.Json);

        var parameter = new RestApiOperationParameter(
            "p1",
            "string",
            isRequired: true, //Marking the parameter as required
            false,
            RestApiOperationParameterLocation.Query,
            RestApiOperationParameterStyle.Form);

        var operation = new RestApiOperation(
            "fake-id",
            new Uri("https://fake-random-test-host"),
            "fake-path",
            HttpMethod.Get,
            "fake-description",
            new List<RestApiOperationParameter>() { parameter },
            payload: null
        );

        var arguments = new KernelArguments(); //Providing no arguments

        var sut = new RestApiOperationRunner(this._httpClient, this._authenticationHandlerMock.Object);

        // Act and Assert
        await Assert.ThrowsAsync<KernelException>(() => sut.RunAsync(operation, arguments));
    }

    [Theory]
    [InlineData(MediaTypeNames.Application.Json)]
    [InlineData(MediaTypeNames.Application.Xml)]
    [InlineData(MediaTypeNames.Text.Plain)]
    [InlineData(MediaTypeNames.Text.Html)]
    [InlineData(MediaTypeNames.Text.Xml)]
    [InlineData("text/csv")]
    [InlineData("text/markdown")]
    public async Task ItShouldReadContentAsStringSuccessfullyAsync(string contentType)
    {
        // Arrange
        this._httpMessageHandlerStub.ResponseToReturn.Content = new StringContent("fake-content", Encoding.UTF8, contentType);

        var operation = new RestApiOperation(
            "fake-id",
            new Uri("https://fake-random-test-host"),
            "fake-path",
            HttpMethod.Post,
            "fake-description",
            new List<RestApiOperationParameter>(),
            payload: null
        );

        var arguments = new KernelArguments
        {
            { "payload", JsonSerializer.Serialize(new { value = "fake-value" }) },
            { "content-type", "application/json" }
        };

        var sut = new RestApiOperationRunner(this._httpClient, this._authenticationHandlerMock.Object);

        // Act
        var result = await sut.RunAsync(operation, arguments);

        // Assert
        Assert.NotNull(result);

        Assert.Equal("fake-content", result.Content);

        Assert.Equal($"{contentType}; charset=utf-8", result.ContentType);
    }

    [Theory]
    [InlineData("image/jpeg")]
    [InlineData("image/png")]
    [InlineData("image/gif")]
    [InlineData("image/svg+xml")]
    [InlineData("image/bmp")]
    [InlineData("image/x-icon")]
    public async Task ItShouldReadContentAsBytesSuccessfullyAsync(string contentType)
    {
        // Arrange
        this._httpMessageHandlerStub.ResponseToReturn.Content = new ByteArrayContent(new byte[] { 00, 01, 02 });
        this._httpMessageHandlerStub.ResponseToReturn.Content.Headers.ContentType = new MediaTypeHeaderValue(contentType);

        var operation = new RestApiOperation(
            "fake-id",
            new Uri("https://fake-random-test-host"),
            "fake-path",
            HttpMethod.Post,
            "fake-description",
            new List<RestApiOperationParameter>(),
            payload: null
        );

        var arguments = new KernelArguments
        {
            { "payload", JsonSerializer.Serialize(new { value = "fake-value" }) },
            { "content-type", "application/json" }
        };

        var sut = new RestApiOperationRunner(this._httpClient, this._authenticationHandlerMock.Object);

        // Act
        var result = await sut.RunAsync(operation, arguments);

        // Assert
        Assert.NotNull(result);

        Assert.Equal(new byte[] { 00, 01, 02 }, result.Content);

        Assert.Equal($"{contentType}", result.ContentType);
    }

    [Fact]
    public async Task ItShouldThrowExceptionForUnsupportedContentTypeAsync()
    {
        // Arrange
        this._httpMessageHandlerStub.ResponseToReturn.Content = new StringContent("fake-content", Encoding.UTF8, "fake/type");

        var operation = new RestApiOperation(
            "fake-id",
            new Uri("https://fake-random-test-host"),
            "fake-path",
            HttpMethod.Post,
            "fake-description",
            new List<RestApiOperationParameter>(),
            payload: null
        );

        var arguments = new KernelArguments
        {
            { "payload", JsonSerializer.Serialize(new { value = "fake-value" }) },
            { "content-type", "application/json" }
        };

        var sut = new RestApiOperationRunner(this._httpClient, this._authenticationHandlerMock.Object);

        // Act & Assert
        await Assert.ThrowsAsync<KernelException>(() => sut.RunAsync(operation, arguments));
    }

    public class SchemaTestData : IEnumerable<object[]>
    {
        public IEnumerator<object[]> GetEnumerator()
        {
            yield return new object[] {
                    "default",
                    new (string, RestApiOperationExpectedResponse)[] {
                        ("400", new RestApiOperationExpectedResponse("fake-content", "fake-content-type", KernelJsonSchema.Parse(ResourceResponseProvider.LoadFromResource("FakeResponseSchema.json")))),
                        ("default", new RestApiOperationExpectedResponse("Default response content", "application/json", KernelJsonSchema.Parse(ResourceResponseProvider.LoadFromResource("DefaultResponseSchema.json")))),
                    },
            };
            yield return new object[] {
                    "200",
                    new (string, RestApiOperationExpectedResponse)[] {
                        ("200", new RestApiOperationExpectedResponse("fake-content", "fake-content-type", KernelJsonSchema.Parse(ResourceResponseProvider.LoadFromResource("FakeResponseSchema.json")))),
                        ("default", new RestApiOperationExpectedResponse("Default response content", "application/json", KernelJsonSchema.Parse(ResourceResponseProvider.LoadFromResource("DefaultResponseSchema.json")))),
                    },
            };
            yield return new object[] {
                    "2XX",
                    new (string, RestApiOperationExpectedResponse)[] {
                        ("2XX", new RestApiOperationExpectedResponse("fake-content", "fake-content-type", KernelJsonSchema.Parse(ResourceResponseProvider.LoadFromResource("FakeResponseSchema.json")))),
                        ("default", new RestApiOperationExpectedResponse("Default response content", "application/json", KernelJsonSchema.Parse(ResourceResponseProvider.LoadFromResource("DefaultResponseSchema.json")))),
                    },
            };
            yield return new object[] {
                    "2XX",
                    new (string, RestApiOperationExpectedResponse)[] {
                        ("2XX", new RestApiOperationExpectedResponse("fake-content", "fake-content-type", KernelJsonSchema.Parse(ResourceResponseProvider.LoadFromResource("FakeResponseSchema.json")))),
                        ("default", new RestApiOperationExpectedResponse("Default response content", "application/json", KernelJsonSchema.Parse(ResourceResponseProvider.LoadFromResource("DefaultResponseSchema.json")))),
                    },
            };
            yield return new object[] {
                    "200",
                    new (string, RestApiOperationExpectedResponse)[] {
                        ("default", new RestApiOperationExpectedResponse("Default response content", "application/json", KernelJsonSchema.Parse(ResourceResponseProvider.LoadFromResource("DefaultResponseSchema.json")))),
                        ("2XX", new RestApiOperationExpectedResponse("fake-content", "fake-content-type", KernelJsonSchema.Parse(ResourceResponseProvider.LoadFromResource("2XXFakeResponseSchema.json")))),
                        ("200", new RestApiOperationExpectedResponse("fake-content", "fake-content-type", KernelJsonSchema.Parse(ResourceResponseProvider.LoadFromResource("200FakeResponseSchema.json")))),
                    },
            };
        }

        IEnumerator IEnumerable.GetEnumerator() => this.GetEnumerator();
    }

    [Theory]
    [ClassData(typeof(SchemaTestData))]
    public async Task ItShouldReturnExpectedSchemaAsync(string expectedStatusCode, params (string, RestApiOperationExpectedResponse)[] responses)
    {
        var operation = new RestApiOperation(
            "fake-id",
            new Uri("https://fake-random-test-host"),
            "fake-path",
            HttpMethod.Get,
            "fake-description",
            new List<RestApiOperationParameter>(),
            null,
            responses.ToDictionary(item => item.Item1, item => item.Item2)
        );

        var sut = new RestApiOperationRunner(this._httpClient, this._authenticationHandlerMock.Object);

        // Act
        var result = await sut.RunAsync(operation, new KernelArguments());

        Assert.NotNull(result);
        var expected = responses.First(r => r.Item1 == expectedStatusCode).Item2.Schema;
        Assert.Equal(JsonSerializer.Serialize(expected), JsonSerializer.Serialize(result.ExpectedSchema));
    }

    /// <summary>
    /// Disposes resources used by this class.
    /// </summary>
    public void Dispose()
    {
        this._httpMessageHandlerStub.Dispose();

        this._httpClient.Dispose();
    }

    private sealed class HttpMessageHandlerStub : DelegatingHandler
    {
        public HttpRequestHeaders? RequestHeaders { get; private set; }

        public HttpContentHeaders? ContentHeaders { get; private set; }

        public byte[]? RequestContent { get; private set; }

        public Uri? RequestUri { get; private set; }

        public HttpMethod? Method { get; private set; }

        public HttpResponseMessage ResponseToReturn { get; set; }

        public HttpMessageHandlerStub()
        {
            this.ResponseToReturn = new HttpResponseMessage(System.Net.HttpStatusCode.OK)
            {
                Content = new StringContent("{}", Encoding.UTF8, MediaTypeNames.Application.Json)
            };
        }

        protected override async Task<HttpResponseMessage> SendAsync(HttpRequestMessage request, CancellationToken cancellationToken)
        {
            this.Method = request.Method;
            this.RequestUri = request.RequestUri;
            this.RequestHeaders = request.Headers;
            this.RequestContent = request.Content == null ? null : await request.Content.ReadAsByteArrayAsync(cancellationToken);
            this.ContentHeaders = request.Content?.Headers;

            return await Task.FromResult(this.ResponseToReturn);
        }
    }
}<|MERGE_RESOLUTION|>--- conflicted
+++ resolved
@@ -181,18 +181,8 @@
         // Arrange
         var parameters = new List<RestApiOperationParameter>
         {
-<<<<<<< HEAD
-            new(
-            name: "fake-header",
-            type: "string",
-            isRequired: true,
-            expand: false,
-            location: RestApiOperationParameterLocation.Header,
-            style: RestApiOperationParameterStyle.Simple)
-=======
             new(name: "X-H1", type: "string", isRequired: true, expand: false, location: RestApiOperationParameterLocation.Header, style: RestApiOperationParameterStyle.Simple),
             new(name: "X-H2", type: "array", isRequired: true, expand: false, location: RestApiOperationParameterLocation.Header, style: RestApiOperationParameterStyle.Simple)
->>>>>>> 87f14758
         };
 
         var operation = new RestApiOperation(
