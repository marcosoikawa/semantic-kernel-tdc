--- conflicted
+++ resolved
@@ -5,12 +5,9 @@
     <ManagePackageVersionsCentrally>true</ManagePackageVersionsCentrally>
   </PropertyGroup>
   <ItemGroup>
-<<<<<<< HEAD
     <PackageVersion Include="AWSSDK.BedrockRuntime" Version="3.7.400" />
     <PackageVersion Include="AWSSDK.Extensions.NETCore.Setup" Version="3.7.301" />
-=======
     <PackageVersion Include="Azure.AI.Inference" Version="1.0.0-beta.1" />
->>>>>>> c59631d1
     <PackageVersion Include="OpenAI" Version="2.0.0-beta.10" />
     <PackageVersion Include="System.ClientModel" Version="1.1.0-beta.7" />
     <PackageVersion Include="Azure.AI.ContentSafety" Version="1.0.0" />
