--- conflicted
+++ resolved
@@ -5,31 +5,19 @@
     <ManagePackageVersionsCentrally>true</ManagePackageVersionsCentrally>
   </PropertyGroup>
   <ItemGroup>
-<<<<<<< HEAD
-    <PackageVersion Include="Azure.AI.OpenAI" Version="1.0.0-beta.13" />
-=======
     <PackageVersion Include="Azure.AI.OpenAI" Version="1.0.0-beta.14" />
->>>>>>> b8e01f9b
     <PackageVersion Include="Azure.Identity" Version="1.10.4" />
     <PackageVersion Include="Azure.Monitor.OpenTelemetry.Exporter" Version="1.2.0" />
     <PackageVersion Include="Azure.Search.Documents" Version="11.5.1" />
     <PackageVersion Include="Handlebars.Net.Helpers" Version="2.4.1.4" />
-<<<<<<< HEAD
-    <PackageVersion Include="Markdig" Version="0.34.0" />
-=======
     <PackageVersion Include="Markdig" Version="0.36.2" />
->>>>>>> b8e01f9b
     <PackageVersion Include="Handlebars.Net" Version="2.1.4" />
     <PackageVersion Include="JsonSchema.Net.Generation" Version="3.5.1" />
     <PackageVersion Include="Microsoft.Azure.Functions.Worker" Version="1.20.1" />
     <PackageVersion Include="Microsoft.Azure.Functions.Worker.Extensions.Http" Version="3.1.0" />
     <PackageVersion Include="Microsoft.Azure.Kusto.Data" Version="11.3.5" />
     <PackageVersion Include="Microsoft.Azure.WebJobs.Extensions.OpenApi" Version="1.5.1" />
-<<<<<<< HEAD
-    <PackageVersion Include="Microsoft.Bcl.HashCode" Version="[1.1.0, )" />
-=======
     <PackageVersion Include="Microsoft.Bcl.HashCode" Version="1.1.1" />
->>>>>>> b8e01f9b
     <PackageVersion Include="Microsoft.Bcl.AsyncInterfaces" Version="8.0.0" />
     <PackageVersion Include="Microsoft.CodeAnalysis.Common" Version="4.3.0" />
     <PackageVersion Include="Microsoft.CodeAnalysis.CSharp" Version="4.3.0" />
@@ -46,11 +34,7 @@
     <!-- Tokenizers -->
     <PackageVersion Include="Microsoft.ML.Tokenizers" Version="0.21.1" />
     <PackageVersion Include="Microsoft.DeepDev.TokenizerLib" Version="1.3.3" />
-<<<<<<< HEAD
-    <PackageVersion Include="SharpToken" Version="1.2.15" />
-=======
     <PackageVersion Include="SharpToken" Version="1.2.17" />
->>>>>>> b8e01f9b
     <!-- Microsoft.Extensions.* -->
     <PackageVersion Include="Microsoft.Extensions.Configuration" Version="8.0.0" />
     <PackageVersion Include="Microsoft.Extensions.Configuration.Binder" Version="8.0.1" />
@@ -65,46 +49,28 @@
     <PackageVersion Include="Microsoft.Extensions.Logging" Version="8.0.0" />
     <PackageVersion Include="Microsoft.Extensions.Logging.Abstractions" Version="8.0.0" />
     <PackageVersion Include="Microsoft.Extensions.Logging.Console" Version="8.0.0" />
-<<<<<<< HEAD
-=======
     <PackageVersion Include="Microsoft.Extensions.Options.DataAnnotations" Version="8.0.0" />
->>>>>>> b8e01f9b
     <PackageVersion Include="Microsoft.Extensions.TimeProvider.Testing" Version="8.2.0" />
     <!-- Test -->
     <PackageVersion Include="Microsoft.NET.Test.Sdk" Version="17.9.0" />
     <PackageVersion Include="Moq" Version="[4.18.4]" />
     <PackageVersion Include="System.Threading.Channels" Version="8.0.0" />
     <PackageVersion Include="System.Threading.Tasks.Dataflow" Version="8.0.0" />
-<<<<<<< HEAD
-    <PackageVersion Include="xunit" Version="2.6.6" />
-=======
     <PackageVersion Include="xunit" Version="2.7.0" />
->>>>>>> b8e01f9b
     <PackageVersion Include="xunit.runner.visualstudio" Version="2.5.6" />
     <PackageVersion Include="xretry" Version="1.9.0" />
     <PackageVersion Include="coverlet.collector" Version="6.0.0" />
     <!-- Plugins -->
-<<<<<<< HEAD
-    <PackageVersion Include="DocumentFormat.OpenXml" Version="3.0.1" />
-    <PackageVersion Include="Microsoft.Data.Sqlite" Version="8.0.2" />
-    <PackageVersion Include="DuckDB.NET.Data.Full" Version="0.9.2" />
-=======
     <PackageVersion Include="DocumentFormat.OpenXml" Version="3.0.2" />
     <PackageVersion Include="Microsoft.Data.Sqlite" Version="8.0.2" />
     <PackageVersion Include="DuckDB.NET.Data.Full" Version="0.10.1" />
->>>>>>> b8e01f9b
     <PackageVersion Include="DuckDB.NET.Data" Version="0.9.2" />
     <PackageVersion Include="MongoDB.Driver" Version="2.24.0" />
     <PackageVersion Include="Microsoft.Graph" Version="[4.51.0, 5)" />
     <PackageVersion Include="Microsoft.Azure.Cosmos" Version="[3.32.3, )" />
     <PackageVersion Include="Microsoft.Identity.Client.Extensions.Msal" Version="[2.28.0, )" />
-<<<<<<< HEAD
-    <PackageVersion Include="Microsoft.OpenApi" Version="1.6.12" />
-    <PackageVersion Include="Microsoft.OpenApi.Readers" Version="1.6.12" />
-=======
     <PackageVersion Include="Microsoft.OpenApi" Version="1.6.14" />
     <PackageVersion Include="Microsoft.OpenApi.Readers" Version="1.6.14" />
->>>>>>> b8e01f9b
     <PackageVersion Include="Microsoft.OpenApi.ApiManifest" Version="0.5.4-preview" />
     <PackageVersion Include="Google.Apis.CustomSearchAPI.v1" Version="[1.60.0.3001, )" />
     <PackageVersion Include="Grpc.Net.Client" Version="2.61.0" />
@@ -113,20 +79,12 @@
     <PackageVersion Include="YamlDotNet" Version="15.1.2" />
     <!-- Memory stores -->
     <PackageVersion Include="Pgvector" Version="0.2.0" />
-<<<<<<< HEAD
-    <PackageVersion Include="NRedisStack" Version="0.11.0" />
-=======
     <PackageVersion Include="NRedisStack" Version="0.12.0" />
->>>>>>> b8e01f9b
     <PackageVersion Include="Milvus.Client" Version="2.2.2-preview.6" />
     <!-- Symbols -->
     <PackageVersion Include="Microsoft.SourceLink.GitHub" Version="8.0.0" />
     <!-- Toolset -->
-<<<<<<< HEAD
-    <PackageVersion Include="Microsoft.Net.Compilers.Toolset" Version="4.9.0-3.final" />
-=======
     <PackageVersion Include="Microsoft.Net.Compilers.Toolset" Version="4.9.2" />
->>>>>>> b8e01f9b
     <PackageVersion Include="Microsoft.CodeAnalysis.NetAnalyzers" Version="8.0.0" />
     <PackageReference Include="Microsoft.CodeAnalysis.NetAnalyzers">
       <PrivateAssets>all</PrivateAssets>
@@ -157,11 +115,7 @@
       <PrivateAssets>all</PrivateAssets>
       <IncludeAssets>runtime; build; native; contentfiles; analyzers; buildtransitive</IncludeAssets>
     </PackageReference>
-<<<<<<< HEAD
-    <PackageVersion Include="Roslynator.CodeAnalysis.Analyzers" Version="[4.10.0]" />
-=======
     <PackageVersion Include="Roslynator.CodeAnalysis.Analyzers" Version="[4.11.0]" />
->>>>>>> b8e01f9b
     <PackageReference Include="Roslynator.CodeAnalysis.Analyzers">
       <PrivateAssets>all</PrivateAssets>
       <IncludeAssets>runtime; build; native; contentfiles; analyzers; buildtransitive</IncludeAssets>
