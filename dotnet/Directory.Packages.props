<Project>
  <PropertyGroup>
    <!-- Enable central package management -->
    <!-- https://learn.microsoft.com/en-us/nuget/consume-packages/Central-Package-Management -->
    <ManagePackageVersionsCentrally>true</ManagePackageVersionsCentrally>
  </PropertyGroup>
  <ItemGroup>
    <PackageVersion Include="Azure.AI.ContentSafety" Version="1.0.0" />
    <PackageVersion Include="Azure.AI.OpenAI" Version="1.0.0-beta.15" />
    <PackageVersion Include="Azure.AI.OpenAI.Assistants" Version="1.0.0-beta.3" />
    <PackageVersion Include="Azure.Identity" Version="1.11.3" />
    <PackageVersion Include="Azure.Monitor.OpenTelemetry.Exporter" Version="1.2.0" />
    <PackageVersion Include="Azure.Search.Documents" Version="11.5.1" />
    <PackageVersion Include="Handlebars.Net.Helpers" Version="2.4.1.5" />
    <PackageVersion Include="Markdig" Version="0.37.0" />
    <PackageVersion Include="Handlebars.Net" Version="2.1.6" />
    <PackageVersion Include="Microsoft.AspNet.WebApi.Client" Version="6.0.0" />
    <PackageVersion Include="JsonSchema.Net" Version="5.4.2" />
    <PackageVersion Include="Microsoft.Azure.Functions.Worker" Version="1.20.1" />
    <PackageVersion Include="Microsoft.Azure.Functions.Worker.Extensions.Http" Version="3.1.0" />
    <PackageVersion Include="Microsoft.Azure.Kusto.Data" Version="11.3.5" />
    <PackageVersion Include="Microsoft.Azure.WebJobs.Extensions.OpenApi" Version="1.5.1" />
    <PackageVersion Include="Microsoft.Bcl.HashCode" Version="1.1.1" />
    <PackageVersion Include="Microsoft.Bcl.AsyncInterfaces" Version="8.0.0" />
    <PackageVersion Include="Microsoft.Bcl.Numerics" Version="8.0.0" />
    <PackageVersion Include="Microsoft.CodeAnalysis.Common" Version="4.3.0" />
    <PackageVersion Include="Microsoft.CodeAnalysis.CSharp" Version="4.3.0" />
    <PackageVersion Include="Microsoft.Bcl.TimeProvider" Version="8.0.1" />
    <PackageVersion Include="Microsoft.Extensions.Logging.Debug" Version="8.0.0" />
    <PackageVersion Include="Microsoft.Identity.Client" Version="4.61.0" />
    <PackageVersion Include="Microsoft.ML.OnnxRuntime" Version="1.17.1" />
<<<<<<< HEAD
    <PackageVersion Include="FastBertTokenizer" Version="0.4.67" />
    <PackageVersion Include="OllamaSharp" Version="1.1.8" />
=======
    <PackageVersion Include="FastBertTokenizer" Version="1.0.28" />
>>>>>>> a5f26659
    <PackageVersion Include="System.Diagnostics.DiagnosticSource" Version="8.0.0" />
    <PackageVersion Include="System.Linq.Async" Version="6.0.1" />
    <PackageVersion Include="System.Memory.Data" Version="8.0.0" />
    <PackageVersion Include="System.Numerics.Tensors" Version="8.0.0" />
    <PackageVersion Include="System.Text.Json" Version="8.0.2" />
    <PackageVersion Include="System.Threading.Tasks.Extensions" Version="4.5.4" />
    <PackageVersion Include="System.ValueTuple" Version="4.5.0" />
    <!-- Tokenizers -->
    <PackageVersion Include="Microsoft.ML.Tokenizers" Version="0.22.0-preview.24271.1" />
    <PackageVersion Include="Microsoft.DeepDev.TokenizerLib" Version="1.3.3" />
    <PackageVersion Include="SharpToken" Version="2.0.3" />
    <!-- Microsoft.Extensions.* -->
    <PackageVersion Include="Microsoft.Extensions.Configuration" Version="8.0.0" />
    <PackageVersion Include="Microsoft.Extensions.Configuration.Binder" Version="8.0.1" />
    <PackageVersion Include="Microsoft.Extensions.Configuration.EnvironmentVariables" Version="8.0.0" />
    <PackageVersion Include="Microsoft.Extensions.Configuration.Json" Version="8.0.0" />
    <PackageVersion Include="Microsoft.Extensions.Configuration.UserSecrets" Version="8.0.0" />
    <PackageVersion Include="Microsoft.Extensions.DependencyInjection" Version="8.0.0" />
    <PackageVersion Include="Microsoft.Extensions.DependencyInjection.Abstractions" Version="8.0.1" />
    <PackageVersion Include="Microsoft.Extensions.Hosting" Version="8.0.0" />
    <PackageVersion Include="Microsoft.Extensions.Http" Version="8.0.0" />
    <PackageVersion Include="Microsoft.Extensions.Http.Resilience" Version="8.2.0" />
    <PackageVersion Include="Microsoft.Extensions.Logging" Version="8.0.0" />
    <PackageVersion Include="Microsoft.Extensions.Logging.Abstractions" Version="8.0.1" />
    <PackageVersion Include="Microsoft.Extensions.Logging.Console" Version="8.0.0" />
    <PackageVersion Include="Microsoft.Extensions.Options.DataAnnotations" Version="8.0.0" />
    <PackageVersion Include="Microsoft.Extensions.TimeProvider.Testing" Version="8.5.0" />
    <!-- Test -->
    <PackageVersion Include="Microsoft.NET.Test.Sdk" Version="17.9.0" />
    <PackageVersion Include="Moq" Version="[4.18.4]" />
    <PackageVersion Include="System.Threading.Channels" Version="8.0.0" />
    <PackageVersion Include="System.Threading.Tasks.Dataflow" Version="8.0.0" />
    <PackageVersion Include="Verify.Xunit" Version="23.5.2" />
    <PackageVersion Include="xunit" Version="2.7.0" />
    <PackageVersion Include="xunit.abstractions" Version="2.0.3" />
    <PackageVersion Include="xunit.runner.visualstudio" Version="2.5.7" />
    <PackageVersion Include="xretry" Version="1.9.0" />
    <PackageVersion Include="coverlet.collector" Version="6.0.2" />
    <!-- Plugins -->
    <PackageVersion Include="DocumentFormat.OpenXml" Version="3.0.2" />
    <PackageVersion Include="Microsoft.Data.Sqlite" Version="8.0.2" />
    <PackageVersion Include="DuckDB.NET.Data.Full" Version="0.10.1.2" />
    <PackageVersion Include="DuckDB.NET.Data" Version="0.10.2" />
    <PackageVersion Include="MongoDB.Driver" Version="2.25.0" />
    <PackageVersion Include="Microsoft.Graph" Version="[4.51.0, 5)" />
    <PackageVersion Include="Microsoft.Identity.Client.Extensions.Msal" Version="[2.28.0, )" />
    <PackageVersion Include="Microsoft.OpenApi" Version="1.6.14" />
    <PackageVersion Include="Microsoft.OpenApi.Readers" Version="1.6.14" />
    <PackageVersion Include="Microsoft.OpenApi.ApiManifest" Version="0.5.4-preview" />
    <PackageVersion Include="Google.Apis.CustomSearchAPI.v1" Version="[1.60.0.3001, )" />
    <PackageVersion Include="Grpc.Net.Client" Version="2.62.0" />
    <PackageVersion Include="protobuf-net" Version="3.2.30" />
    <PackageVersion Include="protobuf-net.Reflection" Version="3.2.12" />
    <PackageVersion Include="YamlDotNet" Version="15.1.4" />
    <PackageVersion Include="Fluid.Core" Version="2.10.0" />
    <!-- Memory stores -->
    <PackageVersion Include="Microsoft.Azure.Cosmos" Version="3.41.0-preview.0" />
    <PackageVersion Include="Pgvector" Version="0.2.0" />
    <PackageVersion Include="NRedisStack" Version="0.12.0" />
    <PackageVersion Include="Milvus.Client" Version="2.3.0-preview.1" />
    <PackageVersion Include="Testcontainers.Milvus" Version="3.8.0" />
    <PackageVersion Include="Microsoft.Data.SqlClient" Version="5.2.0" />
    <!-- Symbols -->
    <PackageVersion Include="Microsoft.SourceLink.GitHub" Version="8.0.0" />
    <!-- Toolset -->
    <PackageVersion Include="Microsoft.CodeAnalysis.NetAnalyzers" Version="9.0.0-preview.24165.2" />
    <PackageReference Include="Microsoft.CodeAnalysis.NetAnalyzers">
      <PrivateAssets>all</PrivateAssets>
      <IncludeAssets>runtime; build; native; contentfiles; analyzers; buildtransitive</IncludeAssets>
    </PackageReference>
    <PackageVersion Include="Microsoft.VisualStudio.Threading.Analyzers" Version="17.10.48" />
    <PackageReference Include="Microsoft.VisualStudio.Threading.Analyzers">
      <PrivateAssets>all</PrivateAssets>
      <IncludeAssets>runtime; build; native; contentfiles; analyzers; buildtransitive</IncludeAssets>
    </PackageReference>
    <PackageVersion Include="xunit.analyzers" Version="1.14.0" />
    <PackageReference Include="xunit.analyzers">
      <PrivateAssets>all</PrivateAssets>
      <IncludeAssets>runtime; build; native; contentfiles; analyzers; buildtransitive</IncludeAssets>
    </PackageReference>
    <PackageVersion Include="Moq.Analyzers" Version="0.0.9" />
    <PackageReference Include="Moq.Analyzers">
      <PrivateAssets>all</PrivateAssets>
      <IncludeAssets>runtime; build; native; contentfiles; analyzers; buildtransitive</IncludeAssets>
    </PackageReference>
    <PackageVersion Include="Roslynator.Analyzers" Version="[4.11.0]" />
    <PackageReference Include="Roslynator.Analyzers">
      <PrivateAssets>all</PrivateAssets>
      <IncludeAssets>runtime; build; native; contentfiles; analyzers; buildtransitive</IncludeAssets>
    </PackageReference>
    <PackageVersion Include="Roslynator.CodeAnalysis.Analyzers" Version="[4.12.0]" />
    <PackageReference Include="Roslynator.CodeAnalysis.Analyzers">
      <PrivateAssets>all</PrivateAssets>
      <IncludeAssets>runtime; build; native; contentfiles; analyzers; buildtransitive</IncludeAssets>
    </PackageReference>
    <PackageVersion Include="Roslynator.Formatting.Analyzers" Version="[4.12.0]" />
    <PackageReference Include="Roslynator.Formatting.Analyzers">
      <PrivateAssets>all</PrivateAssets>
      <IncludeAssets>runtime; build; native; contentfiles; analyzers; buildtransitive</IncludeAssets>
    </PackageReference>
  </ItemGroup>
</Project><|MERGE_RESOLUTION|>--- conflicted
+++ resolved
@@ -29,12 +29,8 @@
     <PackageVersion Include="Microsoft.Extensions.Logging.Debug" Version="8.0.0" />
     <PackageVersion Include="Microsoft.Identity.Client" Version="4.61.0" />
     <PackageVersion Include="Microsoft.ML.OnnxRuntime" Version="1.17.1" />
-<<<<<<< HEAD
-    <PackageVersion Include="FastBertTokenizer" Version="0.4.67" />
+    <PackageVersion Include="FastBertTokenizer" Version="1.0.28" />
     <PackageVersion Include="OllamaSharp" Version="1.1.8" />
-=======
-    <PackageVersion Include="FastBertTokenizer" Version="1.0.28" />
->>>>>>> a5f26659
     <PackageVersion Include="System.Diagnostics.DiagnosticSource" Version="8.0.0" />
     <PackageVersion Include="System.Linq.Async" Version="6.0.1" />
     <PackageVersion Include="System.Memory.Data" Version="8.0.0" />
