--- conflicted
+++ resolved
@@ -30,12 +30,7 @@
     <PackageVersion Include="Microsoft.Identity.Client" Version="4.61.3" />
     <PackageVersion Include="Microsoft.ML.OnnxRuntime" Version="1.18.0" />
     <PackageVersion Include="FastBertTokenizer" Version="1.0.28" />
-<<<<<<< HEAD
-    <PackageVersion Include="OllamaSharp" Version="1.1.8" />
-    <PackageVersion Include="System.Diagnostics.DiagnosticSource" Version="8.0.0" />
-=======
     <PackageVersion Include="System.Diagnostics.DiagnosticSource" Version="8.0.1" />
->>>>>>> fe38a5f5
     <PackageVersion Include="System.Linq.Async" Version="6.0.1" />
     <PackageVersion Include="System.Memory.Data" Version="8.0.0" />
     <PackageVersion Include="System.Numerics.Tensors" Version="8.0.0" />
