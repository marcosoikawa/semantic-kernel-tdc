<Project>
  <PropertyGroup>
    <!-- Enable central package management -->
    <!-- https://learn.microsoft.com/en-us/nuget/consume-packages/Central-Package-Management -->
    <ManagePackageVersionsCentrally>true</ManagePackageVersionsCentrally>
  </PropertyGroup>
  <ItemGroup>
<<<<<<< HEAD
    <PackageVersion Include="Azure.AI.Inference" Version="1.0.0-beta.1" />
=======
    <PackageVersion Include="OpenAI" Version="2.0.0-beta.10" />
    <PackageVersion Include="System.ClientModel" Version="1.1.0-beta.7" />
>>>>>>> cc63d568
    <PackageVersion Include="Azure.AI.ContentSafety" Version="1.0.0" />
    <PackageVersion Include="Azure.AI.OpenAI" Version="2.0.0-beta.4" />
    <PackageVersion Include="Azure.Identity" Version="1.12.0" />
    <PackageVersion Include="Azure.Monitor.OpenTelemetry.Exporter" Version="1.3.0" />
    <PackageVersion Include="Azure.Search.Documents" Version="11.6.0" />
    <PackageVersion Include="Handlebars.Net.Helpers" Version="2.4.5" />
    <PackageVersion Include="Markdig" Version="0.37.0" />
    <PackageVersion Include="Handlebars.Net" Version="2.1.6" />
    <PackageVersion Include="Microsoft.AspNet.WebApi.Client" Version="6.0.0" />
    <PackageVersion Include="JsonSchema.Net" Version="5.4.2" />
    <PackageVersion Include="Microsoft.Azure.Functions.Worker" Version="1.20.1" />
    <PackageVersion Include="Microsoft.Azure.Functions.Worker.Extensions.Http" Version="3.1.0" />
    <PackageVersion Include="Microsoft.Azure.Kusto.Data" Version="12.2.5" />
    <PackageVersion Include="Microsoft.Azure.WebJobs.Extensions.OpenApi" Version="1.5.1" />
    <PackageVersion Include="Microsoft.Bcl.HashCode" Version="1.1.1" />
    <PackageVersion Include="Microsoft.Bcl.AsyncInterfaces" Version="8.0.0" />
    <PackageVersion Include="Microsoft.Bcl.Numerics" Version="8.0.0" />
    <PackageVersion Include="Microsoft.CodeAnalysis.Common" Version="4.3.0" />
    <PackageVersion Include="Microsoft.CodeAnalysis.CSharp" Version="4.3.0" />
    <PackageVersion Include="Microsoft.Bcl.TimeProvider" Version="8.0.1" />
    <PackageVersion Include="Microsoft.Extensions.Logging.Debug" Version="8.0.0" />
    <PackageVersion Include="Microsoft.Identity.Client" Version="4.64.0" />
    <PackageVersion Include="Microsoft.ML.OnnxRuntime" Version="1.18.1" />
    <PackageVersion Include="FastBertTokenizer" Version="1.0.28" />
    <PackageVersion Include="Pinecone.NET" Version="2.1.1" />
    <PackageVersion Include="System.Diagnostics.DiagnosticSource" Version="8.0.1" />
    <PackageVersion Include="System.Linq.Async" Version="6.0.1" />
    <PackageVersion Include="System.Memory.Data" Version="8.0.0" />
    <PackageVersion Include="System.Numerics.Tensors" Version="8.0.0" />
    <PackageVersion Include="System.Text.Json" Version="8.0.4" />
    <PackageVersion Include="System.Threading.Tasks.Extensions" Version="4.5.4" />
    <PackageVersion Include="System.ValueTuple" Version="4.5.0" />
    <!-- Tokenizers -->
    <PackageVersion Include="Microsoft.ML.Tokenizers" Version="0.22.0-preview.24378.1" />
    <PackageVersion Include="Microsoft.DeepDev.TokenizerLib" Version="1.3.3" />
    <PackageVersion Include="SharpToken" Version="2.0.3" />
    <!-- Microsoft.Extensions.* -->
    <PackageVersion Include="Microsoft.Extensions.Configuration" Version="8.0.0" />
    <PackageVersion Include="Microsoft.Extensions.Configuration.Binder" Version="8.0.2" />
    <PackageVersion Include="Microsoft.Extensions.Configuration.EnvironmentVariables" Version="8.0.0" />
    <PackageVersion Include="Microsoft.Extensions.Configuration.Json" Version="8.0.0" />
    <PackageVersion Include="Microsoft.Extensions.Configuration.UserSecrets" Version="8.0.0" />
    <PackageVersion Include="Microsoft.Extensions.DependencyInjection" Version="8.0.0" />
    <PackageVersion Include="Microsoft.Extensions.DependencyInjection.Abstractions" Version="8.0.1" />
    <PackageVersion Include="Microsoft.Extensions.Hosting" Version="8.0.0" />
    <PackageVersion Include="Microsoft.Extensions.Http" Version="8.0.0" />
    <PackageVersion Include="Microsoft.Extensions.Http.Resilience" Version="8.8.0" />
    <PackageVersion Include="Microsoft.Extensions.Logging" Version="8.0.0" />
    <PackageVersion Include="Microsoft.Extensions.Logging.Abstractions" Version="8.0.1" />
    <PackageVersion Include="Microsoft.Extensions.Logging.Console" Version="8.0.0" />
    <PackageVersion Include="Microsoft.Extensions.Options.DataAnnotations" Version="8.0.0" />
    <PackageVersion Include="Microsoft.Extensions.TimeProvider.Testing" Version="8.7.0" />
    <!-- Test -->
    <PackageVersion Include="Microsoft.NET.Test.Sdk" Version="17.11.0" />
    <PackageVersion Include="Moq" Version="[4.18.4]" />
    <PackageVersion Include="System.Threading.Channels" Version="8.0.0" />
    <PackageVersion Include="System.Threading.Tasks.Dataflow" Version="8.0.0" />
    <PackageVersion Include="Verify.Xunit" Version="23.5.2" />
    <PackageVersion Include="xunit" Version="2.7.0" />
    <PackageVersion Include="xunit.abstractions" Version="2.0.3" />
    <PackageVersion Include="xunit.runner.visualstudio" Version="2.5.7" />
    <PackageVersion Include="xretry" Version="1.9.0" />
    <PackageVersion Include="coverlet.collector" Version="6.0.2" />
    <PackageVersion Include="Docker.DotNet" Version="3.125.15" />
    <!-- Plugins -->
    <PackageVersion Include="DocumentFormat.OpenXml" Version="3.1.0" />
    <PackageVersion Include="Microsoft.Data.Sqlite" Version="8.0.2" />
    <PackageVersion Include="DuckDB.NET.Data.Full" Version="1.0.2" />
    <PackageVersion Include="DuckDB.NET.Data" Version="1.0.1" />
    <PackageVersion Include="MongoDB.Driver" Version="2.27.0" />
    <PackageVersion Include="Microsoft.Graph" Version="[4.51.0, 5)" />
    <PackageVersion Include="Microsoft.Identity.Client.Extensions.Msal" Version="[2.28.0, )" />
    <PackageVersion Include="Microsoft.OpenApi" Version="1.6.16" />
    <PackageVersion Include="Microsoft.OpenApi.Readers" Version="1.6.16" />
    <PackageVersion Include="Microsoft.OpenApi.ApiManifest" Version="0.5.4-preview" />
    <PackageVersion Include="Google.Apis.CustomSearchAPI.v1" Version="[1.60.0.3001, )" />
    <PackageVersion Include="Grpc.Net.Client" Version="2.63.0" />
    <PackageVersion Include="protobuf-net" Version="3.2.30" />
    <PackageVersion Include="protobuf-net.Reflection" Version="3.2.12" />
    <PackageVersion Include="YamlDotNet" Version="15.3.0" />
    <PackageVersion Include="Fluid.Core" Version="2.11.1" />
    <!-- Memory stores -->
    <PackageVersion Include="Microsoft.Azure.Cosmos" Version="3.41.0-preview.0" />
    <PackageVersion Include="Pgvector" Version="0.2.0" />
    <PackageVersion Include="NRedisStack" Version="0.12.0" />
    <PackageVersion Include="Milvus.Client" Version="2.3.0-preview.1" />
    <PackageVersion Include="Testcontainers.Milvus" Version="3.8.0" />
    <PackageVersion Include="Microsoft.Data.SqlClient" Version="5.2.1" />
    <PackageVersion Include="Qdrant.Client" Version="1.9.0" />
    <!-- Symbols -->
    <PackageVersion Include="Microsoft.SourceLink.GitHub" Version="8.0.0" />
    <!-- Toolset -->
    <PackageVersion Include="Microsoft.CodeAnalysis.NetAnalyzers" Version="9.0.0-preview.24324.1" />
    <PackageReference Include="Microsoft.CodeAnalysis.NetAnalyzers">
      <PrivateAssets>all</PrivateAssets>
      <IncludeAssets>runtime; build; native; contentfiles; analyzers; buildtransitive</IncludeAssets>
    </PackageReference>
    <PackageVersion Include="Microsoft.VisualStudio.Threading.Analyzers" Version="17.10.48" />
    <PackageReference Include="Microsoft.VisualStudio.Threading.Analyzers">
      <PrivateAssets>all</PrivateAssets>
      <IncludeAssets>runtime; build; native; contentfiles; analyzers; buildtransitive</IncludeAssets>
    </PackageReference>
    <PackageVersion Include="xunit.analyzers" Version="1.15.0" />
    <PackageReference Include="xunit.analyzers">
      <PrivateAssets>all</PrivateAssets>
      <IncludeAssets>runtime; build; native; contentfiles; analyzers; buildtransitive</IncludeAssets>
    </PackageReference>
    <PackageVersion Include="Moq.Analyzers" Version="0.1.1" />
    <PackageReference Include="Moq.Analyzers">
      <PrivateAssets>all</PrivateAssets>
      <IncludeAssets>runtime; build; native; contentfiles; analyzers; buildtransitive</IncludeAssets>
    </PackageReference>
    <PackageVersion Include="Roslynator.Analyzers" Version="[4.11.0]" />
    <PackageReference Include="Roslynator.Analyzers">
      <PrivateAssets>all</PrivateAssets>
      <IncludeAssets>runtime; build; native; contentfiles; analyzers; buildtransitive</IncludeAssets>
    </PackageReference>
    <PackageVersion Include="Roslynator.CodeAnalysis.Analyzers" Version="[4.12.4]" />
    <PackageReference Include="Roslynator.CodeAnalysis.Analyzers">
      <PrivateAssets>all</PrivateAssets>
      <IncludeAssets>runtime; build; native; contentfiles; analyzers; buildtransitive</IncludeAssets>
    </PackageReference>
    <PackageVersion Include="Roslynator.Formatting.Analyzers" Version="[4.12.0]" />
    <PackageReference Include="Roslynator.Formatting.Analyzers">
      <PrivateAssets>all</PrivateAssets>
      <IncludeAssets>runtime; build; native; contentfiles; analyzers; buildtransitive</IncludeAssets>
    </PackageReference>
    <!-- OnnxRuntimeGenAI -->
    <PackageVersion Include="Microsoft.ML.OnnxRuntimeGenAI" Version="0.3.0"/>
    <PackageVersion Include="Microsoft.ML.OnnxRuntimeGenAI.Cuda" Version="0.3.0"/>
	  <PackageVersion Include="Microsoft.ML.OnnxRuntimeGenAI.DirectML" Version="0.3.0"/>
  </ItemGroup>
</Project><|MERGE_RESOLUTION|>--- conflicted
+++ resolved
@@ -5,12 +5,9 @@
     <ManagePackageVersionsCentrally>true</ManagePackageVersionsCentrally>
   </PropertyGroup>
   <ItemGroup>
-<<<<<<< HEAD
     <PackageVersion Include="Azure.AI.Inference" Version="1.0.0-beta.1" />
-=======
     <PackageVersion Include="OpenAI" Version="2.0.0-beta.10" />
     <PackageVersion Include="System.ClientModel" Version="1.1.0-beta.7" />
->>>>>>> cc63d568
     <PackageVersion Include="Azure.AI.ContentSafety" Version="1.0.0" />
     <PackageVersion Include="Azure.AI.OpenAI" Version="2.0.0-beta.4" />
     <PackageVersion Include="Azure.Identity" Version="1.12.0" />
