--- conflicted
+++ resolved
@@ -17,14 +17,10 @@
     <PackageVersion Include="System.Diagnostics.DiagnosticSource" Version="6.0.1" />
     <PackageVersion Include="System.Linq.Async" Version="6.0.1" />
     <PackageVersion Include="System.Text.Json" Version="6.0.8" />
-<<<<<<< HEAD
-    <PackageVersion Include="Microsoft.ML.Tokenizers" Version="0.20.1" />
-=======
     <!-- Tokenizers -->
     <PackageVersion Include="Microsoft.ML.Tokenizers" Version="0.21.0-preview.23266.6" />
     <PackageVersion Include="Microsoft.DeepDev.TokenizerLib" Version="1.3.2" />
     <PackageVersion Include="SharpToken" Version="1.2.12" />
->>>>>>> 8c072967
     <!-- Microsoft.Extensions.Logging -->
     <PackageVersion Include="Microsoft.Extensions.Logging.Abstractions" Version="6.0.4" />
     <PackageVersion Include="Microsoft.Extensions.Logging.Console" Version="6.0.0" />
