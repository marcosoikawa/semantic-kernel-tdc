--- conflicted
+++ resolved
@@ -8,12 +8,8 @@
     <PackageVersion Include="Azure.Search.Documents" Version="11.5.0-beta.2" />
     <PackageVersion Include="Microsoft.Bcl.HashCode" Version="[1.1.0, )" />
     <PackageVersion Include="Microsoft.Bcl.AsyncInterfaces" Version="[7.0.0, )" />
-<<<<<<< HEAD
     <PackageVersion Include="NRedisStack" Version="0.6.1" />
-    <PackageVersion Include="Pgvector" Version="0.1.2" />
-=======
     <PackageVersion Include="Pgvector" Version="0.1.3" />
->>>>>>> 292bdc69
     <PackageVersion Include="System.Linq.Async" Version="[6.0.1, )" />
     <PackageVersion Include="System.Text.Json" Version="[6.0.0, )" />
     <PackageVersion Include="Azure.AI.OpenAI" Version="[1.0.0-beta.5, )" />
