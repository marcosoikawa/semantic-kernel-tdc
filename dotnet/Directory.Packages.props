<Project>
  <PropertyGroup>
    <!-- Enable central package management -->
    <!-- https://learn.microsoft.com/en-us/nuget/consume-packages/Central-Package-Management -->
    <ManagePackageVersionsCentrally>true</ManagePackageVersionsCentrally>
  </PropertyGroup>
  <ItemGroup>
    <PackageVersion Include="Azure.AI.OpenAI" Version="1.0.0-beta.15" />
<<<<<<< HEAD
    <PackageVersion Include="Azure.Identity" Version="1.11.2" />
=======
    <PackageVersion Include="Azure.AI.OpenAI.Assistants" Version="1.0.0-beta.3" />
    <PackageVersion Include="Azure.Identity" Version="1.11.0" />
>>>>>>> 7d2ac133
    <PackageVersion Include="Azure.Monitor.OpenTelemetry.Exporter" Version="1.2.0" />
    <PackageVersion Include="Azure.Search.Documents" Version="11.5.1" />
    <PackageVersion Include="Handlebars.Net.Helpers" Version="2.4.1.5" />
    <PackageVersion Include="Markdig" Version="0.36.2" />
    <PackageVersion Include="Handlebars.Net" Version="2.1.5" />
    <PackageVersion Include="JsonSchema.Net" Version="5.4.2" />
    <PackageVersion Include="Microsoft.Azure.Functions.Worker" Version="1.20.1" />
    <PackageVersion Include="Microsoft.Azure.Functions.Worker.Extensions.Http" Version="3.1.0" />
    <PackageVersion Include="Microsoft.Azure.Kusto.Data" Version="11.3.5" />
    <PackageVersion Include="Microsoft.Azure.WebJobs.Extensions.OpenApi" Version="1.5.1" />
    <PackageVersion Include="Microsoft.Bcl.HashCode" Version="1.1.1" />
    <PackageVersion Include="Microsoft.Bcl.AsyncInterfaces" Version="8.0.0" />
    <PackageVersion Include="Microsoft.CodeAnalysis.Common" Version="4.3.0" />
    <PackageVersion Include="Microsoft.CodeAnalysis.CSharp" Version="4.3.0" />
    <PackageVersion Include="Microsoft.Bcl.TimeProvider" Version="8.0.1" />
    <PackageVersion Include="Microsoft.Extensions.Logging.Debug" Version="8.0.0" />
    <PackageVersion Include="Microsoft.Identity.Client" Version="4.60.3" />
    <PackageVersion Include="Microsoft.ML.OnnxRuntime" Version="1.17.1" />
    <PackageVersion Include="FastBertTokenizer" Version="0.4.67" />
    <PackageVersion Include="System.Diagnostics.DiagnosticSource" Version="8.0.0" />
    <PackageVersion Include="System.Linq.Async" Version="6.0.1" />
    <PackageVersion Include="System.Memory.Data" Version="8.0.0" />
    <PackageVersion Include="System.Numerics.Tensors" Version="8.0.0" />
    <PackageVersion Include="System.Text.Json" Version="8.0.2" />
    <PackageVersion Include="System.Threading.Tasks.Extensions" Version="4.5.4" />
    <PackageVersion Include="System.ValueTuple" Version="4.5.0" />
    <!-- Tokenizers -->
    <PackageVersion Include="Microsoft.ML.Tokenizers" Version="0.22.0-preview.24179.1" />
    <PackageVersion Include="Microsoft.DeepDev.TokenizerLib" Version="1.3.3" />
    <PackageVersion Include="SharpToken" Version="1.2.17" />
    <!-- Microsoft.Extensions.* -->
    <PackageVersion Include="Microsoft.Extensions.Configuration" Version="8.0.0" />
    <PackageVersion Include="Microsoft.Extensions.Configuration.Binder" Version="8.0.1" />
    <PackageVersion Include="Microsoft.Extensions.Configuration.EnvironmentVariables" Version="8.0.0" />
    <PackageVersion Include="Microsoft.Extensions.Configuration.Json" Version="8.0.0" />
    <PackageVersion Include="Microsoft.Extensions.Configuration.UserSecrets" Version="8.0.0" />
    <PackageVersion Include="Microsoft.Extensions.DependencyInjection" Version="8.0.0" />
    <PackageVersion Include="Microsoft.Extensions.DependencyInjection.Abstractions" Version="8.0.1" />
    <PackageVersion Include="Microsoft.Extensions.Hosting" Version="8.0.0" />
    <PackageVersion Include="Microsoft.Extensions.Http" Version="8.0.0" />
    <PackageVersion Include="Microsoft.Extensions.Http.Resilience" Version="8.2.0" />
    <PackageVersion Include="Microsoft.Extensions.Logging" Version="8.0.0" />
    <PackageVersion Include="Microsoft.Extensions.Logging.Abstractions" Version="8.0.0" />
    <PackageVersion Include="Microsoft.Extensions.Logging.Console" Version="8.0.0" />
    <PackageVersion Include="Microsoft.Extensions.Options.DataAnnotations" Version="8.0.0" />
    <PackageVersion Include="Microsoft.Extensions.TimeProvider.Testing" Version="8.3.0" />
    <!-- Test -->
    <PackageVersion Include="Microsoft.NET.Test.Sdk" Version="17.9.0" />
    <PackageVersion Include="Moq" Version="[4.18.4]" />
    <PackageVersion Include="System.Threading.Channels" Version="8.0.0" />
    <PackageVersion Include="System.Threading.Tasks.Dataflow" Version="8.0.0" />
    <PackageVersion Include="Verify.Xunit" Version="23.5.2" />
    <PackageVersion Include="xunit" Version="2.7.0" />
    <PackageVersion Include="xunit.runner.visualstudio" Version="2.5.7" />
    <PackageVersion Include="xretry" Version="1.9.0" />
    <PackageVersion Include="coverlet.collector" Version="6.0.2" />
    <!-- Plugins -->
    <PackageVersion Include="DocumentFormat.OpenXml" Version="3.0.2" />
    <PackageVersion Include="Microsoft.Data.Sqlite" Version="8.0.2" />
    <PackageVersion Include="DuckDB.NET.Data.Full" Version="0.10.1.2" />
    <PackageVersion Include="DuckDB.NET.Data" Version="0.9.2" />
    <PackageVersion Include="MongoDB.Driver" Version="2.24.0" />
    <PackageVersion Include="Microsoft.Graph" Version="5.49.0" />
    <PackageVersion Include="Microsoft.Azure.Cosmos" Version="[3.32.3, )" />
    <PackageVersion Include="Microsoft.Identity.Client.Extensions.Msal" Version="[2.28.0, )" />
    <PackageVersion Include="Microsoft.OpenApi" Version="1.6.14" />
    <PackageVersion Include="Microsoft.OpenApi.Readers" Version="1.6.14" />
    <PackageVersion Include="Microsoft.OpenApi.ApiManifest" Version="0.5.4-preview" />
    <PackageVersion Include="Google.Apis.CustomSearchAPI.v1" Version="[1.60.0.3001, )" />
    <PackageVersion Include="Grpc.Net.Client" Version="2.62.0" />
    <PackageVersion Include="protobuf-net" Version="3.2.30" />
    <PackageVersion Include="protobuf-net.Reflection" Version="3.2.12" />
    <PackageVersion Include="YamlDotNet" Version="15.1.2" />
    <!-- Memory stores -->
    <PackageVersion Include="Pgvector" Version="0.2.0" />
    <PackageVersion Include="NRedisStack" Version="0.12.0" />
    <PackageVersion Include="Milvus.Client" Version="2.3.0-preview.1" />
    <PackageVersion Include="Testcontainers.Milvus" Version="3.8.0" />
    <!-- Symbols -->
    <PackageVersion Include="Microsoft.SourceLink.GitHub" Version="8.0.0" />
    <!-- Toolset -->
    <PackageVersion Include="Microsoft.CodeAnalysis.NetAnalyzers" Version="8.0.0" />
    <PackageReference Include="Microsoft.CodeAnalysis.NetAnalyzers">
      <PrivateAssets>all</PrivateAssets>
      <IncludeAssets>runtime; build; native; contentfiles; analyzers; buildtransitive</IncludeAssets>
    </PackageReference>
    <PackageVersion Include="Microsoft.VisualStudio.Threading.Analyzers" Version="17.9.28" />
    <PackageReference Include="Microsoft.VisualStudio.Threading.Analyzers">
      <PrivateAssets>all</PrivateAssets>
      <IncludeAssets>runtime; build; native; contentfiles; analyzers; buildtransitive</IncludeAssets>
    </PackageReference>
    <PackageVersion Include="xunit.analyzers" Version="1.11.0" />
    <PackageReference Include="xunit.analyzers">
      <PrivateAssets>all</PrivateAssets>
      <IncludeAssets>runtime; build; native; contentfiles; analyzers; buildtransitive</IncludeAssets>
    </PackageReference>
    <PackageVersion Include="Moq.Analyzers" Version="0.0.9" />
    <PackageReference Include="Moq.Analyzers">
      <PrivateAssets>all</PrivateAssets>
      <IncludeAssets>runtime; build; native; contentfiles; analyzers; buildtransitive</IncludeAssets>
    </PackageReference>
    <PackageVersion Include="Roslynator.Analyzers" Version="[4.11.0]" />
    <PackageReference Include="Roslynator.Analyzers">
      <PrivateAssets>all</PrivateAssets>
      <IncludeAssets>runtime; build; native; contentfiles; analyzers; buildtransitive</IncludeAssets>
    </PackageReference>
    <PackageVersion Include="Roslynator.CodeAnalysis.Analyzers" Version="[4.12.0]" />
    <PackageReference Include="Roslynator.CodeAnalysis.Analyzers">
      <PrivateAssets>all</PrivateAssets>
      <IncludeAssets>runtime; build; native; contentfiles; analyzers; buildtransitive</IncludeAssets>
    </PackageReference>
    <PackageVersion Include="Roslynator.Formatting.Analyzers" Version="[4.12.0]" />
    <PackageReference Include="Roslynator.Formatting.Analyzers">
      <PrivateAssets>all</PrivateAssets>
      <IncludeAssets>runtime; build; native; contentfiles; analyzers; buildtransitive</IncludeAssets>
    </PackageReference>
  </ItemGroup>
</Project><|MERGE_RESOLUTION|>--- conflicted
+++ resolved
@@ -6,12 +6,8 @@
   </PropertyGroup>
   <ItemGroup>
     <PackageVersion Include="Azure.AI.OpenAI" Version="1.0.0-beta.15" />
-<<<<<<< HEAD
+    <PackageVersion Include="Azure.AI.OpenAI.Assistants" Version="1.0.0-beta.3" />
     <PackageVersion Include="Azure.Identity" Version="1.11.2" />
-=======
-    <PackageVersion Include="Azure.AI.OpenAI.Assistants" Version="1.0.0-beta.3" />
-    <PackageVersion Include="Azure.Identity" Version="1.11.0" />
->>>>>>> 7d2ac133
     <PackageVersion Include="Azure.Monitor.OpenTelemetry.Exporter" Version="1.2.0" />
     <PackageVersion Include="Azure.Search.Documents" Version="11.5.1" />
     <PackageVersion Include="Handlebars.Net.Helpers" Version="2.4.1.5" />
