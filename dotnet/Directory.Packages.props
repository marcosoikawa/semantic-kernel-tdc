--- conflicted
+++ resolved
@@ -37,13 +37,9 @@
     <PackageVersion Include="DocumentFormat.OpenXml" Version="2.19.0" />
     <PackageVersion Include="Microsoft.Data.Sqlite" Version="7.0.4" />
     <PackageVersion Include="Microsoft.Graph" Version="4.51.0" />
-<<<<<<< HEAD
-    <PackageVersion Include="Microsoft.Identity.Client.Extensions.Msal" Version="2.27.0" />
     <PackageVersion Include="Microsoft.Azure.Cosmos" Version="3.32.3" />
-    
-=======
     <PackageVersion Include="Microsoft.Identity.Client.Extensions.Msal" Version="2.28.0" />
->>>>>>> 6a867167
+
     <!-- Analyzers -->
     <PackageVersion Include="Microsoft.CodeAnalysis.Analyzers" Version="3.3.4" />
     <PackageReference Include="Microsoft.CodeAnalysis.Analyzers">
