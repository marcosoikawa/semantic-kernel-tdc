<Project>
  <PropertyGroup>
    <!-- Enable central package management -->
    <!-- https://learn.microsoft.com/en-us/nuget/consume-packages/Central-Package-Management -->
    <ManagePackageVersionsCentrally>true</ManagePackageVersionsCentrally>
  </PropertyGroup>
  <ItemGroup>
    <PackageVersion Include="Azure.AI.OpenAI" Version="1.0.0-beta.8" />
    <PackageVersion Include="Azure.Identity" Version="1.10.1" />
    <PackageVersion Include="Azure.Search.Documents" Version="11.5.0-beta.4" />
    <PackageVersion Include="Microsoft.ApplicationInsights.WorkerService" Version="2.21.0" />
    <PackageVersion Include="Microsoft.Azure.Kusto.Data" Version="11.3.3" />
    <PackageVersion Include="Microsoft.Bcl.HashCode" Version="[1.1.0, )" />
    <PackageVersion Include="Microsoft.Bcl.AsyncInterfaces" Version="6.0.0" />
    <PackageVersion Include="Microsoft.Extensions.Http" Version="6.0.0" />
    <PackageVersion Include="Polly" Version="7.2.4" />
    <PackageVersion Include="System.Diagnostics.DiagnosticSource" Version="6.0.1" />
    <PackageVersion Include="System.Linq.Async" Version="6.0.1" />
    <PackageVersion Include="System.Text.Json" Version="6.0.8" />
    <!-- Tokenizers -->
    <PackageVersion Include="Microsoft.ML.Tokenizers" Version="0.21.0-preview.23266.6" />
    <PackageVersion Include="Microsoft.DeepDev.TokenizerLib" Version="1.3.2" />
    <PackageVersion Include="SharpToken" Version="1.2.12" />
    <!-- Microsoft.Extensions.Logging -->
    <PackageVersion Include="Microsoft.Extensions.Logging.Abstractions" Version="6.0.4" />
    <PackageVersion Include="Microsoft.Extensions.Logging.Console" Version="6.0.0" />
    <!-- Microsoft.Extensions.Configuration -->
    <PackageVersion Include="Microsoft.Extensions.Configuration" Version="6.0.1" />
    <PackageVersion Include="Microsoft.Extensions.Configuration.Binder" Version="7.0.4" />
    <PackageVersion Include="Microsoft.Extensions.Configuration.EnvironmentVariables" Version="6.0.1" />
    <PackageVersion Include="Microsoft.Extensions.Configuration.Json" Version="6.0.0" />
    <PackageVersion Include="Microsoft.Extensions.Configuration.UserSecrets" Version="6.0.1" />
    <PackageVersion Include="Microsoft.Extensions.DependencyInjection" Version="6.0.1" />
    <!-- Test -->
    <PackageVersion Include="Microsoft.NET.Test.Sdk" Version="17.7.2" />
    <PackageVersion Include="Moq" Version="[4.18.4]" />
    <PackageVersion Include="System.Threading.Channels" Version="7.0.0" />
    <PackageVersion Include="System.Threading.Tasks.Dataflow" Version="7.0.0" />
    <PackageVersion Include="xunit" Version="2.5.1" />
    <PackageVersion Include="xunit.runner.visualstudio" Version="2.5.1" />
    <PackageVersion Include="xretry" Version="1.9.0" />
    <PackageVersion Include="coverlet.collector" Version="6.0.0" />
    <!-- Skills -->
    <PackageVersion Include="DocumentFormat.OpenXml" Version="2.20.0" />
    <PackageVersion Include="Microsoft.Data.Sqlite" Version="7.0.11" />
    <PackageVersion Include="DuckDB.NET.Data.Full" Version="0.8.1" />
    <PackageVersion Include="DuckDB.NET.Data" Version="0.8.1" />
    <PackageVersion Include="Microsoft.Graph" Version="[4.51.0, 5)" />
    <PackageVersion Include="Microsoft.Azure.Cosmos" Version="[3.32.3, )" />
    <PackageVersion Include="Microsoft.Identity.Client.Extensions.Msal" Version="[2.28.0, )" />
    <PackageVersion Include="Microsoft.OpenApi" Version="[1.6.3, )" />
    <PackageVersion Include="Microsoft.OpenApi.Readers" Version="[1.6.3, )" />
    <PackageVersion Include="Newtonsoft.Json" Version="[13.0.3, )" />
    <PackageVersion Include="Google.Apis.CustomSearchAPI.v1" Version="[1.60.0.3001, )" />
    <PackageVersion Include="Grpc.Net.Client" Version="2.57.0" />
    <PackageVersion Include="protobuf-net" Version="3.2.26" />
    <PackageVersion Include="protobuf-net.Reflection" Version="3.2.12" />
    <PackageVersion Include="CoreCLR-NCalc" Version="2.2.113" />
<<<<<<< HEAD
    <PackageVersion Include="YamlDotNet" Version="13.1.1" />
=======
    <!-- Memory stores -->
    <PackageVersion Include="Pgvector" Version="0.1.4"/>
    <PackageVersion Include="NRedisStack" Version="0.9.0"/>
    <PackageVersion Include="Milvus.Client" Version="2.2.2-preview.6"/>
>>>>>>> 56bcccfa
    <!-- Symbols -->
    <PackageVersion Include="Microsoft.SourceLink.GitHub" Version="1.1.1" />
    <!-- Analyzers -->
    <PackageVersion Include="Microsoft.CodeAnalysis.NetAnalyzers" Version="8.0.0-preview1.23165.1" />
    <PackageReference Include="Microsoft.CodeAnalysis.NetAnalyzers">
      <PrivateAssets>all</PrivateAssets>
      <IncludeAssets>runtime; build; native; contentfiles; analyzers; buildtransitive</IncludeAssets>
    </PackageReference>
    <PackageVersion Include="Microsoft.CodeAnalysis.Analyzers" Version="3.3.4" />
    <PackageReference Include="Microsoft.CodeAnalysis.Analyzers">
      <PrivateAssets>all</PrivateAssets>
      <IncludeAssets>runtime; build; native; contentfiles; analyzers; buildtransitive</IncludeAssets>
    </PackageReference>
    <PackageVersion Include="Microsoft.VisualStudio.Threading.Analyzers" Version="17.7.30" />
    <PackageReference Include="Microsoft.VisualStudio.Threading.Analyzers">
      <PrivateAssets>all</PrivateAssets>
      <IncludeAssets>runtime; build; native; contentfiles; analyzers; buildtransitive</IncludeAssets>
    </PackageReference>
    <PackageVersion Include="xunit.analyzers" Version="1.3.0" />
    <PackageReference Include="xunit.analyzers">
      <PrivateAssets>all</PrivateAssets>
      <IncludeAssets>runtime; build; native; contentfiles; analyzers; buildtransitive</IncludeAssets>
    </PackageReference>
    <PackageVersion Include="Moq.Analyzers" Version="0.0.9" />
    <PackageReference Include="Moq.Analyzers">
      <PrivateAssets>all</PrivateAssets>
      <IncludeAssets>runtime; build; native; contentfiles; analyzers; buildtransitive</IncludeAssets>
    </PackageReference>
    <PackageVersion Include="Roslynator.Analyzers" Version="4.3.0" />
    <PackageReference Include="Roslynator.Analyzers">
      <PrivateAssets>all</PrivateAssets>
      <IncludeAssets>runtime; build; native; contentfiles; analyzers; buildtransitive</IncludeAssets>
    </PackageReference>
    <PackageVersion Include="Roslynator.CodeAnalysis.Analyzers" Version="4.3.0" />
    <PackageReference Include="Roslynator.CodeAnalysis.Analyzers">
      <PrivateAssets>all</PrivateAssets>
      <IncludeAssets>runtime; build; native; contentfiles; analyzers; buildtransitive</IncludeAssets>
    </PackageReference>
    <PackageVersion Include="Roslynator.Formatting.Analyzers" Version="4.3.0" />
    <PackageReference Include="Roslynator.Formatting.Analyzers">
      <PrivateAssets>all</PrivateAssets>
      <IncludeAssets>runtime; build; native; contentfiles; analyzers; buildtransitive</IncludeAssets>
    </PackageReference>
  </ItemGroup>
</Project><|MERGE_RESOLUTION|>--- conflicted
+++ resolved
@@ -56,14 +56,11 @@
     <PackageVersion Include="protobuf-net" Version="3.2.26" />
     <PackageVersion Include="protobuf-net.Reflection" Version="3.2.12" />
     <PackageVersion Include="CoreCLR-NCalc" Version="2.2.113" />
-<<<<<<< HEAD
     <PackageVersion Include="YamlDotNet" Version="13.1.1" />
-=======
     <!-- Memory stores -->
     <PackageVersion Include="Pgvector" Version="0.1.4"/>
     <PackageVersion Include="NRedisStack" Version="0.9.0"/>
     <PackageVersion Include="Milvus.Client" Version="2.2.2-preview.6"/>
->>>>>>> 56bcccfa
     <!-- Symbols -->
     <PackageVersion Include="Microsoft.SourceLink.GitHub" Version="1.1.1" />
     <!-- Analyzers -->
