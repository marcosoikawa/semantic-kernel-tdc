<Project>
  <PropertyGroup>
    <!-- Enable central package management -->
    <!-- https://learn.microsoft.com/en-us/nuget/consume-packages/Central-Package-Management -->
    <ManagePackageVersionsCentrally>true</ManagePackageVersionsCentrally>
  </PropertyGroup>
  <ItemGroup>
    <PackageVersion Include="Azure.AI.OpenAI" Version="1.0.0-beta.7" />
    <PackageVersion Include="Azure.Identity" Version="1.10.1" />
    <PackageVersion Include="Azure.Search.Documents" Version="11.5.0-beta.4" />
    <PackageVersion Include="Microsoft.ApplicationInsights.WorkerService" Version="2.21.0" />
    <PackageVersion Include="Microsoft.Azure.Kusto.Data" Version="11.3.3" />
    <PackageVersion Include="Microsoft.Bcl.HashCode" Version="[1.1.0, )" />
    <PackageVersion Include="Microsoft.Bcl.AsyncInterfaces" Version="6.0.0" />
    <PackageVersion Include="Microsoft.Extensions.Http" Version="6.0.0" />
<<<<<<< HEAD
=======
    <PackageVersion Include="NRedisStack" Version="0.9.0" />
    <PackageVersion Include="Pgvector" Version="0.1.3" />
>>>>>>> d494b7a3
    <PackageVersion Include="Polly" Version="7.2.4" />
    <PackageVersion Include="SharpToken" Version="1.2.12" />
    <PackageVersion Include="System.Diagnostics.DiagnosticSource" Version="6.0.1" />
    <PackageVersion Include="System.Linq.Async" Version="6.0.1" />
    <PackageVersion Include="System.Text.Json" Version="6.0.8" />
    <!-- Microsoft.Extensions.Logging -->
    <PackageVersion Include="Microsoft.Extensions.Logging.Abstractions" Version="6.0.4" />
    <PackageVersion Include="Microsoft.Extensions.Logging.Console" Version="6.0.0" />
    <!-- Microsoft.Extensions.Configuration -->
    <PackageVersion Include="Microsoft.Extensions.Configuration" Version="6.0.1" />
    <PackageVersion Include="Microsoft.Extensions.Configuration.Binder" Version="7.0.4" />
    <PackageVersion Include="Microsoft.Extensions.Configuration.EnvironmentVariables" Version="6.0.1" />
    <PackageVersion Include="Microsoft.Extensions.Configuration.Json" Version="6.0.0" />
    <PackageVersion Include="Microsoft.Extensions.Configuration.UserSecrets" Version="6.0.1" />
    <PackageVersion Include="Microsoft.Extensions.DependencyInjection" Version="6.0.1" />
    <!-- Test -->
    <PackageVersion Include="Microsoft.NET.Test.Sdk" Version="17.7.2" />
    <PackageVersion Include="Moq" Version="[4.18.4]" />
    <PackageVersion Include="System.Threading.Channels" Version="7.0.0" />
    <PackageVersion Include="System.Threading.Tasks.Dataflow" Version="7.0.0" />
    <PackageVersion Include="xunit" Version="2.5.1" />
    <PackageVersion Include="xunit.runner.visualstudio" Version="2.5.1" />
    <PackageVersion Include="coverlet.collector" Version="6.0.0" />
    <!-- Skills -->
    <PackageVersion Include="DocumentFormat.OpenXml" Version="2.20.0" />
    <PackageVersion Include="Microsoft.Data.Sqlite" Version="7.0.11" />
    <PackageVersion Include="DuckDB.NET.Data.Full" Version="0.8.1" />
    <PackageVersion Include="DuckDB.NET.Data" Version="0.8.1" />
    <PackageVersion Include="Microsoft.Graph" Version="[4.51.0, 5)" />
    <PackageVersion Include="Microsoft.Azure.Cosmos" Version="[3.32.3, )" />
    <PackageVersion Include="Microsoft.Identity.Client.Extensions.Msal" Version="[2.28.0, )" />
    <PackageVersion Include="Microsoft.OpenApi" Version="[1.6.3, )" />
    <PackageVersion Include="Microsoft.OpenApi.Readers" Version="[1.6.3, )" />
    <PackageVersion Include="Newtonsoft.Json" Version="[13.0.3, )" />
    <PackageVersion Include="Google.Apis.CustomSearchAPI.v1" Version="[1.60.0.3001, )" />
    <PackageVersion Include="Grpc.Net.Client" Version="2.57.0" />
    <PackageVersion Include="protobuf-net" Version="3.2.26" />
    <PackageVersion Include="protobuf-net.Reflection" Version="3.2.12" />
    <PackageVersion Include="CoreCLR-NCalc" Version="2.2.113" />
    <!-- Memory stores -->
    <PackageVersion Include="Pgvector" Version="0.1.3"/>
    <PackageVersion Include="NRedisStack" Version="0.8.1"/>
    <PackageVersion Include="Milvus.Client" Version="2.2.2-preview.6"/>
    <!-- Symbols -->
    <PackageVersion Include="Microsoft.SourceLink.GitHub" Version="1.1.1" />
    <!-- Analyzers -->
    <PackageVersion Include="Microsoft.CodeAnalysis.NetAnalyzers" Version="8.0.0-preview1.23165.1" />
    <PackageReference Include="Microsoft.CodeAnalysis.NetAnalyzers">
      <PrivateAssets>all</PrivateAssets>
      <IncludeAssets>runtime; build; native; contentfiles; analyzers; buildtransitive</IncludeAssets>
    </PackageReference>
    <PackageVersion Include="Microsoft.CodeAnalysis.Analyzers" Version="3.3.4" />
    <PackageReference Include="Microsoft.CodeAnalysis.Analyzers">
      <PrivateAssets>all</PrivateAssets>
      <IncludeAssets>runtime; build; native; contentfiles; analyzers; buildtransitive</IncludeAssets>
    </PackageReference>
    <PackageVersion Include="Microsoft.VisualStudio.Threading.Analyzers" Version="17.7.30" />
    <PackageReference Include="Microsoft.VisualStudio.Threading.Analyzers">
      <PrivateAssets>all</PrivateAssets>
      <IncludeAssets>runtime; build; native; contentfiles; analyzers; buildtransitive</IncludeAssets>
    </PackageReference>
    <PackageVersion Include="xunit.analyzers" Version="1.3.0" />
    <PackageReference Include="xunit.analyzers">
      <PrivateAssets>all</PrivateAssets>
      <IncludeAssets>runtime; build; native; contentfiles; analyzers; buildtransitive</IncludeAssets>
    </PackageReference>
    <PackageVersion Include="Moq.Analyzers" Version="0.0.9" />
    <PackageReference Include="Moq.Analyzers">
      <PrivateAssets>all</PrivateAssets>
      <IncludeAssets>runtime; build; native; contentfiles; analyzers; buildtransitive</IncludeAssets>
    </PackageReference>
    <PackageVersion Include="Roslynator.Analyzers" Version="4.3.0" />
    <PackageReference Include="Roslynator.Analyzers">
      <PrivateAssets>all</PrivateAssets>
      <IncludeAssets>runtime; build; native; contentfiles; analyzers; buildtransitive</IncludeAssets>
    </PackageReference>
    <PackageVersion Include="Roslynator.CodeAnalysis.Analyzers" Version="4.3.0" />
    <PackageReference Include="Roslynator.CodeAnalysis.Analyzers">
      <PrivateAssets>all</PrivateAssets>
      <IncludeAssets>runtime; build; native; contentfiles; analyzers; buildtransitive</IncludeAssets>
    </PackageReference>
    <PackageVersion Include="Roslynator.Formatting.Analyzers" Version="4.3.0" />
    <PackageReference Include="Roslynator.Formatting.Analyzers">
      <PrivateAssets>all</PrivateAssets>
      <IncludeAssets>runtime; build; native; contentfiles; analyzers; buildtransitive</IncludeAssets>
    </PackageReference>
  </ItemGroup>
</Project><|MERGE_RESOLUTION|>--- conflicted
+++ resolved
@@ -13,11 +13,8 @@
     <PackageVersion Include="Microsoft.Bcl.HashCode" Version="[1.1.0, )" />
     <PackageVersion Include="Microsoft.Bcl.AsyncInterfaces" Version="6.0.0" />
     <PackageVersion Include="Microsoft.Extensions.Http" Version="6.0.0" />
-<<<<<<< HEAD
-=======
     <PackageVersion Include="NRedisStack" Version="0.9.0" />
     <PackageVersion Include="Pgvector" Version="0.1.3" />
->>>>>>> d494b7a3
     <PackageVersion Include="Polly" Version="7.2.4" />
     <PackageVersion Include="SharpToken" Version="1.2.12" />
     <PackageVersion Include="System.Diagnostics.DiagnosticSource" Version="6.0.1" />
