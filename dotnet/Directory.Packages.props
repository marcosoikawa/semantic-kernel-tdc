--- conflicted
+++ resolved
@@ -24,7 +24,6 @@
     <PackageVersion Include="Microsoft.Bcl.TimeProvider" Version="8.0.1" />
     <PackageVersion Include="System.Diagnostics.DiagnosticSource" Version="8.0.0" />
     <PackageVersion Include="System.Linq.Async" Version="6.0.1" />
-<<<<<<< HEAD
     <PackageVersion Include="System.Memory.Data" Version="8.0.0" />
     <PackageVersion Include="System.Numerics.Tensors" Version="8.0.0" />
     <PackageVersion Include="System.Text.Json" Version="8.0.3" />
@@ -50,7 +49,6 @@
     <PackageVersion Include="Microsoft.Extensions.Logging.Console" Version="8.0.0" />
     <PackageVersion Include="Microsoft.Extensions.Options.DataAnnotations" Version="8.0.0" />
     <PackageVersion Include="Microsoft.Extensions.TimeProvider.Testing" Version="8.5.0" />
-=======
     <PackageVersion Include="System.Text.Json" Version="6.0.8" />
     <PackageVersion Include="Microsoft.PowerShell.SDK" Version="6.2.7" />
     <!-- Microsoft.Extensions.Logging -->
@@ -63,7 +61,6 @@
     <PackageVersion Include="Microsoft.Extensions.Configuration.Json" Version="6.0.0" />
     <PackageVersion Include="Microsoft.Extensions.Configuration.UserSecrets" Version="6.0.1" />
     <PackageVersion Include="Microsoft.Extensions.DependencyInjection" Version="6.0.1" />
->>>>>>> 54d1e1cd
     <!-- Test -->
     <PackageVersion Include="Microsoft.NET.Test.Sdk" Version="17.9.0" />
     <PackageVersion Include="Moq" Version="[4.18.4]" />
