--- conflicted
+++ resolved
@@ -2,6 +2,7 @@
 package com.microsoft.semantickernel;
 
 import com.microsoft.semantickernel.builders.BuildersSingleton;
+import com.microsoft.semantickernel.memory.MemoryStore;
 import com.microsoft.semantickernel.memory.SemanticTextMemory;
 import com.microsoft.semantickernel.orchestration.ContextVariables;
 import com.microsoft.semantickernel.orchestration.SKContext;
@@ -30,18 +31,7 @@
     PromptTemplateEngine getPromptTemplateEngine();
 
     /**
-<<<<<<< HEAD
-     * Return the memory store used by the kernel.
-     *
-     * @return the MemoryStore instance
-     */
-    SemanticTextMemory getMemoryStore();
-
-    /**
-     * Set the SemanticTextMemory to use.
-=======
      * Get the SemanticTextMemory in use.
->>>>>>> b7f7170a
      *
      * @return the SemanticTextMemory in use
      */
@@ -87,12 +77,8 @@
     class Builder {
         @Nullable private KernelConfig kernelConfig = null;
         @Nullable private PromptTemplateEngine promptTemplateEngine = null;
-<<<<<<< HEAD
-        @Nullable private SemanticTextMemory memoryStore = null;
-=======
         @Nullable private MemoryStore memoryStore = null;
         @Nullable private SemanticTextMemory memory = null;
->>>>>>> b7f7170a
 
         public Builder setKernelConfig(KernelConfig kernelConfig) {
             this.kernelConfig = kernelConfig;
@@ -104,7 +90,7 @@
             return this;
         }
 
-        public Builder withMemoryStore(SemanticTextMemory memoryStore) {
+        public Builder withMemoryStore(MemoryStore memoryStore) {
             this.memoryStore = memoryStore;
             return this;
         }
@@ -129,11 +115,7 @@
         Kernel build(
                 KernelConfig kernelConfig,
                 @Nullable PromptTemplateEngine promptTemplateEngine,
-<<<<<<< HEAD
-                @Nullable SemanticTextMemory memoryStore);
-=======
                 @Nullable SemanticTextMemory memory,
                 @Nullable MemoryStore memoryStore);
->>>>>>> b7f7170a
     }
 }