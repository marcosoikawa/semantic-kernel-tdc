package com.microsoft.semantickernel.plugin;

import java.util.Iterator;
import java.util.List;
import java.util.Map;
<<<<<<< HEAD

import com.microsoft.semantickernel.orchestration.KernelFunction;
import com.microsoft.semantickernel.orchestration.contextvariables.CaseInsensitiveMap;
=======
>>>>>>> 28357272

public class KernelPlugin implements Iterable<KernelFunction> {

    private final String name;
    private final String description;

    private final CaseInsensitiveMap<KernelFunction> functions;

    public KernelPlugin(String name, String description,
        List<KernelFunction> functions) {
        this.name = name;
        this.description = description;
        this.functions = new CaseInsensitiveMap<>();
        if (functions != null) {
            functions.forEach(x -> this.functions.put(x.getName(), x));
        }
    }

<<<<<<< HEAD
    public Map<String, KernelFunction> getFunctions() {
        return functions;
    }

    public KernelFunction get(String functionName) {
        return functions.get(functionName);
    }     

    @Override
    public Iterator<KernelFunction> iterator() {
        return functions.values().iterator();
    }
=======
    public abstract Iterator<KernelFunction> iterator();

    public abstract Map<String, KernelFunction> getFunctions();
>>>>>>> 28357272

    public String getName() {
        return name;
    }

    public String getDescription() {
        return description;
    }
<<<<<<< HEAD
=======

    public abstract KernelFunction get(String functionName);

>>>>>>> 28357272
}<|MERGE_RESOLUTION|>--- conflicted
+++ resolved
@@ -3,12 +3,9 @@
 import java.util.Iterator;
 import java.util.List;
 import java.util.Map;
-<<<<<<< HEAD
 
 import com.microsoft.semantickernel.orchestration.KernelFunction;
 import com.microsoft.semantickernel.orchestration.contextvariables.CaseInsensitiveMap;
-=======
->>>>>>> 28357272
 
 public class KernelPlugin implements Iterable<KernelFunction> {
 
@@ -18,16 +15,15 @@
     private final CaseInsensitiveMap<KernelFunction> functions;
 
     public KernelPlugin(String name, String description,
-        List<KernelFunction> functions) {
+        Map<String, KernelFunction> plugins) {
         this.name = name;
         this.description = description;
         this.functions = new CaseInsensitiveMap<>();
-        if (functions != null) {
-            functions.forEach(x -> this.functions.put(x.getName(), x));
+        if (plugins != null) {
+            plugins.forEach((key,kerneFunction) -> this.functions.put(key, kerneFunction));
         }
     }
 
-<<<<<<< HEAD
     public Map<String, KernelFunction> getFunctions() {
         return functions;
     }
@@ -40,11 +36,6 @@
     public Iterator<KernelFunction> iterator() {
         return functions.values().iterator();
     }
-=======
-    public abstract Iterator<KernelFunction> iterator();
-
-    public abstract Map<String, KernelFunction> getFunctions();
->>>>>>> 28357272
 
     public String getName() {
         return name;
@@ -53,10 +44,4 @@
     public String getDescription() {
         return description;
     }
-<<<<<<< HEAD
-=======
-
-    public abstract KernelFunction get(String functionName);
-
->>>>>>> 28357272
 }