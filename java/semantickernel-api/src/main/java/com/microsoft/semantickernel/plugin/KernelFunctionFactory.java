package com.microsoft.semantickernel.plugin;

import java.lang.reflect.Method;
import java.util.HashMap;
import java.util.List;
import java.util.Map;

import javax.annotation.Nullable;

import com.microsoft.semantickernel.orchestration.KernelFunction;
import com.microsoft.semantickernel.orchestration.PromptExecutionSettings;
import com.microsoft.semantickernel.semanticfunctions.KernelFunctionFromMethod;
import com.microsoft.semantickernel.semanticfunctions.KernelFunctionFromPrompt;
import com.microsoft.semantickernel.semanticfunctions.KernelPromptTemplateFactory;
import com.microsoft.semantickernel.semanticfunctions.PromptTemplate;
import com.microsoft.semantickernel.semanticfunctions.PromptTemplateConfig;
import com.microsoft.semantickernel.semanticfunctions.PromptTemplateFactory;

public class KernelFunctionFactory {

<<<<<<< HEAD
    /// <summary>
    /// Creates a <see cref="KernelFunction"/> instance for a method, specified via a delegate.
    /// </summary>
    /// <param name="method">The method to be represented via the created <see cref="KernelFunction"/>.</param>
    /// <param name="functionName">Optional function name. If null, it will default to one derived from the method represented by <paramref name="method"/>.</param>
    /// <param name="description">Optional description of the method. If null, it will default to one derived from the method represented by <paramref name="method"/>, if possible (e.g. via a <see cref="DescriptionAttribute"/> on the method).</param>
    /// <param name="parameters">Optional parameter descriptions. If null, it will default to one derived from the method represented by <paramref name="method"/>.</param>
    /// <param name="returnParameter">Optional return parameter description. If null, it will default to one derived from the method represented by <paramref name="method"/>.</param>
    /// <param name="loggerFactory">The <see cref="ILoggerFactory"/> to use for logging. If null, no logging will be performed.</param>
    /// <returns>The created <see cref="KernelFunction"/> wrapper for <paramref name="method"/>.</returns>
    public static KernelFunction createFromMethod(
        Method method,
        @Nullable String functionName,
        @Nullable String description,
        List<KernelParameterMetadata<?>> parameters,
        KernelReturnParameterMetadata<?> returnParameter) {
        return createFromMethod(
            method,
            null,
            functionName,
            description,
            parameters,
            returnParameter);
    }
=======
>>>>>>> 11b24216

    /// <summary>
    /// Creates a <see cref="KernelFunction"/> instance for a method, specified via an <see cref="MethodInfo"/> instance
    /// and an optional target object if the method is an instance method.
    /// </summary>
    /// <param name="method">The method to be represented via the created <see cref="KernelFunction"/>.</param>
    /// <param name="target">The target object for the <paramref name="method"/> if it represents an instance method. This should be null if and only if <paramref name="method"/> is a static method.</param>
    /// <param name="functionName">Optional function name. If null, it will default to one derived from the method represented by <paramref name="method"/>.</param>
    /// <param name="description">Optional description of the method. If null, it will default to one derived from the method represented by <paramref name="method"/>, if possible (e.g. via a <see cref="DescriptionAttribute"/> on the method).</param>
    /// <param name="parameters">Optional parameter descriptions. If null, it will default to one derived from the method represented by <paramref name="method"/>.</param>
    /// <param name="returnParameter">Optional return parameter description. If null, it will default to one derived from the method represented by <paramref name="method"/>.</param>
    /// <param name="loggerFactory">The <see cref="ILoggerFactory"/> to use for logging. If null, no logging will be performed.</param>
    /// <returns>The created <see cref="KernelFunction"/> wrapper for <paramref name="method"/>.</returns>
    public static KernelFunction createFromMethod(
        Method method,
        Object target,
        @Nullable String functionName,
        @Nullable String description,
        @Nullable List<KernelParameterMetadata<?>> parameters,
        @Nullable KernelReturnParameterMetadata<?> returnParameter) {
        return KernelFunctionFromMethod.create(method, target, functionName, description,
            parameters, returnParameter);
    }


    /**
     * Creates a {@link KernelFunction} instance for a prompt specified via a prompt template.
     *
     * @param promptTemplate Prompt template for the function.
     * @return The created {@link KernelFunction} for invoking the prompt.
     */
    public static KernelFunction createFromPrompt(String promptTemplate) {
        return createFromPrompt(promptTemplate, null, null, null, null, null);
    }

    /**
     * Creates a {@link KernelFunction} instance for a prompt specified via a prompt template.
     *
     * @param promptTemplate        Prompt template for the function.
     * @param executionSettings     Default execution settings to use when invoking this prompt
     *                              function.
     * @param functionName          The name to use for the function. If null, it will default to a
     *                              randomly generated name.
     * @param description           The description to use for the function.
     * @param templateFormat        The template format of {@code promptTemplate}. This must be
     *                              provided if {@code promptTemplateFactory} is not null.
     * @param promptTemplateFactory The {@link PromptTemplateFactory} to use when interpreting the
     *                              {@code promptTemplate} into a {@link PromptTemplate}. If null, a
     *                              default factory will be used.
     * @return The created {@link KernelFunction} for invoking the prompt.
     */
    public static KernelFunction createFromPrompt(
        String promptTemplate,
        @Nullable PromptExecutionSettings executionSettings,
        @Nullable String functionName,
        @Nullable String description,
        @Nullable String templateFormat,
        @Nullable PromptTemplateFactory promptTemplateFactory) {
        return KernelFunctionFromPrompt.create(
            promptTemplate,
            createSettingsDictionary(executionSettings),
            functionName,
            description,
            templateFormat,
            promptTemplateFactory);
    }

    public static KernelFunction createFromPrompt(
        PromptTemplateConfig promptConfig,
        @Nullable PromptTemplateFactory promptTemplateFactory) {

        if (promptTemplateFactory == null) {
            promptTemplateFactory = new KernelPromptTemplateFactory();
        }

        return KernelFunctionFactory.create(promptTemplateFactory.tryCreate(promptConfig),
            promptConfig);
    }

    public static KernelFunction create(
        PromptTemplate promptTemplate,
        PromptTemplateConfig promptConfig) {
        return new KernelFunctionFromPrompt(
            promptTemplate,
            promptConfig,
            null);
    }

    private static Map<String, PromptExecutionSettings> createSettingsDictionary(
        @Nullable
        PromptExecutionSettings executionSettings) {
        HashMap<String, PromptExecutionSettings> map = new HashMap<>();
        if (executionSettings != null) {
            map.put("default", executionSettings);
        }
        return map;
    }
}<|MERGE_RESOLUTION|>--- conflicted
+++ resolved
@@ -18,33 +18,6 @@
 
 public class KernelFunctionFactory {
 
-<<<<<<< HEAD
-    /// <summary>
-    /// Creates a <see cref="KernelFunction"/> instance for a method, specified via a delegate.
-    /// </summary>
-    /// <param name="method">The method to be represented via the created <see cref="KernelFunction"/>.</param>
-    /// <param name="functionName">Optional function name. If null, it will default to one derived from the method represented by <paramref name="method"/>.</param>
-    /// <param name="description">Optional description of the method. If null, it will default to one derived from the method represented by <paramref name="method"/>, if possible (e.g. via a <see cref="DescriptionAttribute"/> on the method).</param>
-    /// <param name="parameters">Optional parameter descriptions. If null, it will default to one derived from the method represented by <paramref name="method"/>.</param>
-    /// <param name="returnParameter">Optional return parameter description. If null, it will default to one derived from the method represented by <paramref name="method"/>.</param>
-    /// <param name="loggerFactory">The <see cref="ILoggerFactory"/> to use for logging. If null, no logging will be performed.</param>
-    /// <returns>The created <see cref="KernelFunction"/> wrapper for <paramref name="method"/>.</returns>
-    public static KernelFunction createFromMethod(
-        Method method,
-        @Nullable String functionName,
-        @Nullable String description,
-        List<KernelParameterMetadata<?>> parameters,
-        KernelReturnParameterMetadata<?> returnParameter) {
-        return createFromMethod(
-            method,
-            null,
-            functionName,
-            description,
-            parameters,
-            returnParameter);
-    }
-=======
->>>>>>> 11b24216
 
     /// <summary>
     /// Creates a <see cref="KernelFunction"/> instance for a method, specified via an <see cref="MethodInfo"/> instance
