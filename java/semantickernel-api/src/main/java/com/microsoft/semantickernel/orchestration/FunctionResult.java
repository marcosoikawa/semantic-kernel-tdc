// Copyright (c) Microsoft. All rights reserved.
package com.microsoft.semantickernel.orchestration;

import java.util.Map;
import reactor.core.publisher.Flux;
import reactor.core.publisher.Mono;

/**
 * @since 1.0.0
 */
public interface FunctionResult {

    /**
     * Get the name of executed function.
     *
     * @return The name of executed function.
     */
    String functionName();

    /**
     * Get the name of the plugin containing the function.
     *
     * @return The name of the plugin containing the function.
     */
    String pluginName();

    /**
     * Get the metadata for storing additional information about function execution result.
     *
     * @return The metadata for storing additional information about function execution result.
     */
    Map<String, Object> metadata();

    /**
     * Get the function result.
     *
     * @return The function result.
     */
    Mono<String> getValueAsync();

    /**
     * Get the function result.
     *
     * @return The function result.
     */
    Flux<String> getStreamingValueAsync();

    /**
     * Get the function result.
     *
     * @return The function result.
     */
<<<<<<< HEAD
    String getValue();
=======
    <T> T getValue();


    /**
     * Get typed data from metadata.
     * @param key The key of the metadata.
     * @return The metadata, or {@code null} if the key is not present.
     * @param <T> The type of the function result.
     */
    <T> T tryGetMetadataValue(String key);
>>>>>>> 4b92bf67
}<|MERGE_RESOLUTION|>--- conflicted
+++ resolved
@@ -50,11 +50,7 @@
      *
      * @return The function result.
      */
-<<<<<<< HEAD
     String getValue();
-=======
-    <T> T getValue();
-
 
     /**
      * Get typed data from metadata.
@@ -63,5 +59,4 @@
      * @param <T> The type of the function result.
      */
     <T> T tryGetMetadataValue(String key);
->>>>>>> 4b92bf67
 }