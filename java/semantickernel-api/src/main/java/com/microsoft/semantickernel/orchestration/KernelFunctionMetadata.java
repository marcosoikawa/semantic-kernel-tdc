package com.microsoft.semantickernel.orchestration;

import java.util.ArrayList;
import java.util.Collections;
import java.util.List;

import javax.annotation.Nullable;

import com.microsoft.semantickernel.plugin.KernelParameterMetadata;
import com.microsoft.semantickernel.plugin.KernelReturnParameterMetadata;

public class KernelFunctionMetadata<T> {

    private final String name;
<<<<<<< HEAD
    private final String description;
    private final List<KernelParameterMetadata> parameters;
    private final KernelReturnParameterMetadata<?> returnParameter;
=======
    /// <summary>The description of the function.</summary>
    @Nullable
    private final String description;
    /// <summary>The function's parameters.</summary>
    private final List<KernelParameterMetadata<?>> parameters;


    /// <summary>The function's return parameter.</summary>
    private final KernelReturnParameterMetadata<T> returnParameter;
>>>>>>> b2bfff20

    public KernelFunctionMetadata(
        String name,
        @Nullable
        String description,
        @Nullable
        List<KernelParameterMetadata<?>> parameters,
        KernelReturnParameterMetadata<T> returnParameter) {
        this.name = name;
        this.description = description;
        if (parameters == null) {
            this.parameters = new ArrayList<>();
        } else {
            this.parameters = new ArrayList<>(parameters);
        }

        this.returnParameter = returnParameter;
    }

    public String getName() {
        return name;
    }

    public List<KernelParameterMetadata<?>> getParameters() {
        return Collections.unmodifiableList(parameters);
    }

    @Nullable
    public String getDescription() {
        return description;
    }

    public KernelReturnParameterMetadata<T> getReturnParameter() {
        return returnParameter;
    }
}<|MERGE_RESOLUTION|>--- conflicted
+++ resolved
@@ -12,21 +12,10 @@
 public class KernelFunctionMetadata<T> {
 
     private final String name;
-<<<<<<< HEAD
-    private final String description;
-    private final List<KernelParameterMetadata> parameters;
-    private final KernelReturnParameterMetadata<?> returnParameter;
-=======
-    /// <summary>The description of the function.</summary>
     @Nullable
     private final String description;
-    /// <summary>The function's parameters.</summary>
     private final List<KernelParameterMetadata<?>> parameters;
-
-
-    /// <summary>The function's return parameter.</summary>
     private final KernelReturnParameterMetadata<T> returnParameter;
->>>>>>> b2bfff20
 
     public KernelFunctionMetadata(
         String name,
