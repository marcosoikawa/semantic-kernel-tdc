// Copyright (c) Microsoft. All rights reserved.
package com.microsoft.semantickernel.orchestration;

import com.microsoft.semantickernel.semanticfunctions.KernelFunction;

import java.util.Arrays;
import java.util.HashSet;
import java.util.List;
import java.util.Objects;
import java.util.Set;
import javax.annotation.Nullable;

/**
 * Defines the behavior of a tool call. Currently, the only tool available is function calling.
 */
public class ToolCallBehavior {

    /**
     * Enable all kernel functions. All Kernel functions will be passed to the model.
     *
     * @param autoInvoke Enable or disable auto-invocation.
     *                   If auto-invocation is enabled, the model may request that the Semantic Kernel
     *                   invoke the kernel functions and return the value to the model.
     * @return A new ToolCallBehavior instance with all kernel functions enabled.
     */
    public static ToolCallBehavior enableAllKernelFunctions(boolean autoInvoke) {
        return new EnabledKernelFunctions(true, autoInvoke, null);
    }

    /**
     * Require a function. It will the only function to be passed to the model and be called.
     * Only one function can be required.
     *
     * @param function The function to require.
     * @return A new ToolCallBehavior instance with the required function.
     */
    public static ToolCallBehavior requireKernelFunction(KernelFunction<?> function) {
        return new RequiredKernelFunction(function);
    }

    /**
     * Enable a set of kernel functions.
     * If a function is enabled, it may be called. If it is not enabled, it will not be called.
     * By default, all functions are disabled.
     *
     * @param functions The functions to enable.
     * @return A new ToolCallBehavior instance with the enabled functions.
     */
    public static ToolCallBehavior enableKernelFunctions(boolean autoInvoke,
                                                   List<KernelFunction<?>> functions) {
        return new EnabledKernelFunctions(false, autoInvoke, functions);
    }

    /**
     * Enable a set of kernel functions.
     * If a function is enabled, it may be called. If it is not enabled, it will not be called.
     * By default, all functions are disabled.
     *
     * @param functions The functions to enable.
     * @return A new ToolCallBehavior instance with the enabled functions.
     */
    public static ToolCallBehavior enableKernelFunctions(boolean autoInvoke,
                                                   KernelFunction<?>... functions) {
        return enableKernelFunctions(autoInvoke, Arrays.asList(functions));
    }

    private static final int DEFAULT_MAXIMUM_AUTO_INVOKE_ATTEMPTS = 5;
    private static final String FUNCTION_NAME_SEPARATOR = "-";

    private int maximumAutoInvokeAttempts;

    /**
     * Create a new instance of ToolCallBehavior with defaults.
     */
    private ToolCallBehavior(boolean autoInvoke) {
        setMaximumAutoInvokeAttempts(autoInvoke ? DEFAULT_MAXIMUM_AUTO_INVOKE_ATTEMPTS : 0);
    }

    /**
     * Set maximum auto-invoke attempts
     * @param maximumAutoInvokeAttempts Maximum auto-invoke attempts
     */
    protected void setMaximumAutoInvokeAttempts(int maximumAutoInvokeAttempts) {
        this.maximumAutoInvokeAttempts = maximumAutoInvokeAttempts;
    }

    /**
     * Check whether auto-invocation is enabled.
     *
     * @return Whether auto-invocation is enabled.
     */
    public boolean autoInvokeEnabled() {
        return maximumAutoInvokeAttempts > 0;
    }

    /**
     * Get the maximum number of times that auto-invocation will be attempted.
     *
     * @return The maximum number of attempts.
     */
    public int getMaximumAutoInvokeAttempts() {
        return this.maximumAutoInvokeAttempts;
    }

    /**
     * Get the key for a function.
     *
     * @param pluginName   The name of the plugin that the function is in.
     * @param functionName The name of the function.
     * @return The key for the function.
     */
    protected String getKey(@Nullable String pluginName, String functionName) {
        if (pluginName == null) {
            pluginName = "";
        }
        return String.format("%s%s%s", pluginName, FUNCTION_NAME_SEPARATOR, functionName);
    }

    /**
<<<<<<< HEAD
     * A required kernel function.
=======
     * Require a function. The required function will be the only function passed to the model
     * and forces the model to call the function. Only one function can be required.
     *
     * @param function The function to require.
     * @return A new ToolCallBehavior instance with the required function.
>>>>>>> ed04d5a8
     */
    public static class RequiredKernelFunction extends ToolCallBehavior {
        private final KernelFunction<?> requiredFunction;

        /**
         * Create a new instance of RequiredKernelFunction.
         *
         * @param requiredFunction The function that is required.
         */
        public RequiredKernelFunction(KernelFunction<?> requiredFunction) {
            super(true);
            this.requiredFunction = requiredFunction;
            this.setMaximumAutoInvokeAttempts(1);
        }

        public KernelFunction<?> getRequiredFunction() {
            return requiredFunction;
        }
    }

    /**
     * A set of enabled kernel functions. All kernel functions are enabled if allKernelFunctionsEnabled is true.
     * Otherwise, only the functions in enabledFunctions are enabled.
     * <p>
     * If a function is enabled, it may be called. If it is not enabled, it will not be called.
     */
    public static class EnabledKernelFunctions extends ToolCallBehavior {
        private final Set<String> enabledFunctions;
        private final boolean allKernelFunctionsEnabled;

        /**
         * Create a new instance of EnabledKernelFunctions.
         *
         * @param allKernelFunctionsEnabled Whether all kernel functions are enabled.
         * @param autoInvoke                Whether auto-invocation is enabled.
         * @param enabledFunctions          A set of functions that are enabled.
         */
        public EnabledKernelFunctions(boolean allKernelFunctionsEnabled, boolean autoInvoke, @Nullable List<KernelFunction<?>> enabledFunctions) {
            super(autoInvoke);
            this.allKernelFunctionsEnabled = allKernelFunctionsEnabled;
            this.enabledFunctions = new HashSet<>();
            if (enabledFunctions != null) {
                enabledFunctions.stream().filter(Objects::nonNull).forEach(f -> this.enabledFunctions.add(getKey(f.getPluginName(), f.getName())));
            }
        }

        /**
         * Check whether the given function is enabled.
         *
         * @param function The function to check.
         * @return Whether the function is enabled.
         */
        public boolean functionEnabled(KernelFunction<?> function) {
            return functionEnabled(function.getPluginName(), function.getName());
        }

        /**
         * Check whether the given function is enabled.
         *
         * @param pluginName   The name of the skill that the function is in.
         * @param functionName The name of the function.
         * @return Whether the function is enabled.
         */
        public boolean functionEnabled(@Nullable String pluginName, String functionName) {
            String key = getKey(pluginName, functionName);
            return enabledFunctions.contains(key);
        }

        /**
         * Check whether all kernel functions are enabled.
         *
         * @return Whether all kernel functions are enabled.
         */
        public boolean isAllKernelFunctionsEnabled() {
            return allKernelFunctionsEnabled;
        }
    }
}<|MERGE_RESOLUTION|>--- conflicted
+++ resolved
@@ -28,8 +28,8 @@
     }
 
     /**
-     * Require a function. It will the only function to be passed to the model and be called.
-     * Only one function can be required.
+     * Require a function. The required function will be the only function passed to the model
+     * and forces the model to call the function. Only one function can be required.
      *
      * @param function The function to require.
      * @return A new ToolCallBehavior instance with the required function.
@@ -117,15 +117,9 @@
     }
 
     /**
-<<<<<<< HEAD
      * A required kernel function.
-=======
-     * Require a function. The required function will be the only function passed to the model
-     * and forces the model to call the function. Only one function can be required.
-     *
-     * @param function The function to require.
-     * @return A new ToolCallBehavior instance with the required function.
->>>>>>> ed04d5a8
+     * The required function will be the only function passed to the model and forces the model to call the function.
+     * Only one function can be required.
      */
     public static class RequiredKernelFunction extends ToolCallBehavior {
         private final KernelFunction<?> requiredFunction;
