--- conflicted
+++ resolved
@@ -43,18 +43,22 @@
             return String.format("%s-%s", skillName, functionName);
         }
     }
+
+    private final Map<String, Boolean> flags = new HashMap<>();
     private final Map<String, FunctionCallBehavior> functionSettings = new HashMap<>();
+    private final Map<String, Integer> settings = new HashMap<>();
 
     private int maximumAutoInvokeAttempts;
 
-<<<<<<< HEAD
     public ToolCallBehavior() {
         this.maximumAutoInvokeAttempts = 0;
-=======
+    }
+
     public ToolCallBehavior(ToolCallBehavior toolCallBehavior) {
         flags.putAll(toolCallBehavior.flags);
         functionSettings.putAll(toolCallBehavior.functionSettings);
         settings.putAll(toolCallBehavior.settings);
+        maximumAutoInvokeAttempts = toolCallBehavior.maximumAutoInvokeAttempts;
     }
 
     public UnmodifiableToolCallBehavior unmodifiableClone() {
@@ -64,7 +68,6 @@
     public ToolCallBehavior kernelFunctions(boolean enable) {
         setFlag("kernelFunctions", enable);
         return this;
->>>>>>> b2bfff20
     }
 
     public ToolCallBehavior autoInvoke(boolean enable) {
@@ -109,17 +112,10 @@
     public ToolCallBehavior setMaximumAutoInvokeAttempts(int maximumAutoInvokeAttempts) {
         this.maximumAutoInvokeAttempts = maximumAutoInvokeAttempts;
         return this;
-<<<<<<< HEAD
-=======
     }
 
     public boolean kernelFunctionsEnabled() {
         return getFlag("kernelFunctions");
-    }
-
-    public boolean autoInvokeEnabled() {
-        return getFlag("autoInvoke");
->>>>>>> b2bfff20
     }
 
     public boolean functionRequired(KernelFunction function) {
@@ -156,6 +152,23 @@
     public int getMaximumAutoInvokeAttempts() {
         return this.maximumAutoInvokeAttempts;
     }
+
+    protected void setFlag(String key, boolean value) {
+        flags.put(key, value);
+    }
+
+    protected void setSetting(String key, int value) {
+        settings.put(key, value);
+    }
+
+    protected boolean getFlag(String key) {
+        return flags.getOrDefault(key, false);
+    }
+
+    protected int getSetting(String key, int defaultValue) {
+        return settings.getOrDefault(key, defaultValue);
+    }
+
     public void configureOptions(
             ChatCompletionsOptions options,
             List<FunctionDefinition> functions) {
@@ -175,8 +188,6 @@
 
         options.setToolChoice(BinaryData.fromString("auto"));
     }
-<<<<<<< HEAD
-=======
 
     public static class UnmodifiableToolCallBehavior extends ToolCallBehavior {
 
@@ -204,7 +215,7 @@
             throw new UnsupportedOperationException("unmodifiable instance of ToolCallBehavior");
         }
 
-        @Override 
+        @Override
         protected final void setFlag(String key, boolean value) {
             throw new UnsupportedOperationException("unmodifiable instance of ToolCallBehavior");
         }
@@ -212,9 +223,8 @@
         @Override
         protected final void setSetting(String key, int value) {
             throw new UnsupportedOperationException("unmodifiable instance of ToolCallBehavior");
-        }   
-
-    }    
-
->>>>>>> b2bfff20
+        }
+
+    }
+
 }