--- conflicted
+++ resolved
@@ -1,14 +1,6 @@
 package com.microsoft.semantickernel.semanticfunctions;
 
 import com.azure.core.exception.HttpResponseException;
-<<<<<<< HEAD
-import com.fasterxml.jackson.core.JsonProcessingException;
-import com.fasterxml.jackson.databind.JsonNode;
-import com.fasterxml.jackson.databind.ObjectMapper;
-import com.microsoft.semantickernel.services.AIService;
-=======
-import com.microsoft.semantickernel.AIService;
->>>>>>> 9bad62e4
 import com.microsoft.semantickernel.Kernel;
 import com.microsoft.semantickernel.TextAIService;
 import com.microsoft.semantickernel.chatcompletion.AuthorRole;
@@ -26,6 +18,7 @@
 import com.microsoft.semantickernel.orchestration.PromptExecutionSettings;
 import com.microsoft.semantickernel.orchestration.contextvariables.ContextVariable;
 import com.microsoft.semantickernel.orchestration.contextvariables.ContextVariableType;
+import com.microsoft.semantickernel.services.AIService;
 import com.microsoft.semantickernel.services.AIServiceSelection;
 import com.microsoft.semantickernel.textcompletion.TextGenerationService;
 import java.util.ArrayList;
@@ -33,7 +26,6 @@
 import java.util.List;
 import java.util.Map;
 import java.util.UUID;
-import java.util.stream.Collectors;
 import javax.annotation.Nullable;
 import org.slf4j.Logger;
 import org.slf4j.LoggerFactory;
@@ -330,105 +322,6 @@
             .take(1).single();
     }
 
-<<<<<<< HEAD
-    /*
-     * Given a json string, invoke the tool specified in the json string.
-     * At this time, the only tool we have is 'function'.
-     * The json string should be of the form:
-     * {"type":"function", "function": {"name":"search-search", "parameters": {"query":"Banksy"}}}
-     * where 'name' is <plugin name '-' function name>.
-     */
-    private Mono<FunctionResult<T>> invokeTool(
-        Kernel kernel,
-        String json,
-        InvocationContext invocationContext) {
-        try {
-            ObjectMapper mapper = new ObjectMapper();
-            JsonNode jsonNode = mapper.readTree(json);
-            jsonNode = jsonNode.get("function");
-            if (jsonNode != null) {
-                return invokeFunction(kernel, jsonNode, invocationContext);
-            }
-        } catch (JsonProcessingException e) {
-            LOGGER.error("Failed to parse json", e);
-        } catch (Exception e) {
-            LOGGER.error("Failed to invoke tool", e);
-        }
-        return Mono.empty();
-    }
-
-    /*
-     * The jsonNode should represent: {"name":"search-search", "parameters": {"query":"Banksy"}}}
-     */
-    @SuppressWarnings({"StringSplitter", "unchecked"})
-    private Mono<FunctionResult<T>> invokeFunction(
-        Kernel kernel,
-        JsonNode jsonNode,
-        InvocationContext invocationContext
-    ) {
-        String name = jsonNode.get("name").asText();
-        String[] parts = name.split("-");
-        String pluginName = parts.length > 0 ? parts[0] : "";
-        String fnName = parts.length > 1 ? parts[1] : "";
-        JsonNode parameters = jsonNode.get("parameters");
-        if (parameters != null) {
-            try {
-                KernelFunction<T> kernelFunction;
-                try {
-                    // unchecked cast
-                    kernelFunction = (KernelFunction<T>) kernel
-                        .getFunction(pluginName, fnName);
-                } catch (IllegalArgumentException | ClassCastException e) {
-                    return Mono.error(new SKException(e.getMessage(), e));
-                }
-
-                List<KernelParameterMetadata<?>> params = kernelFunction.getMetadata()
-                    .getParameters();
-                Map<String, KernelParameterMetadata<?>> parameterMetaaData =
-                    params.stream()
-                        .collect(Collectors.toMap(KernelParameterMetadata::getName, it -> it));
-
-                Map<String, ContextVariable<?>> variables = new HashMap<>();
-                parameters.fields().forEachRemaining(entry -> {
-                    String paramName = entry.getKey();
-                    String paramValue = entry.getValue().asText();
-
-                    KernelParameterMetadata<?> parameterMetadata = parameterMetaaData.get(
-                        paramName);
-                    if (parameterMetadata == null) {
-                        // parameter in json not found in function metadata
-                        // TODO: this shouldn't happen, so log it. 
-                        return;
-                    }
-
-                    Class<?> parameterType = parameterMetadata.getType();
-                    ContextVariable<?> contextVariable = ContextVariable.untypedOf(
-                        paramValue,
-                        parameterType,
-                        invocationContext.getContextVariableTypes()
-                    );
-                    variables.put(paramName, contextVariable);
-                });
-                KernelFunctionArguments arguments = KernelFunctionArguments.builder()
-                    .withVariables(variables)
-                    .build();
-                return kernelFunction.invokeAsync(kernel).withArguments(arguments);
-            } catch (Exception e) {
-                return Mono.error(e);
-            }
-        }
-        return Mono.empty();
-    }
-
-    /**
-     * Creates a {@link KernelFunction} instance for a prompt specified via a prompt template.
-     *
-     * @param <T>            the type of the return value of the function
-     * @param promptTemplate the prompt template for the function
-     * @return a new instance of {@link KernelFunction}
-     */
-=======
->>>>>>> 9bad62e4
     public static <T> KernelFunction<T> create(
         String promptTemplate) {
         return create(promptTemplate, null, null, null, null, null);
