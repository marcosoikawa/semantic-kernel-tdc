package com.microsoft.semantickernel.semanticfunctions;

import com.azure.core.exception.HttpResponseException;
import com.fasterxml.jackson.core.JsonProcessingException;
import com.fasterxml.jackson.databind.JsonNode;
import com.fasterxml.jackson.databind.ObjectMapper;
import com.microsoft.semantickernel.AIService;
import com.microsoft.semantickernel.Kernel;
import com.microsoft.semantickernel.TextAIService;
import com.microsoft.semantickernel.chatcompletion.AuthorRole;
import com.microsoft.semantickernel.chatcompletion.ChatCompletionService;
import com.microsoft.semantickernel.exceptions.SKException;
import com.microsoft.semantickernel.hooks.FunctionInvokedEvent;
import com.microsoft.semantickernel.hooks.FunctionInvokingEvent;
import com.microsoft.semantickernel.hooks.KernelHooks;
import com.microsoft.semantickernel.hooks.PromptRenderedEvent;
import com.microsoft.semantickernel.hooks.PromptRenderingEvent;
import com.microsoft.semantickernel.orchestration.DefaultKernelFunction;
import com.microsoft.semantickernel.orchestration.FunctionResult;
import com.microsoft.semantickernel.orchestration.InvocationContext;
import com.microsoft.semantickernel.orchestration.KernelFunction;
import com.microsoft.semantickernel.orchestration.KernelFunctionArguments;
import com.microsoft.semantickernel.orchestration.KernelFunctionMetadata;
import com.microsoft.semantickernel.orchestration.PromptExecutionSettings;
import com.microsoft.semantickernel.orchestration.contextvariables.ContextVariable;
import com.microsoft.semantickernel.orchestration.contextvariables.ContextVariableType;
import com.microsoft.semantickernel.orchestration.contextvariables.ContextVariableTypes;
<<<<<<< HEAD
=======
import com.microsoft.semantickernel.orchestration.contextvariables.DefaultKernelArguments;
import com.microsoft.semantickernel.orchestration.contextvariables.KernelArguments;
>>>>>>> 11b24216
import com.microsoft.semantickernel.services.AIServiceSelection;
import com.microsoft.semantickernel.textcompletion.TextGenerationService;

import java.util.ArrayList;
import java.util.HashMap;
import java.util.List;
import java.util.Map;
import java.util.UUID;
import javax.annotation.Nullable;
import org.slf4j.Logger;
import org.slf4j.LoggerFactory;
import reactor.core.publisher.Flux;
import reactor.core.publisher.Mono;

public class KernelFunctionFromPrompt extends DefaultKernelFunction {

    private static final Logger LOGGER = LoggerFactory.getLogger(KernelFunctionFromPrompt.class);

    private final PromptTemplate template;

    public KernelFunctionFromPrompt(
        PromptTemplate template,
        PromptTemplateConfig promptConfig,
        @Nullable
        Map<String, PromptExecutionSettings> executionSettings) {
        super(
            new KernelFunctionMetadata(
                getName(promptConfig),
                promptConfig.getDescription(),
                promptConfig.getKernelParametersMetadata(),
                promptConfig.getKernelReturnParameterMetadata()
            ),
            executionSettings != null ? executionSettings : promptConfig.getExecutionSettings()
        );
        this.template = template;
    }

    private static String getName(PromptTemplateConfig promptConfig) {
        if (promptConfig.getName() == null) {
            return UUID.randomUUID().toString();
        } else {
            return promptConfig.getName();
        }
    }

    public static KernelFunction create(
        PromptTemplateConfig promptConfig
    ) {
        return create(
            promptConfig,
            null
        );
    }

    public static KernelFunction create(
        PromptTemplateConfig promptConfig,
        @Nullable
        PromptTemplateFactory promptTemplateFactory
    ) {
        if (promptTemplateFactory == null) {
            promptTemplateFactory = new KernelPromptTemplateFactory();
        }

        return create(promptTemplateFactory.tryCreate(promptConfig), promptConfig);
    }


    public static KernelFunction create(
        PromptTemplate promptTemplate,
        PromptTemplateConfig promptConfig) {
        return new KernelFunctionFromPrompt(
            promptTemplate,
            promptConfig,
            null
        );
    }

    @SuppressWarnings("unchecked")
    private <T> Flux<FunctionResult<T>> invokeInternalAsync(
        Kernel kernel,
<<<<<<< HEAD
        InvocationContext invocationContext) {

        // variableType must be effectively final for lambda
        final ContextVariableType<T> variableType;
        try {
            // unchecked
            variableType = (ContextVariableType<T>)invocationContext.getFunctionReturnType();
        } catch (ClassCastException e) {
            throw new SKException("FunctionResult type is not compatible with the ContextVariableType", e);
        }

        // must be effectively final for lambda
        KernelHooks kernelHooks = invocationContext.getKernelHooks() != null 
            ? invocationContext.getKernelHooks() 
            : kernel.getGlobalKernelHooks();
        assert kernelHooks != null : "getGlobalKernelHooks() should never return null";

        KernelFunctionArguments arguments = invocationContext.getKernelFunctionArguments();
=======
        @Nullable KernelArguments argumentsIn,
        KernelHooks kernelHooks,
        ContextVariableType<T> variableType) {

        KernelArguments arguments;
        if (argumentsIn == null) {
            arguments = new DefaultKernelArguments();
        } else {
            arguments = argumentsIn;
        }

>>>>>>> 11b24216
        PromptRenderingEvent preRenderingHookResult = kernelHooks
            .executeHooks(new PromptRenderingEvent(this, arguments));

        return this
            .template
            .renderAsync(kernel, preRenderingHookResult.getArguments())
            .flatMapMany(prompt -> {
                PromptRenderedEvent promptHookResult = kernelHooks
                    .executeHooks(new PromptRenderedEvent(this, arguments, prompt));
                prompt = promptHookResult.getPrompt();
                KernelFunctionArguments args = promptHookResult.getArguments();

                LOGGER.info("RENDERED PROMPT: \n{}", prompt);

                FunctionInvokingEvent updateArguments = kernelHooks
                    .executeHooks(new FunctionInvokingEvent(this, args));
                args = updateArguments.getArguments();

                AIServiceSelection<?> aiServiceSelection = kernel
                    .getServiceSelector()
                    .trySelectAIService(
                        TextAIService.class,
                        this,
                        args
                    );

<<<<<<< HEAD
                AIService client = aiServiceSelection != null ? aiServiceSelection.getService() : null;
=======
                if (aiServiceSelection == null) {
                    throw new IllegalStateException(
                        "Failed to initialise aiService, could not find any TextAIService implementations");
                }

                AIService client = aiServiceSelection.getService();
>>>>>>> 11b24216
                if (client == null) {
                    throw new IllegalStateException(
                        "Failed to initialise aiService, could not find any TextAIService implementations");
                }

                Flux<FunctionResult<T>> result;

                // settings from prompt or use default
                PromptExecutionSettings executionSettings = aiServiceSelection != null ? aiServiceSelection.getSettings() : PromptExecutionSettings.builder().build();

                if (client instanceof ChatCompletionService) {
                    result = ((ChatCompletionService) client)
                        .getChatMessageContentsAsync(
                            prompt,
                            executionSettings,
                            kernel,
                            kernelHooks)
                        .flatMapMany(Flux::fromIterable)
                        .concatMap(chatMessageContent -> {
                            if (chatMessageContent.getAuthorRole()
                                == AuthorRole.ASSISTANT) {

                                T value = variableType
                                    .getConverter()
                                    .fromObject(chatMessageContent);

                                if (value == null) {
                                    value = variableType
                                        .getConverter()
                                        .fromPromptString(
                                            chatMessageContent.getContent());
                                }

                                return Flux.just(
                                    new FunctionResult<>(
                                        new ContextVariable<>(variableType, value),
                                        chatMessageContent.getMetadata()
                                    )
                                );
                            } else if (chatMessageContent.getAuthorRole()
                                == AuthorRole.TOOL) {
                                String content = chatMessageContent.getContent();
                                if (content == null || content.isEmpty()) {
                                    return Flux.error(new IllegalStateException(
                                        "Tool message content is empty"));
                                }
                                Mono<FunctionResult<String>> toolResult = invokeTool(kernel,
                                    content);
                                return toolResult.flux();
                            }
                            return Flux.empty();
                        })
                        .map(it -> {
                            return new FunctionResult<>(
                                new ContextVariable<>(
                                    variableType,
                                    variableType.of(it.getResult()).getValue()
                                ),
                                it.getMetadata()
                            );
                        });
                } else if (client instanceof TextGenerationService) {
                    result = ((TextGenerationService) client)
                        .getTextContentsAsync(
                            prompt,
                            executionSettings,
                            kernel)
                        .flatMapMany(Flux::fromIterable)
                        .concatMap(textContent -> {
                            T value = variableType
                                .getConverter()
                                .fromObject(textContent);

                            if (value == null) {
                                value = variableType
                                    .getConverter()
                                    .fromPromptString(textContent.getContent());
                            }

                            return Flux.just(
                                new FunctionResult<>(
                                    new ContextVariable<>(
                                        variableType,
                                        value
                                    ),
                                    textContent.getMetadata()
                                )
                            );
                        });
                } else {
                    return Flux.error(new IllegalStateException("Unknown service type"));
                }

                return result
                    .map(it -> {
                        FunctionInvokedEvent<T> updatedResult = kernelHooks
                            .executeHooks(
                                new FunctionInvokedEvent<>(
                                    this,
                                    arguments,
                                    it));

                        return updatedResult.getResult();
                    });
            })
            .doOnError(
                ex -> {
                    LOGGER.warn(
                        "Something went wrong while rendering the semantic"
                            + " function or while executing the text"
                            + " completion. Function: {}.{}. Error: {}",
                        getSkillName(),
                        getName(),
                        ex.getMessage());

                    // Common message when you attempt to send text completion
                    // requests to a chat completion model:
                    //    "logprobs, best_of and echo parameters are not
                    // available on gpt-35-turbo model"
                    if (ex instanceof HttpResponseException
                        && ((HttpResponseException) ex).getResponse().getStatusCode()
                        == 400
                        && ex.getMessage() != null
                        && ex.getMessage().contains("parameters are not available" + " on")) {
                        LOGGER.warn(
                            "This error indicates that you have attempted"
                                + " to use a chat completion model in a"
                                + " text completion service. Try using a"
                                + " chat completion service instead when"
                                + " building your kernel, for instance when"
                                + " building your service use"
                                + " SKBuilders.chatCompletion() rather than"
                                + " SKBuilders.textCompletionService().");
                    }
                });
    }

    @Override
    @SuppressWarnings("unchecked")
    public <T> Mono<FunctionResult<T>> invokeAsync(
        Kernel kernel,
<<<<<<< HEAD
        InvocationContext invocationContext) {

        // two calls so compiler isn't confused about invokeInternalAsync return type
        Flux<FunctionResult<T>> result = invokeInternalAsync(kernel, invocationContext);
        return result.take(1).single();
=======
        @Nullable KernelArguments arguments,
        @Nullable KernelHooks kernelHooks,
        @Nullable
        ContextVariableType<T> variableType) {
        if (variableType == null) {
            return Mono.error(new SKException(
                "Cannot invoke a prompt function without a variable return type. Ensure that there is"
                    + " a valid type converter for the return type of the prompt function."));
        }
        if (kernelHooks == null) {
            kernelHooks = kernel.getHookService();
        }
        return invokeInternalAsync(kernel, arguments, kernelHooks, variableType)
            .take(1)
            .single();
>>>>>>> 11b24216
    }

    @Override
    public <T> Mono<FunctionResult<T>> invokeAsync(
        Kernel kernel,
<<<<<<< HEAD
        @Nullable KernelFunctionArguments arguments,
=======
        @Nullable
        KernelArguments arguments,
        @Nullable
>>>>>>> 11b24216
        ContextVariableType<T> variableType) {
            InvocationContext invocationContext = InvocationContext.builder()
                .withKernelFunctionArguments(arguments)
                .withFunctionReturnType(variableType)
                .build();
            return invokeAsync(kernel, invocationContext);
    }


    /*
     * Given a json string, invoke the tool specified in the json string.
     * At this time, the only tool we have is 'function'.
     * The json string should be of the form:
     * {"type":"function", "function": {"name":"search-search", "parameters": {"query":"Banksy"}}}
     * where 'name' is <plugin name '-' function name>.
     */
    private Mono<FunctionResult<String>> invokeTool(Kernel kernel, String json) {
        try {
            ObjectMapper mapper = new ObjectMapper();
            JsonNode jsonNode = mapper.readTree(json);
            jsonNode = jsonNode.get("function");
            if (jsonNode != null) {
                return invokeFunction(kernel, jsonNode);
            }
        } catch (JsonProcessingException e) {
            LOGGER.error("Failed to parse json", e);
        } catch (Exception e) {
            LOGGER.error("Failed to invoke tool", e);
        }
        return Mono.empty();
    }

    /*
     * The jsonNode should represent: {"name":"search-search", "parameters": {"query":"Banksy"}}}
     */
    @SuppressWarnings("StringSplitter")
    private Mono<FunctionResult<String>> invokeFunction(Kernel kernel, JsonNode jsonNode) {
        String name = jsonNode.get("name").asText();
        String[] parts = name.split("-");
        String pluginName = parts.length > 0 ? parts[0] : "";
        String fnName = parts.length > 1 ? parts[1] : "";
        JsonNode parameters = jsonNode.get("parameters");
        if (parameters != null) {
            try {
                KernelFunction kernelFunction = kernel.getPlugins().getFunction(pluginName, fnName);

                ContextVariableType<String> variableType = ContextVariableTypes.getDefaultVariableTypeForClass(
                    String.class);
                Map<String, ContextVariable<?>> variables = new HashMap<>();
                parameters.fields().forEachRemaining(entry -> {
                    String paramName = entry.getKey();
                    String paramValue = entry.getValue().asText();
                    ContextVariable<String> contextVariable = new ContextVariable<>(variableType,
                        paramValue);
                    variables.put(paramName, contextVariable);
                });
                KernelArguments arguments = KernelArguments.builder().withVariables(variables)
                    .build();
                return kernelFunction.invokeAsync(kernel, arguments, variableType);
            } catch (Exception e) {
                return Mono.error(e);
            }
<<<<<<< HEAD
            ContextVariableType<String> variableType = ContextVariableTypes.getDefaultVariableTypeForClass(
                String.class);
            Map<String, ContextVariable<?>> variables = new HashMap<>();
            parameters.fields().forEachRemaining(entry -> {
                String paramName = entry.getKey();
                String paramValue = entry.getValue().asText();
                ContextVariable<String> contextVariable = new ContextVariable<>(variableType,
                    paramValue);
                variables.put(paramName, contextVariable);
            });
            KernelFunctionArguments arguments = KernelFunctionArguments.builder().withVariables(variables).build();
            return kernelFunction.invokeAsync(kernel, arguments, variableType);
=======
>>>>>>> 11b24216
        }
        return Mono.empty();
    }

    public static KernelFunction create(
        String promptTemplate) {
        return create(promptTemplate, null, null, null, null, null);
    }

    /// <summary>
    /// Creates a <see cref="KernelFunction"/> instance for a prompt specified via a prompt template.
    /// </summary>
    /// <param name="promptTemplate">Prompt template for the function, defined using the <see cref="PromptTemplateConfig.SemanticKernelTemplateFormat"/> template format.</param>
    /// <param name="executionSettings">Default execution settings to use when invoking this prompt function.</param>
    /// <param name="functionName">A name for the given function. The name can be referenced in templates and used by the pipeline planner.</param>
    /// <param name="description">The description to use for the function.</param>
    /// <param name="templateFormat">Optional format of the template. Must be provided if a prompt template factory is provided</param>
    /// <param name="promptTemplateFactory">Optional: Prompt template factory</param>
    /// <param name="loggerFactory">Logger factory</param>
    /// <returns>A function ready to use</returns>
    public static KernelFunction create(
        String promptTemplate,
        @Nullable Map<String, PromptExecutionSettings> executionSettings,
        @Nullable String functionName,
        @Nullable String description,
        @Nullable String templateFormat,
        @Nullable PromptTemplateFactory promptTemplateFactory) {

        if (templateFormat == null) {
            templateFormat = PromptTemplateConfig.SEMANTIC_KERNEL_TEMPLATE_FORMAT;
        }

        if (functionName == null) {
            functionName = UUID.randomUUID().toString();
        }

        return new KernelFunctionFromPrompt.Builder()
            .withName(functionName)
            .withDescription(description)
            .withPromptTemplateFactory(promptTemplateFactory)
            .withTemplate(promptTemplate)
            .withTemplateFormat(templateFormat)
            .withExecutionSettings(executionSettings)
            .build();
    }

    public static Builder builder() {
        return new Builder();
    }

    public static final class Builder implements FromPromptBuilder {

        @Nullable
        private PromptTemplate promptTemplate;
        @Nullable
        private String name;
        @Nullable
        private Map<String, PromptExecutionSettings> executionSettings = null;
        @Nullable
        private String description;
        @Nullable
        private List<InputVariable> inputVariables;
        @Nullable
        private String template;
        private String templateFormat = PromptTemplateConfig.SEMANTIC_KERNEL_TEMPLATE_FORMAT;
        @Nullable
        private OutputVariable outputVariable;
        @Nullable
        private PromptTemplateFactory promptTemplateFactory;


        @Override
        public FromPromptBuilder withName(@Nullable String name) {
            this.name = name;
            return this;
        }

        @Override
        public FromPromptBuilder withInputParameters(@Nullable List<InputVariable> inputVariables) {
            if (inputVariables != null) {
                this.inputVariables = new ArrayList<>(inputVariables);
            } else {
                this.inputVariables = null;
            }
            return this;
        }

        @Override
        public FromPromptBuilder withPromptTemplate(@Nullable PromptTemplate promptTemplate) {
            this.promptTemplate = promptTemplate;
            return this;
        }

        @Override
        public FromPromptBuilder withExecutionSettings(
            @Nullable
            Map<String, PromptExecutionSettings> executionSettings) {
            if (this.executionSettings == null) {
                this.executionSettings = new HashMap<>();
            }

            if (executionSettings != null) {
                this.executionSettings.putAll(executionSettings);
            }
            return this;
        }

        @Override
        public FromPromptBuilder withDefaultExecutionSettings(
            @Nullable PromptExecutionSettings executionSettings) {
            if (executionSettings == null) {
                return this;
            }

            if (this.executionSettings == null) {
                this.executionSettings = new HashMap<>();
            }

            this.executionSettings.put(PromptExecutionSettings.DEFAULT_SERVICE_ID,
                executionSettings);

            if (executionSettings.getServiceId() != null) {
                this.executionSettings.put(executionSettings.getServiceId(), executionSettings);
            }
            return this;
        }

        @Override
        public FromPromptBuilder withDescription(@Nullable String description) {
            this.description = description;
            return this;
        }

        @Override
        public FromPromptBuilder withTemplate(@Nullable String template) {
            this.template = template;
            return this;
        }


        @Override
        public FromPromptBuilder withTemplateFormat(String templateFormat) {
            this.templateFormat = templateFormat;
            return this;
        }

        @Override
        public FromPromptBuilder withOutputVariable(@Nullable OutputVariable outputVariable) {
            this.outputVariable = outputVariable;
            return this;
        }

        @Override
        public FromPromptBuilder withPromptTemplateFactory(
            @Nullable
            PromptTemplateFactory promptTemplateFactory) {
            this.promptTemplateFactory = promptTemplateFactory;
            return this;
        }

        @Override
        public KernelFunction build() {

            if (template == null) {
                throw new IllegalStateException("Template must be provided");
            }

            PromptTemplateConfig config = new PromptTemplateConfig(
                name,
                template,
                templateFormat,
                description,
                inputVariables,
                outputVariable,
                executionSettings
            );

            PromptTemplate temp;
            if (promptTemplate != null) {
                temp = promptTemplate;
            } else if (promptTemplateFactory != null) {
                temp = promptTemplateFactory.tryCreate(config);
            } else {
                temp = new KernelPromptTemplateFactory().tryCreate(config);
            }

            return new KernelFunctionFromPrompt(temp, config, executionSettings);

        }

        public KernelFunction build(PromptTemplateConfig functionModel) {

            if (promptTemplate == null) {
                throw new IllegalStateException("Template must be provided");
            }

            return new KernelFunctionFromPrompt(
                promptTemplate,
                functionModel,
                executionSettings
            );
        }
    }
}<|MERGE_RESOLUTION|>--- conflicted
+++ resolved
@@ -1,4 +1,15 @@
 package com.microsoft.semantickernel.semanticfunctions;
+
+import java.util.ArrayList;
+import java.util.HashMap;
+import java.util.List;
+import java.util.Map;
+import java.util.UUID;
+
+import javax.annotation.Nullable;
+
+import org.slf4j.Logger;
+import org.slf4j.LoggerFactory;
 
 import com.azure.core.exception.HttpResponseException;
 import com.fasterxml.jackson.core.JsonProcessingException;
@@ -25,22 +36,9 @@
 import com.microsoft.semantickernel.orchestration.contextvariables.ContextVariable;
 import com.microsoft.semantickernel.orchestration.contextvariables.ContextVariableType;
 import com.microsoft.semantickernel.orchestration.contextvariables.ContextVariableTypes;
-<<<<<<< HEAD
-=======
-import com.microsoft.semantickernel.orchestration.contextvariables.DefaultKernelArguments;
-import com.microsoft.semantickernel.orchestration.contextvariables.KernelArguments;
->>>>>>> 11b24216
 import com.microsoft.semantickernel.services.AIServiceSelection;
 import com.microsoft.semantickernel.textcompletion.TextGenerationService;
 
-import java.util.ArrayList;
-import java.util.HashMap;
-import java.util.List;
-import java.util.Map;
-import java.util.UUID;
-import javax.annotation.Nullable;
-import org.slf4j.Logger;
-import org.slf4j.LoggerFactory;
 import reactor.core.publisher.Flux;
 import reactor.core.publisher.Mono;
 
@@ -110,7 +108,6 @@
     @SuppressWarnings("unchecked")
     private <T> Flux<FunctionResult<T>> invokeInternalAsync(
         Kernel kernel,
-<<<<<<< HEAD
         InvocationContext invocationContext) {
 
         // variableType must be effectively final for lambda
@@ -129,19 +126,6 @@
         assert kernelHooks != null : "getGlobalKernelHooks() should never return null";
 
         KernelFunctionArguments arguments = invocationContext.getKernelFunctionArguments();
-=======
-        @Nullable KernelArguments argumentsIn,
-        KernelHooks kernelHooks,
-        ContextVariableType<T> variableType) {
-
-        KernelArguments arguments;
-        if (argumentsIn == null) {
-            arguments = new DefaultKernelArguments();
-        } else {
-            arguments = argumentsIn;
-        }
-
->>>>>>> 11b24216
         PromptRenderingEvent preRenderingHookResult = kernelHooks
             .executeHooks(new PromptRenderingEvent(this, arguments));
 
@@ -168,17 +152,8 @@
                         args
                     );
 
-<<<<<<< HEAD
                 AIService client = aiServiceSelection != null ? aiServiceSelection.getService() : null;
-=======
                 if (aiServiceSelection == null) {
-                    throw new IllegalStateException(
-                        "Failed to initialise aiService, could not find any TextAIService implementations");
-                }
-
-                AIService client = aiServiceSelection.getService();
->>>>>>> 11b24216
-                if (client == null) {
                     throw new IllegalStateException(
                         "Failed to initialise aiService, could not find any TextAIService implementations");
                 }
@@ -319,41 +294,19 @@
     @SuppressWarnings("unchecked")
     public <T> Mono<FunctionResult<T>> invokeAsync(
         Kernel kernel,
-<<<<<<< HEAD
+        @Nullable
         InvocationContext invocationContext) {
 
         // two calls so compiler isn't confused about invokeInternalAsync return type
         Flux<FunctionResult<T>> result = invokeInternalAsync(kernel, invocationContext);
         return result.take(1).single();
-=======
-        @Nullable KernelArguments arguments,
-        @Nullable KernelHooks kernelHooks,
-        @Nullable
-        ContextVariableType<T> variableType) {
-        if (variableType == null) {
-            return Mono.error(new SKException(
-                "Cannot invoke a prompt function without a variable return type. Ensure that there is"
-                    + " a valid type converter for the return type of the prompt function."));
-        }
-        if (kernelHooks == null) {
-            kernelHooks = kernel.getHookService();
-        }
-        return invokeInternalAsync(kernel, arguments, kernelHooks, variableType)
-            .take(1)
-            .single();
->>>>>>> 11b24216
     }
 
     @Override
     public <T> Mono<FunctionResult<T>> invokeAsync(
         Kernel kernel,
-<<<<<<< HEAD
         @Nullable KernelFunctionArguments arguments,
-=======
-        @Nullable
-        KernelArguments arguments,
-        @Nullable
->>>>>>> 11b24216
+        @Nullable
         ContextVariableType<T> variableType) {
             InvocationContext invocationContext = InvocationContext.builder()
                 .withKernelFunctionArguments(arguments)
@@ -410,27 +363,12 @@
                         paramValue);
                     variables.put(paramName, contextVariable);
                 });
-                KernelArguments arguments = KernelArguments.builder().withVariables(variables)
+                KernelFunctionArguments arguments = KernelFunctionArguments.builder().withVariables(variables)
                     .build();
                 return kernelFunction.invokeAsync(kernel, arguments, variableType);
             } catch (Exception e) {
                 return Mono.error(e);
             }
-<<<<<<< HEAD
-            ContextVariableType<String> variableType = ContextVariableTypes.getDefaultVariableTypeForClass(
-                String.class);
-            Map<String, ContextVariable<?>> variables = new HashMap<>();
-            parameters.fields().forEachRemaining(entry -> {
-                String paramName = entry.getKey();
-                String paramValue = entry.getValue().asText();
-                ContextVariable<String> contextVariable = new ContextVariable<>(variableType,
-                    paramValue);
-                variables.put(paramName, contextVariable);
-            });
-            KernelFunctionArguments arguments = KernelFunctionArguments.builder().withVariables(variables).build();
-            return kernelFunction.invokeAsync(kernel, arguments, variableType);
-=======
->>>>>>> 11b24216
         }
         return Mono.empty();
     }
