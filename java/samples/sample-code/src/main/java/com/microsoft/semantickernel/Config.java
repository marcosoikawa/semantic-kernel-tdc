package com.microsoft.semantickernel;

import com.azure.core.credential.AzureKeyCredential;
import com.microsoft.openai.AzureOpenAIClient;
import com.microsoft.openai.OpenAIAsyncClient;
import com.microsoft.openai.OpenAIClientBuilder;
import com.microsoft.semantickernel.util.AzureOpenAISettings;
import com.microsoft.semantickernel.util.AIProviderSettings;
import com.microsoft.semantickernel.util.OpenAISettings;

import java.io.IOException;

public class Config {

<<<<<<< HEAD
    private static final Logger LOGGER = LoggerFactory.getLogger(Config.class);

    public static final String OPEN_AI_CONF_PROPERTIES =
            System.getProperty("OPENAI_CONF_PROPERITES","samples/java/semantickernel-samples/conf.openai.properties");
    public static final String AZURE_CONF_PROPERTIES =
            System.getProperty("AZURE_CONF_PROPERTIES", "samples/java/semantickernel-samples/conf.azure.properties");


    public static String getOpenAIKey(String conf) {
        return getConfigValue(conf, "token");
    }

    public static String getAzureOpenAIEndpoint(String conf) {
        return getConfigValue(conf, "endpoint");
    }

    private static String getConfigValue(String configFile, String propertyName) {
        File config = new File(configFile);
        try (FileInputStream fis = new FileInputStream(config.getAbsolutePath())) {
            Properties props = new Properties();
            props.load(fis);
            return props.getProperty(propertyName);
        } catch (IOException e) {
            LOGGER.error("Unable to load config value " + propertyName + " from file" + configFile);
            throw new RuntimeException(configFile + " not configured properly");
        }
    }

    /**
     * Returns the client that will handle AzureOpenAI or OpenAI requests.
     *
     * @param useAzureOpenAI whether to use AzureOpenAI or OpenAI.
     * @return client to be used by the kernel.
     */
    public static OpenAIAsyncClient getClient(boolean useAzureOpenAI) {
        if (useAzureOpenAI) {
            return new AzureOpenAIClient(
                    new com.azure.ai.openai.OpenAIClientBuilder()
                            .endpoint(Config.getAzureOpenAIEndpoint(AZURE_CONF_PROPERTIES))
                            .credential(new AzureKeyCredential(Config.getOpenAIKey(AZURE_CONF_PROPERTIES)))
                            .buildAsyncClient());
        }

        return new OpenAIClientBuilder()
                .setApiKey(Config.getOpenAIKey(OPEN_AI_CONF_PROPERTIES))
                .build();
=======
    public static final String CONF_PROPERTIES = "java/samples/conf.properties";

    public enum ClientType {
        OPEN_AI {
            @Override
            public OpenAIAsyncClient getClient() throws IOException {
                OpenAISettings settings = AIProviderSettings.getOpenAISettingsFromFile(CONF_PROPERTIES);

                return new OpenAIClientBuilder()
                        .setApiKey(settings.getKey())
                        .build();
            }
        },
        AZURE_OPEN_AI {
            @Override
            public OpenAIAsyncClient getClient()
                 throws IOException {
                    AzureOpenAISettings settings = AIProviderSettings.getAzureOpenAISettingsFromFile(CONF_PROPERTIES);

                    return new AzureOpenAIClient(
                            new com.azure.ai.openai.OpenAIClientBuilder()
                                    .endpoint(settings.getEndpoint())
                                    .credential(new AzureKeyCredential(settings.getKey()))
                                    .buildAsyncClient());
            }
        };

        /**
         * Returns the client that will handle AzureOpenAI or OpenAI requests.
         *
         * @return client to be used by the kernel.
         */
        public abstract OpenAIAsyncClient getClient() throws IOException;
>>>>>>> 6e9c45d1
    }
}<|MERGE_RESOLUTION|>--- conflicted
+++ resolved
@@ -12,62 +12,14 @@
 
 public class Config {
 
-<<<<<<< HEAD
-    private static final Logger LOGGER = LoggerFactory.getLogger(Config.class);
-
-    public static final String OPEN_AI_CONF_PROPERTIES =
-            System.getProperty("OPENAI_CONF_PROPERITES","samples/java/semantickernel-samples/conf.openai.properties");
-    public static final String AZURE_CONF_PROPERTIES =
-            System.getProperty("AZURE_CONF_PROPERTIES", "samples/java/semantickernel-samples/conf.azure.properties");
-
-
-    public static String getOpenAIKey(String conf) {
-        return getConfigValue(conf, "token");
-    }
-
-    public static String getAzureOpenAIEndpoint(String conf) {
-        return getConfigValue(conf, "endpoint");
-    }
-
-    private static String getConfigValue(String configFile, String propertyName) {
-        File config = new File(configFile);
-        try (FileInputStream fis = new FileInputStream(config.getAbsolutePath())) {
-            Properties props = new Properties();
-            props.load(fis);
-            return props.getProperty(propertyName);
-        } catch (IOException e) {
-            LOGGER.error("Unable to load config value " + propertyName + " from file" + configFile);
-            throw new RuntimeException(configFile + " not configured properly");
-        }
-    }
-
-    /**
-     * Returns the client that will handle AzureOpenAI or OpenAI requests.
-     *
-     * @param useAzureOpenAI whether to use AzureOpenAI or OpenAI.
-     * @return client to be used by the kernel.
-     */
-    public static OpenAIAsyncClient getClient(boolean useAzureOpenAI) {
-        if (useAzureOpenAI) {
-            return new AzureOpenAIClient(
-                    new com.azure.ai.openai.OpenAIClientBuilder()
-                            .endpoint(Config.getAzureOpenAIEndpoint(AZURE_CONF_PROPERTIES))
-                            .credential(new AzureKeyCredential(Config.getOpenAIKey(AZURE_CONF_PROPERTIES)))
-                            .buildAsyncClient());
-        }
-
-        return new OpenAIClientBuilder()
-                .setApiKey(Config.getOpenAIKey(OPEN_AI_CONF_PROPERTIES))
-                .build();
-=======
-    public static final String CONF_PROPERTIES = "java/samples/conf.properties";
+    public static final String CONF_PROPERTIES =
+            System.getProperty("CONF_PROPERITES", "java/samples/conf.properties");
 
     public enum ClientType {
         OPEN_AI {
             @Override
             public OpenAIAsyncClient getClient() throws IOException {
                 OpenAISettings settings = AIProviderSettings.getOpenAISettingsFromFile(CONF_PROPERTIES);
-
                 return new OpenAIClientBuilder()
                         .setApiKey(settings.getKey())
                         .build();
@@ -87,12 +39,6 @@
             }
         };
 
-        /**
-         * Returns the client that will handle AzureOpenAI or OpenAI requests.
-         *
-         * @return client to be used by the kernel.
-         */
         public abstract OpenAIAsyncClient getClient() throws IOException;
->>>>>>> 6e9c45d1
     }
 }