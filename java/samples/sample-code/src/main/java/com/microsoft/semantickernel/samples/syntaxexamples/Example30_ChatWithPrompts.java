--- conflicted
+++ resolved
@@ -117,19 +117,10 @@
 
         // Finally, get the response from AI
         var answer = chatCompletion
-<<<<<<< HEAD
             .getChatMessageContentsAsync(chatHistory, kernel, null)
-            .block()
-            .stream()
-            .findFirst()
-            .get();
-        System.out.println("------------------------------------\n" + answer);
-=======
-            .getChatMessageContentsAsync(chatHistory, null, kernel)
             .block();
         System.out.println(
             "------------------------------------\n" + answer.stream().findFirst().get()
                 .getContent());
->>>>>>> 48e0b406
     }
 }