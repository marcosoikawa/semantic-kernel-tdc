// Copyright (c) Microsoft. All rights reserved.
package com.microsoft.semantickernel.planner.sequentialplanner;

import com.microsoft.semantickernel.Kernel;
import com.microsoft.semantickernel.SKBuilders;
import com.microsoft.semantickernel.orchestration.SKContext;
import com.microsoft.semantickernel.planner.PlanningException;
import com.microsoft.semantickernel.planner.actionplanner.Plan;
import com.microsoft.semantickernel.textcompletion.CompletionSKFunction;
import javax.annotation.Nullable;
import org.slf4j.Logger;
import org.slf4j.LoggerFactory;
import reactor.core.publisher.Mono;

/** A planner that uses semantic function to create a sequential plan. */
public class SequentialPlanner {

    private static final Logger LOGGER = LoggerFactory.getLogger(SequentialPlanner.class);
    private static final String StopSequence = "<!--";

    // The name to use when creating semantic functions that are restricted from plan creation
    private static final String RestrictedSkillName = "SequentialPlanner_Excluded";

    private final SequentialPlannerRequestSettings config;

    // the function flow semantic function, which takes a goal and creates an xml plan that can be
    // executed
    private final CompletionSKFunction functionFlowFunction;
    private final Kernel kernel;

    /** Whether to include function outputs in the function manual. */
    private final boolean includeFunctionOutputs;

    public SequentialPlanner(
            Kernel kernel,
            @Nullable SequentialPlannerRequestSettings config,
            @Nullable String prompt) {
        this(kernel, config, prompt, false);
    }

    public SequentialPlanner(
            Kernel kernel,
            @Nullable SequentialPlannerRequestSettings config,
            @Nullable String prompt,
            boolean includeFunctionOutputs) {
        // Verify.NotNull(kernel);

        if (config == null) {
            config = new SequentialPlannerRequestSettings();
        }

        this.config = config.addExcludedSkillName(RestrictedSkillName);

        String promptTemplate;
        if (prompt != null) {
            promptTemplate = prompt;
        } else {
            promptTemplate = EmbeddedResource.read("skprompt.txt");
        }

        this.functionFlowFunction =
                SKBuilders.completionFunctions()
                        .withKernel(kernel)
                        .withPromptTemplate(promptTemplate)
                        .withSkillName(RestrictedSkillName)
                        .withDescription(
                                "Given a request or command or goal generate a step by step plan to"
                                    + " fulfill the request using functions. This ability is also"
                                    + " known as decision making and function flow")
                        .withRequestSettings(
                                SKBuilders.completionRequestSettings()
                                        .temperature(0.0)
                                        .topP(0.0)
                                        .maxTokens(this.config.getMaxTokens())
                                        .presencePenalty(0)
                                        .frequencyPenalty(0)
                                        .build())
                        .build();

        this.kernel = kernel;
        this.includeFunctionOutputs = includeFunctionOutputs;
    }

    /**
     * Create a plan for a goal using a default context build on the current kernel.
     *
     * @param goal The goal to create a plan for.
     * @return The plan
     */
    public Mono<Plan> createPlanAsync(String goal) {
        return createPlanAsync(goal, SKBuilders.context().withKernel(kernel).build());
    }

    /**
     * Create a plan for a goal.
     *
     * @param goal The goal to create a plan for.
     * @param context The semantic kernel context
     * @return The plan
     */
    public Mono<Plan> createPlanAsync(String goal, SKContext context) {
        if (goal == null || goal.isEmpty()) {
            throw new PlanningException(
                    PlanningException.ErrorCodes.INVALID_GOAL, "The goal specified is empty");
        }

        try {
            return new DefaultSequentialPlannerSKContext(context)
                    .getFunctionsManualAsync(goal, this.config, includeFunctionOutputs)
                    .flatMap(
                            relevantFunctionsManual -> {
                                SKContext updatedContext =
                                        context.setVariable(
                                                        "available_functions",
                                                        relevantFunctionsManual)
                                                .update(goal);

                                return functionFlowFunction.invokeAsync(updatedContext, null);
                            })
                    .map(
                            planResult -> {
                                String planResultString = planResult.getResult().trim();

                                LOGGER.debug("Plan result: " + planResultString);

<<<<<<< HEAD
                                Plan plan =
                                        SequentialPlanParser.toPlanFromXml(
                                                planResultString,
                                                goal,
                                                context.getSkills(),
                                                kernel::getService);
                                return plan;
=======
                                return SequentialPlanParser.toPlanFromXml(
                                        planResultString,
                                        goal,
                                        context.getSkills(),
                                        config.getAllowMissingFunctions());
>>>>>>> 299bde90
                            });
        } catch (Exception e) {
            throw new PlanningException(
                    PlanningException.ErrorCodes.INVALID_PLAN,
                    "Plan parsing error, invalid XML",
                    e);
        }
    }
}<|MERGE_RESOLUTION|>--- conflicted
+++ resolved
@@ -123,21 +123,12 @@
 
                                 LOGGER.debug("Plan result: " + planResultString);
 
-<<<<<<< HEAD
-                                Plan plan =
-                                        SequentialPlanParser.toPlanFromXml(
-                                                planResultString,
-                                                goal,
-                                                context.getSkills(),
-                                                kernel::getService);
-                                return plan;
-=======
                                 return SequentialPlanParser.toPlanFromXml(
                                         planResultString,
                                         goal,
                                         context.getSkills(),
+                                        kernel::getService,
                                         config.getAllowMissingFunctions());
->>>>>>> 299bde90
                             });
         } catch (Exception e) {
             throw new PlanningException(
