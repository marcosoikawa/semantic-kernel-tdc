--- conflicted
+++ resolved
@@ -560,13 +560,7 @@
 
         // Act
         Collection<Tuple2<MemoryRecord, Float>> topNResults =
-<<<<<<< HEAD
-                this._db
-                        .getNearestMatchesAsync(collection, compareEmbedding, topN, 0.75f, true)
-                        .block();
-=======
-                db.getNearestMatchesAsync(collection, compareEmbedding, topN, 0.75, true).block();
->>>>>>> 7a9268d2
+                db.getNearestMatchesAsync(collection, compareEmbedding, topN, 0.75f, true).block();
         Collection<String> topNKeys =
                 topNResults.stream()
                         .map(tuple -> tuple.getT1().getKey())
