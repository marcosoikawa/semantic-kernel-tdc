--- conflicted
+++ resolved
@@ -1,34 +1,22 @@
 # Get Started with Semantic Kernel for Java ⚡
 
-<<<<<<< HEAD
 ## Overview
-=======
-Semantic Kernel (SK) is a lightweight foundation that lets you easily mix conventional programming languages with the
-latest in
-Large Language Model (LLM) AI "prompts" with templating, chaining, and planning capabilities out-of-the-box.
->>>>>>> a57eb892
 
 Semantic Kernel is a lightweight foundation that lets you easily mix conventional programming languages with the latest in
 Large Language Model (LLM) AI "prompts" with templating, chaining, and planning capabilities out-of-the-box. To learn more about Microsoft Semantic Kernel, visit
 the [Microsoft Semantic Kernel documentation](https://learn.microsoft.com/en-us/semantic-kernel/whatissk).
 
-The Microsoft Semantic Kernel for Java is a library that implements the key concepts and foundations of Microsoft
-Semantic Kernel. It is designed
-to be used in Java applications in both client (desktop, mobile, CLIs) and server environments in an idiomatic way, and
-to be easily integrated with other Java libraries
+The Microsoft Semantic Kernel for Java is a library that implements the key concepts and foundations of Microsoft Semantic Kernel. It is designed
+to be used in Java applications in both client (desktop, mobile, CLIs) and server environments in an idiomatic way, and to be easily integrated with other Java libraries
 and frameworks.
 
-<<<<<<< HEAD
-## OpenAI / Azure OpenAI API keys
-=======
 ## Quickstart
 
 To get an idea of how to use the Semantic Kernel for Java, you can check
 the [syntax examples](samples/sample-code/src/main/java/com/microsoft/semantickernel/samples/syntaxexamples) folder for
 examples of common AI-enabled scenarios.
 
-## Get started
->>>>>>> a57eb892
+## OpenAI / Azure OpenAI API keys
 
 To run the LLM prompts and semantic functions in this kernel, make sure you have
 an [Open AI API Key](https://platform.openai.com/)
@@ -56,46 +44,24 @@
 To build the Semantic Kernel for Java, you will need:
 
 - **Required**:
-<<<<<<< HEAD
   - [JDK 17](https://microsoft.com/openjdk/) or newer
-=======
-    - [OpenJDK 17](https://microsoft.com/openjdk/) or newer
->>>>>>> a57eb892
 
 ### Build the Semantic Kernel
 
 1. Clone this repository
 
-        git clone -b java-v1 https://github.com/microsoft/semantic-kernel/
+        git clone -b java-development https://github.com/microsoft/semantic-kernel/
 
 2. Build the project with the Maven Wrapper
 
         cd semantic-kernel/java
         ./mvnw install
 
-<<<<<<< HEAD
-=======
 3. (Optional) To run a FULL build including static analysis and end-to-end tests that might require a valid OpenAI key,
    run the following command:
 
         ./mvnw clean install -Prelease,bug-check,with-samples
 
-## Using the Semantic Kernel for Java
-
-The library is organized in a set of dependencies published to Maven Central. For a list of the Maven dependencies and
-how to use each of them, see [PACKAGES.md](PACKAGES.md).
-
-Alternatively, check the `samples` folder for examples of common AI-enabled scenarios implemented with Semantic Kernel
-for Java.
-
-## Discord community
-
-Join the [Microsoft Semantic Kernel Discord community](https://aka.ms/java-sk-discord) to discuss the Semantic Kernel
-and get help from the community. We have a `#java` channel for Java-specific questions.
-
-## Contributing
-
->>>>>>> a57eb892
 ### Testing locally
 
 The project may contain end-to-end tests that require an OpenAI key to run. To run these tests locally, you
@@ -137,7 +103,7 @@
 - All new code is covered by unit tests
 - All new code is covered by integration tests
 
-Once your proposal is ready, submit a pull request to the `java-v1` branch. The pull request will be reviewed by the
+Once your proposal is ready, submit a pull request to the `java-development` branch. The pull request will be reviewed by the
 project maintainers.
 
 Make sure your pull request has an objective title and a clear description explaining the problem and solution.
