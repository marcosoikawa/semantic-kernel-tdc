--- conflicted
+++ resolved
@@ -13,7 +13,6 @@
 import com.azure.ai.openai.models.ChatRequestUserMessage;
 import com.azure.ai.openai.models.ChatResponseMessage;
 import com.azure.ai.openai.models.FunctionDefinition;
-import com.azure.core.util.BinaryData;
 import com.fasterxml.jackson.core.JsonProcessingException;
 import com.fasterxml.jackson.databind.JsonNode;
 import com.fasterxml.jackson.databind.ObjectMapper;
@@ -23,12 +22,9 @@
 import com.microsoft.semantickernel.chatcompletion.ChatHistory;
 import com.microsoft.semantickernel.chatcompletion.ChatMessageContent;
 import com.microsoft.semantickernel.exceptions.AIException;
-<<<<<<< HEAD
-=======
 import com.microsoft.semantickernel.exceptions.SKException;
 import com.microsoft.semantickernel.hooks.KernelHooks;
 import com.microsoft.semantickernel.hooks.PreChatCompletionEvent;
->>>>>>> b2bfff20
 import com.microsoft.semantickernel.orchestration.FunctionResult;
 import com.microsoft.semantickernel.orchestration.FunctionResultMetadata;
 import com.microsoft.semantickernel.orchestration.InvocationContext;
@@ -37,13 +33,8 @@
 import com.microsoft.semantickernel.orchestration.PromptExecutionSettings;
 import com.microsoft.semantickernel.orchestration.contextvariables.ContextVariable;
 import com.microsoft.semantickernel.orchestration.contextvariables.ContextVariableTypes;
-<<<<<<< HEAD
-import com.microsoft.semantickernel.orchestration.contextvariables.KernelArguments;
-=======
-import com.microsoft.semantickernel.plugin.KernelParameterMetadata;
-import java.nio.charset.Charset;
->>>>>>> b2bfff20
 import java.util.ArrayList;
+import java.util.Collections;
 import java.util.HashMap;
 import java.util.List;
 import java.util.Map;
@@ -75,8 +66,8 @@
         attributes.put(MODEL_ID_KEY, ContextVariable.of(modelId));
     }
 
-    public static Builder builder() {
-        return new Builder();
+    public static OpenAIChatCompletion.Builder builder() {
+        return new OpenAIChatCompletion.Builder();
     }
 
     @Override
@@ -97,18 +88,10 @@
         @Nullable InvocationContext invocationContext) {
 
         List<ChatRequestMessage> chatRequestMessages = getChatRequestMessages(chatHistory);
-<<<<<<< HEAD
-        return internalChatMessageContentsAsync(chatRequestMessages, promptExecutionSettings,
-            kernel);
-=======
-        List<FunctionDefinition> functions =
-            kernel != null ? getFunctions(kernel) : Collections.emptyList();
-
         return internalChatMessageContentsAsync(
             chatRequestMessages,
-            functions,
+            kernel,
             invocationContext);
->>>>>>> b2bfff20
     }
 
     @Override
@@ -120,103 +103,55 @@
 
         return internalChatMessageContentsAsync(
             parsedPrompt.getChatRequestMessages(),
-<<<<<<< HEAD
-            promptExecutionSettings,
-            kernel);
-    }
+            kernel,
+            invocationContext);
+    }
+
 
     private Mono<List<ChatMessageContent>> internalChatMessageContentsAsync(
         List<ChatRequestMessage> messages,
-        PromptExecutionSettings settings,
-        Kernel kernel) {
+        Kernel kernel,
+        @Nullable InvocationContext invocationContext) {
 
         List<FunctionDefinition> functions = new ArrayList<>();
         if (kernel != null) {
             kernel.getPlugins().forEach(plugin ->
-                plugin.getFunctions().forEach((name, function) ->
-                    functions.add(OpenAIFunction.toFunctionDefinition(function.getMetadata(),
-                        plugin.getName()))
-                )
-=======
-            parsedPrompt.getFunctions(),
-            invocationContext);
-    }
-
-
-    private Mono<List<ChatMessageContent>> internalChatMessageContentsAsync(
-        List<ChatRequestMessage> chatRequestMessages,
-        @Nullable
-        List<FunctionDefinition> functions,
-        @Nullable InvocationContext invocationContext) {
-
-        ChatCompletionsOptions options = getCompletionsOptions(this, chatRequestMessages, functions,
-            invocationContext);
-        Mono<List<ChatMessageContent>> results =
-            internalChatMessageContentsAsync(options, invocationContext);
-
-        return results
-            .flatMap(list -> {
-                boolean makeSecondCall = false;
-                for (ChatMessageContent messageContent : list) {
-                    if (messageContent.getAuthorRole() == AuthorRole.TOOL) {
-                        makeSecondCall = true;
-                        String content = messageContent.getContent();
-                        String id = messageContent.getModelId();
-                        ChatRequestToolMessage toolMessage = new ChatRequestToolMessage(content,
-                            id);
-                        chatRequestMessages.add(toolMessage);
-                    }
-                }
-                if (makeSecondCall) {
-                    return internalChatMessageContentsAsync(options, invocationContext);
-                }
-                return Mono.just(list);
-            });
-    }
-
-    private Mono<List<ChatMessageContent>> internalChatMessageContentsAsync(
-        ChatCompletionsOptions options,
-        @Nullable InvocationContext invocationContext) {
-
-        KernelHooks kernelHooks =
-            invocationContext != null && invocationContext.getKernelHooks() != null
-                ? invocationContext.getKernelHooks()
-                : new KernelHooks();
-
-        options = kernelHooks
-            .executeHooks(new PreChatCompletionEvent(options))
-            .getOptions();
-
-        return client
-            .getChatCompletions(getModelId(), options)
-            .filter(choices -> choices.getChoices() != null && !choices.getChoices().isEmpty())
-            .map(this::accumulateResponses)
-            .map(responses ->
-                responses.stream()
-                    .map(ChatResponseCollector::toChatMessageContent)
-                    .collect(Collectors.toList())
->>>>>>> b2bfff20
+                    plugin.getFunctions().forEach((name, function) ->
+                            functions.add(OpenAIFunction.toFunctionDefinition(function.getMetadata(),
+                                    plugin.getName()))
+                    )
             );
         }
 
         // Create copy to avoid reactor exceptions when updating the chat options messages internally
         ChatCompletionsOptions options = getCompletionsOptions(this, new ArrayList<>(messages),
-            functions, settings);
+                functions, invocationContext);
 
         return internalChatMessageContentsAsync(
-            kernel,
-            options,
-            Math.min(MAXIMUM_INFLIGHT_AUTO_INVOKES,
-                settings != null && settings.getToolCallBehavior() != null
-                    ? settings.getToolCallBehavior().getMaximumAutoInvokeAttempts() : 0)
+                kernel,
+                options,
+                invocationContext,
+                Math.min(MAXIMUM_INFLIGHT_AUTO_INVOKES,
+                        invocationContext != null && invocationContext.getToolCallBehavior() != null
+                                ? invocationContext.getToolCallBehavior().getMaximumAutoInvokeAttempts() : 0)
         );
     }
 
     private Mono<List<ChatMessageContent>> internalChatMessageContentsAsync(
         Kernel kernel,
-        ChatCompletionsOptions options,
+        ChatCompletionsOptions completionsOptions,
+        InvocationContext invocationContext,
         int autoInvokeAttempts) {
-//        AtomicReference<ChatCompletionsOptions> options = new AtomicReference<>(chatCompletionsOptions);
+
+        KernelHooks kernelHooks =
+                invocationContext != null && invocationContext.getKernelHooks() != null
+                        ? invocationContext.getKernelHooks()
+                        : new KernelHooks();
+
+        ChatCompletionsOptions options = kernelHooks
+                .executeHooks(new PreChatCompletionEvent(completionsOptions))
+                .getOptions();
+
         Mono<ChatCompletions> result = client.getChatCompletions(getModelId(), options);
 
         return result.flatMap(completions -> {
@@ -273,8 +208,7 @@
                     })
                 .flatMap(op -> op)
                 .flatMap(
-                    op -> internalChatMessageContentsAsync(kernel, op, autoInvokeAttempts - 1));
-
+                    op -> internalChatMessageContentsAsync(kernel, op, invocationContext, autoInvokeAttempts - 1));
         });
     }
 
@@ -286,10 +220,9 @@
         String pluginName = parts.length > 1 ? parts[0] : "";
         String fnName = parts.length > 1 ? parts[1] : parts[0];
 
-        KernelFunction function = kernel.getPlugins().getFunction(pluginName, fnName);
-        KernelArguments arguments = KernelArguments.builder().build();
-
-<<<<<<< HEAD
+        KernelFunction<?> function = kernel.getFunction(pluginName, fnName);
+        KernelFunctionArguments arguments = KernelFunctionArguments.builder().build();
+
         try {
             ObjectMapper mapper = new ObjectMapper();
             JsonNode jsonToolCallArguments = mapper.readTree(toolCall.getFunction().getArguments());
@@ -297,45 +230,18 @@
             jsonToolCallArguments.fields().forEachRemaining(
                 entry -> arguments.put(entry.getKey(),
                     ContextVariable.of(entry.getValue().asText())));
-=======
-    /*
-     * Given a json string, invoke the tool specified in the json string.
-     * At this time, the only tool we have is 'function'.
-     * The json string should be of the form:
-     * {"type":"function", "function": {"name":"search-search", "parameters": {"query":"Banksy"}}}
-     * where 'name' is <plugin name '-' function name>.
-     */
-    @SuppressWarnings("UnusedMethod")
-    private Mono<StreamingChatMessageContent<?>> invokeTool(Kernel kernel, String json) {
-        try {
-            ObjectMapper mapper = new ObjectMapper();
-            JsonNode jsonNode = mapper.readTree(json);
-            String id = jsonNode.get("id").asText("");
-            jsonNode = jsonNode.get("function");
-            if (jsonNode != null) {
-                // function is the only tool we have right now.
-                Mono<FunctionResult<String>> result = invokeFunction(kernel, jsonNode);
-                if (result != null) {
-                    return result.map(contextVariable -> {
-                        String content = contextVariable.getResult();
-                        if (content == null) {
-                            throw new SKException("Function result must not be null");
-                        }
-                        return new StreamingChatMessageContent<>(AuthorRole.TOOL, content, id);
-                    });
-                }
-            }
->>>>>>> b2bfff20
         } catch (JsonProcessingException e) {
             LOGGER.error("Failed to parse json", e);
             return Mono.empty();
         }
 
-        return function.invokeAsync(kernel, arguments,
-            ContextVariableTypes.getDefaultVariableTypeForClass(String.class));
-    }
-
-<<<<<<< HEAD
+        return function
+                .invokeAsync(kernel)
+                .withArguments(arguments)
+                .withResultType(ContextVariableTypes.getGlobalVariableTypeForClass(
+                        String.class));
+    }
+
     private Mono<List<ChatMessageContent>> getChatMessageContentsAsync(
         ChatCompletions completions) {
         FunctionResultMetadata completionMetadata = FunctionResultMetadata.build(
@@ -358,40 +264,6 @@
                 null,
                 null,
                 completionMetadata)).collectList();
-=======
-    /*
-     * The jsonNode should represent: {"name":"search-search", "parameters": {"query":"Banksy"}}}
-     */
-    @SuppressWarnings("StringSplitter")
-    private Mono<FunctionResult<String>> invokeFunction(Kernel kernel, JsonNode jsonNode) {
-        String name = jsonNode.get("name").asText();
-        String[] parts = name.split("-");
-        String pluginName = parts.length > 0 ? parts[0] : "";
-        String fnName = parts.length > 1 ? parts[1] : "";
-        JsonNode parameters = jsonNode.get("parameters");
-        KernelFunction<?> kernelFunction = kernel.getFunction(pluginName, fnName);
-        if (kernelFunction == null) {
-            return Mono.empty();
-        }
-
-        KernelFunctionArguments arguments = null;
-        if (parameters != null) {
-            Map<String, ContextVariable<?>> variables = new HashMap<>();
-            parameters.fields().forEachRemaining(entry -> {
-                String paramName = entry.getKey();
-                String paramValue = entry.getValue().asText();
-                ContextVariable<?> contextVariable = ContextVariable.of(paramValue);
-                variables.put(paramName, contextVariable);
-            });
-            arguments = KernelFunctionArguments.builder().withVariables(variables).build();
-        }
-        ContextVariableType<String> variableType = ContextVariableTypes.getGlobalVariableTypeForClass(
-            String.class);
-        return kernelFunction
-            .invokeAsync(kernel)
-            .withArguments(arguments)
-            .withResultType(variableType);
->>>>>>> b2bfff20
     }
 
     private static ChatCompletionsOptions getCompletionsOptions(
@@ -399,15 +271,15 @@
         List<ChatRequestMessage> chatRequestMessages,
         @Nullable
         List<FunctionDefinition> functions,
-<<<<<<< HEAD
-        PromptExecutionSettings promptExecutionSettings) {
-=======
         @Nullable
         InvocationContext invocationContext) {
->>>>>>> b2bfff20
 
         ChatCompletionsOptions options = new ChatCompletionsOptions(chatRequestMessages)
             .setModel(chatCompletionService.getModelId());
+
+        if (invocationContext != null && invocationContext.getToolCallBehavior() != null) {
+            invocationContext.getToolCallBehavior().configureOptions(options, functions);
+        }
 
         PromptExecutionSettings promptExecutionSettings = invocationContext != null
             ? invocationContext.getPromptExecutionSettings()
@@ -422,22 +294,6 @@
             throw new AIException(AIException.ErrorCodes.INVALID_REQUEST,
                 String.format("Results per prompt must be in range between 1 and %d, inclusive.",
                     MAX_RESULTS_PER_PROMPT));
-        }
-
-<<<<<<< HEAD
-        if (promptExecutionSettings.getToolCallBehavior() != null) {
-            promptExecutionSettings.getToolCallBehavior().configureOptions(options, functions);
-=======
-        ToolCallBehavior toolCallBehavior = invocationContext != null
-            ? invocationContext.getToolCallBehavior()
-            : null;
-        List<ChatCompletionsToolDefinition> toolDefinitions =
-            chatCompletionsToolDefinitions(toolCallBehavior, functions);
-
-        if (toolDefinitions != null && !toolDefinitions.isEmpty()) {
-            options.setTools(toolDefinitions);
-            // TODO: options.setToolChoices(toolChoices);
->>>>>>> b2bfff20
         }
 
         Map<String, Integer> logit = null;
@@ -471,38 +327,6 @@
         return options;
     }
 
-<<<<<<< HEAD
-=======
-    @SuppressWarnings("StringSplitter")
-    private static List<ChatCompletionsToolDefinition> chatCompletionsToolDefinitions(
-        @Nullable
-        ToolCallBehavior toolCallBehavior,
-        @Nullable
-        List<FunctionDefinition> functions) {
-
-        if (functions == null || functions.isEmpty()) {
-            return Collections.emptyList();
-        }
-
-        if (toolCallBehavior == null || !(toolCallBehavior.kernelFunctionsEnabled()
-            || toolCallBehavior.autoInvokeEnabled())) {
-            // If tool calls are not explicitly enabled, then we don't need to send any tool definitions
-            return Collections.emptyList();
-        }
-
-        return functions.stream()
-            .filter(function -> {
-                String[] parts = function.getName().split("-");
-                String pluginName = parts.length > 0 ? parts[0] : "";
-                String fnName = parts.length > 1 ? parts[1] : "";
-                return toolCallBehavior.functionEnabled(pluginName, fnName);
-            })
-            .map(ChatCompletionsFunctionToolDefinition::new)
-            .collect(Collectors.toList());
-
-    }
-
->>>>>>> b2bfff20
     private static List<ChatRequestMessage> getChatRequestMessages(ChatHistory chatHistory) {
         List<ChatMessageContent> messages = chatHistory.getMessages();
         if (messages == null || messages.isEmpty()) {
@@ -512,9 +336,6 @@
             .map(message -> {
                 AuthorRole authorRole = message.getAuthorRole();
                 String content = message.getContent();
-                if (content == null) {
-                    throw new SKException("ChatMessageContent content must not be null");
-                }
                 return getChatRequestMessage(authorRole, content);
             })
             .collect(Collectors.toList());
@@ -541,244 +362,6 @@
 
     }
 
-<<<<<<< HEAD
-=======
-    private static List<FunctionDefinition> getFunctions(Kernel kernel) {
-        List<FunctionDefinition> functions = new ArrayList<>();
-        kernel.getPlugins().iterator().forEachRemaining(plugin -> {
-            plugin.iterator().forEachRemaining(function -> {
-                FunctionDefinition functionDefinition = toFunctionDefinition(function);
-                functions.add(functionDefinition);
-            });
-        });
-        return functions;
-    }
-
-    private static FunctionDefinition toFunctionDefinition(KernelFunction function) {
-        String name = String.format("%s-%s", function.getPluginName(), function.getName());
-        FunctionDefinition functionDefinition = new FunctionDefinition(name);
-        functionDefinition.setDescription(function.getDescription());
-        // Example JSON Schema:
-        // {
-        //    "type": "function",
-        //    "function": {
-        //        "name": "get_current_weather",
-        //        "description": "Get the current weather in a given location",
-        //        "parameters": {
-        //            "type": "object",
-        //            "properties": {
-        //                "location": {
-        //                    "type": "string",
-        //                    "description": "The city and state, e.g. San Francisco, CA",
-        //                },
-        //               "unit": {"type": "string", "enum": ["celsius", "fahrenheit"]},
-        //            },
-        //            "required": ["location"],
-        //        },
-        //    },
-        //}
-        List<KernelParameterMetadata<?>> parameters = function.getMetadata().getParameters();
-        if (!parameters.isEmpty()) {
-            List<String> requiredParmeters = new ArrayList<>();
-            StringBuilder sb = new StringBuilder(
-                "{\"type\": \"object\", \"properties\": {");
-            parameters.forEach(parameter -> {
-                // make "param": {"type": "string", "description": "desc"},
-                sb.append(
-                    String.format("\"%s\": %s,", parameter.getName(), parameter.getDescription()));
-                if (parameter.isRequired()) {
-                    requiredParmeters.add(parameter.getName());
-                }
-            });
-            // strip off trailing comma and close the properties object
-            sb.replace(sb.length() - 1, sb.length(), "}");
-            if (!requiredParmeters.isEmpty()) {
-                sb.append(", \"required\": [");
-                requiredParmeters.forEach(it -> {
-                    sb.append(String.format("\"%s\",", it));
-                });
-                // strip off trailing comma and close the required array
-                sb.replace(sb.length() - 1, sb.length(), "]");
-            }
-            // close the object
-            sb.append("}");
-            try {
-                ObjectMapper objectMapper = new ObjectMapper();
-                JsonNode jsonNode = objectMapper.readTree(sb.toString());
-                BinaryData binaryData = BinaryData.fromObject(jsonNode);
-                functionDefinition.setParameters(binaryData);
-            } catch (JsonProcessingException e) {
-                LOGGER.error("Failed to parse json", e);
-            }
-        }
-        return functionDefinition;
-    }
-
-    private interface ContentBuffer<T> {
-
-        void append(T content);
-
-        ChatMessageContent toChatMessageContent();
-    }
-
-    private static class AssistantContentBuffer implements ContentBuffer<String> {
-
-        private final StringBuilder sb = new StringBuilder();
-        @Nullable
-        private final String modelId;
-        @Nullable
-        private final String innerContent;
-        @Nullable
-        private final Charset encoding;
-        @Nullable
-        private final FunctionResultMetadata metadata;
-
-        private AssistantContentBuffer(@Nullable String modelId, @Nullable String innerContent,
-            @Nullable Charset encoding, @Nullable FunctionResultMetadata metadata) {
-            this.modelId = modelId;
-            this.innerContent = innerContent;
-            this.encoding = encoding;
-            this.metadata = metadata;
-        }
-
-
-        @Override
-        public void append(String content) {
-            sb.append(content);
-        }
-
-        @Override
-        public ChatMessageContent toChatMessageContent() {
-            return new ChatMessageContent(
-                AuthorRole.ASSISTANT,
-                sb.toString(),
-                modelId,
-                innerContent,
-                encoding,
-                metadata
-            );
-        }
-    }
-
-    private static class ToolContentBuffer implements
-        ContentBuffer<ChatCompletionsFunctionToolCall> {
-
-        @Nullable
-        private String id = null;
-
-        @Nullable
-        private String name = null;
-        private List<String> arguments = new ArrayList<>();
-
-        @Override
-        public void append(ChatCompletionsFunctionToolCall toolCall) {
-            FunctionCall function = toolCall.getFunction();
-            String toolCallId = toolCall.getId();
-            String fnName = function.getName();
-            String fnArguments = function.getArguments();
-            if (this.id == null && toolCallId != null && !toolCallId.isEmpty()) {
-                this.id = toolCallId;
-            }
-            if (this.name == null && fnName != null && !fnName.isEmpty()) {
-                this.name = fnName;
-            }
-            if (fnArguments != null && !fnArguments.isEmpty()) {
-                this.arguments.add(fnArguments);
-            }
-        }
-
-        @Override
-        public ChatMessageContent toChatMessageContent() {
-            return new ChatMessageContent(AuthorRole.TOOL, toJsonString());
-        }
-
-        private String toJsonString() {
-            StringBuilder sb = new StringBuilder(
-                String.format("{\"type\":\"function\", \"id\":\"%s\", \"function\": ", id));
-            sb.append(String.format("{\"name\":\"%s\", \"parameters\": ", name));
-            // when concatentated, args should be valid json
-            for (String argument : arguments) {
-                sb.append(argument);
-            }
-            // close off function, and type
-            sb.append("}}");
-            assert isBalanced(sb.toString());
-            return sb.toString();
-        }
-
-        // used to check that the json string is balanced
-        private boolean isBalanced(String str) {
-            int openParens = 0;
-            int closeParens = 0;
-            boolean inString = false;
-            for (int i = 0; i < str.length(); i++) {
-                char c = str.charAt(i);
-                if (!inString && c == '(') {
-                    openParens++;
-                } else if (!inString && c == ')') {
-                    closeParens++;
-                } else if (c == '"') {
-                    inString = !inString;
-                }
-            }
-            return openParens == closeParens;
-        }
-    }
-
-    // For streaming,
-    private static class ChatResponseCollector {
-
-        @Nullable
-        private final String modelId;
-        @Nullable
-        private final String innerContent;
-        @Nullable
-        private final Charset encoding;
-        @Nullable
-        private final FunctionResultMetadata metadata;
-
-        private final Map<AuthorRole, ContentBuffer<?>> roleToContent = new HashMap<>();
-
-        private ChatResponseCollector(
-            @Nullable String modelId,
-            @Nullable String innerContent,
-            @Nullable Charset encoding,
-            @Nullable FunctionResultMetadata metadata) {
-            this.modelId = modelId;
-            this.innerContent = innerContent;
-            this.encoding = encoding;
-            this.metadata = metadata;
-        }
-
-        private ContentBuffer<?> collectorFor(AuthorRole role) {
-            return roleToContent.computeIfAbsent(role, k -> {
-                if (k == AuthorRole.TOOL) {
-                    return new ToolContentBuffer();
-                }
-                return new AssistantContentBuffer(
-                    modelId,
-                    innerContent,
-                    encoding,
-                    metadata
-                );
-            });
-        }
-
-        @SuppressWarnings("unchecked")
-        private <T> void append(AuthorRole role, T content) {
-            ContentBuffer<T> contentBuffer = (ContentBuffer<T>) collectorFor(role);
-            contentBuffer.append(content);
-        }
-
-        private ChatMessageContent toChatMessageContent() {
-            assert roleToContent.size() == 1;
-            ContentBuffer<?> contentBuffer = roleToContent.values().iterator().next();
-            return contentBuffer.toChatMessageContent();
-        }
-    }
-
-
->>>>>>> b2bfff20
     public static class Builder extends ChatCompletionService.Builder {
 
         @Override
