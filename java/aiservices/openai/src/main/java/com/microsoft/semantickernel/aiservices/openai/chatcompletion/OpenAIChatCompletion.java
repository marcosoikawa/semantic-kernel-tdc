--- conflicted
+++ resolved
@@ -14,19 +14,16 @@
 import com.azure.ai.openai.models.ChatRequestToolMessage;
 import com.azure.ai.openai.models.ChatRequestUserMessage;
 import com.azure.ai.openai.models.ChatResponseMessage;
-import com.azure.ai.openai.models.FunctionDefinition;
 import com.azure.core.util.BinaryData;
 import com.fasterxml.jackson.core.JsonProcessingException;
 import com.fasterxml.jackson.databind.JsonNode;
 import com.fasterxml.jackson.databind.ObjectMapper;
 import com.microsoft.semantickernel.Kernel;
-import com.microsoft.semantickernel.aiservices.openai.OpenAIRequestSettings;
 import com.microsoft.semantickernel.chatcompletion.AuthorRole;
 import com.microsoft.semantickernel.chatcompletion.ChatCompletionService;
 import com.microsoft.semantickernel.chatcompletion.ChatHistory;
 import com.microsoft.semantickernel.chatcompletion.ChatMessageContent;
 import com.microsoft.semantickernel.exceptions.AIException;
-import com.microsoft.semantickernel.exceptions.AIException.ErrorCodes;
 import com.microsoft.semantickernel.exceptions.SKException;
 import com.microsoft.semantickernel.hooks.KernelHooks;
 import com.microsoft.semantickernel.hooks.PreChatCompletionEvent;
@@ -119,69 +116,12 @@
         Kernel kernel,
         @Nullable InvocationContext invocationContext) {
 
-<<<<<<< HEAD
         List<OpenAIFunction> functions = new ArrayList<>();
         if (kernel != null) {
             kernel.getPlugins().forEach(plugin ->
                     plugin.getFunctions().forEach((name, function) ->
                             functions.add(new OpenAIFunction(plugin.getName(), function.getMetadata()))
                     )
-=======
-        ChatCompletionsOptions options = getCompletionsOptions(this, chatRequestMessages, functions,
-            invocationContext);
-        Mono<List<ChatMessageContent>> results =
-            internalChatMessageContentsAsync(options, invocationContext);
-
-        return results
-            .flatMap(list -> {
-                boolean makeSecondCall = false;
-                for (ChatMessageContent messageContent : list) {
-                    if (messageContent.getAuthorRole() == AuthorRole.TOOL) {
-                        makeSecondCall = true;
-                        String content = messageContent.getContent();
-                        String id = messageContent.getModelId();
-                        ChatRequestToolMessage toolMessage = new ChatRequestToolMessage(content,
-                            id);
-                        chatRequestMessages.add(toolMessage);
-                    }
-                }
-                if (makeSecondCall) {
-                    return internalChatMessageContentsAsync(options, invocationContext);
-                }
-                return Mono.just(list);
-            });
-    }
-
-    private Mono<List<ChatMessageContent>> internalChatMessageContentsAsync(
-        ChatCompletionsOptions options,
-        @Nullable InvocationContext invocationContext) {
-
-        KernelHooks kernelHooks =
-            invocationContext != null && invocationContext.getKernelHooks() != null
-                ? invocationContext.getKernelHooks()
-                : new KernelHooks();
-
-        options = kernelHooks
-            .executeHooks(new PreChatCompletionEvent(options))
-            .getOptions();
-
-        return client
-            .getChatCompletionsWithResponse(getModelId(), options,
-                OpenAIRequestSettings.getRequestOptions())
-            .flatMap(completionsResult -> {
-                if (completionsResult.getStatusCode() >= 400) {
-                    return Mono.error(new AIException(ErrorCodes.SERVICE_ERROR,
-                        "Request failed: " + completionsResult.getStatusCode()));
-                }
-                return Mono.just(completionsResult.getValue());
-            })
-            .filter(choices -> choices.getChoices() != null && !choices.getChoices().isEmpty())
-            .map(this::accumulateResponses)
-            .map(responses ->
-                responses.stream()
-                    .map(ChatResponseCollector::toChatMessageContent)
-                    .collect(Collectors.toList())
->>>>>>> 7af8b909
             );
         }
 
@@ -195,7 +135,7 @@
                 invocationContext,
                 Math.min(MAXIMUM_INFLIGHT_AUTO_INVOKES,
                         invocationContext != null && invocationContext.getToolCallBehavior() != null
-                                ? invocationContext.getToolCallBehavior().getMaximumAutoInvokeAttempts() : 0)
+                                ? invocationContext.getToolCallBehavior().maximumAutoInvokeAttempts() : 0)
         );
     }
 
