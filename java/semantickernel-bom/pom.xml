<?xml version="1.0" encoding="UTF-8"?>

<project xmlns="http://maven.apache.org/POM/4.0.0" xmlns:xsi="http://www.w3.org/2001/XMLSchema-instance" xsi:schemaLocation="http://maven.apache.org/POM/4.0.0 http://maven.apache.org/xsd/maven-4.0.0.xsd">
    <modelVersion>4.0.0</modelVersion>

    <groupId>com.microsoft.semantic-kernel</groupId>
    <artifactId>semantickernel-bom</artifactId>
<<<<<<< HEAD
    <version>0.2.6-alpha-SNAPSHOT</version>
=======
    <version>0.2.5-alpha</version>
>>>>>>> 16c3617f
    <packaging>pom</packaging>

    <name>Semantic Kernel Java BOM</name>
    <description>Bill of Materials for all Semantic Kernel (Java) modules</description>
    <url>https://www.github.com/microsoft/semantic-kernel</url>
    <properties>
        <com.fasterxml.jackson.core.version>2.15.1</com.fasterxml.jackson.core.version>
    </properties>

    <dependencyManagement>
        <dependencies>
            <dependency>
                <groupId>com.microsoft.semantic-kernel</groupId>
                <artifactId>semantickernel-api</artifactId>
                <version>${project.version}</version>
            </dependency>
            <dependency>
                <groupId>com.microsoft.semantic-kernel</groupId>
                <artifactId>semantickernel-core</artifactId>
                <version>${project.version}</version>
            </dependency>
            <dependency>
                <groupId>com.microsoft.semantic-kernel.connectors</groupId>
                <artifactId>semantickernel-connectors</artifactId>
                <version>${project.version}</version>
            </dependency>
            <dependency>
                <groupId>com.microsoft.semantic-kernel.extensions</groupId>
                <artifactId>semantickernel-sequentialplanner-extension</artifactId>
                <version>${project.version}</version>
            </dependency>
            <dependency>
                <groupId>com.microsoft.semantic-kernel</groupId>
                <artifactId>semantickernel-core-skills</artifactId>
                <version>${project.version}</version>
            </dependency>
            <dependency>
                <groupId>com.microsoft.semantic-kernel.extensions</groupId>
                <artifactId>semantickernel-actionplanner-extension</artifactId>
                <version>${project.version}</version>
            </dependency>


            <dependency>
                <groupId>com.azure</groupId>
                <artifactId>azure-ai-openai</artifactId>
                <version>1.0.0-beta.2</version>
            </dependency>
            <dependency>
                <groupId>org.slf4j</groupId>
                <artifactId>slf4j-api</artifactId>
                <version>2.0.7</version>
            </dependency>
            <dependency>
                <groupId>com.fasterxml.jackson.core</groupId>
                <artifactId>jackson-annotations</artifactId>
                <version>${com.fasterxml.jackson.core.version}</version>
            </dependency>
            <dependency>
                <groupId>com.fasterxml.jackson.core</groupId>
                <artifactId>jackson-databind</artifactId>
                <version>${com.fasterxml.jackson.core.version}</version>
                <scope>runtime</scope>
            </dependency>
            <dependency>
                <groupId>io.projectreactor</groupId>
                <artifactId>reactor-core</artifactId>
                <version>3.5.6</version>
            </dependency>
            <dependency>
                <groupId>com.google.code.findbugs</groupId>
                <artifactId>jsr305</artifactId>
                <version>3.0.2</version>
            </dependency>
            <dependency>
                <groupId>com.azure</groupId>
                <artifactId>azure-core-http-netty</artifactId>
                <version>1.13.2</version>
                <scope>runtime</scope>
            </dependency>
        </dependencies>
    </dependencyManagement>

    <profiles>
        <profile>
            <id>release</id>

            <distributionManagement>
                <repository>
                    <id>${releaseRepoId}</id>
                    <url>${releaseRepoUrl}</url>
                    <name>${releaseRepoName}</name>
                </repository>
            </distributionManagement>
        </profile>
    </profiles>

    <developers>
        <developer>
            <id>microsoft</id>
            <name>Microsoft</name>
        </developer>
    </developers>

    <licenses>
        <license>
            <name>MIT License</name>
            <url>https://opensource.org/licenses/MIT</url>
            <distribution>repo</distribution>
        </license>
    </licenses>

    <scm>
        <url>https://github.com/microsoft/semantic-kernel</url>
        <connection>scm:git:https://github.com/microsoft/semantic-kernel.git</connection>
        <developerConnection>scm:git:https://github.com/microsoft/semantic-kernel.git</developerConnection>
        <tag>java-0.2.5-alpha</tag>
    </scm>
</project><|MERGE_RESOLUTION|>--- conflicted
+++ resolved
@@ -5,11 +5,7 @@
 
     <groupId>com.microsoft.semantic-kernel</groupId>
     <artifactId>semantickernel-bom</artifactId>
-<<<<<<< HEAD
     <version>0.2.6-alpha-SNAPSHOT</version>
-=======
-    <version>0.2.5-alpha</version>
->>>>>>> 16c3617f
     <packaging>pom</packaging>
 
     <name>Semantic Kernel Java BOM</name>
