--- conflicted
+++ resolved
@@ -5,11 +5,7 @@
 
     <groupId>com.microsoft.semantic-kernel</groupId>
     <artifactId>semantickernel-bom</artifactId>
-<<<<<<< HEAD
     <version>0.2.13-alpha-SNAPSHOT</version>
-=======
-    <version>0.2.12-alpha</version>
->>>>>>> 7780d5ff
     <packaging>pom</packaging>
 
     <name>Semantic Kernel Java BOM</name>
