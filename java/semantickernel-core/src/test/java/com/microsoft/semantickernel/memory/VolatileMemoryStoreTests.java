--- conflicted
+++ resolved
@@ -814,11 +814,7 @@
         for (Iterator<Tuple2<MemoryRecord, Float>> iterator = topNResults.iterator();
                 iterator.hasNext(); ) {
             Tuple2<MemoryRecord, Float> tuple = iterator.next();
-<<<<<<< HEAD
-            int compare = Double.compare(tuple.getT2().doubleValue(), 0.75);
-=======
-            int compare = Double.compare(tuple.getT2(), 0.75);
->>>>>>> 4c9dd713
+            int compare = Float.compare(tuple.getT2(), 0.75f);
             assertTrue(topNKeys.contains(tuple.getT1().getKey()));
             assertTrue(compare >= 0);
         }
