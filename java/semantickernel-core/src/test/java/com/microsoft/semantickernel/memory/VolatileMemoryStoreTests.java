// Copyright (c) Microsoft. All rights reserved.
package com.microsoft.semantickernel.memory;

import static org.junit.jupiter.api.Assertions.assertEquals;
import static org.junit.jupiter.api.Assertions.assertFalse;
import static org.junit.jupiter.api.Assertions.assertNotEquals;
import static org.junit.jupiter.api.Assertions.assertNotNull;
import static org.junit.jupiter.api.Assertions.assertNull;
import static org.junit.jupiter.api.Assertions.assertThrows;
import static org.junit.jupiter.api.Assertions.assertTrue;

import com.microsoft.semantickernel.ai.embeddings.Embedding;

import org.junit.jupiter.api.BeforeEach;
import org.junit.jupiter.api.Test;

import reactor.core.publisher.Flux;
import reactor.util.function.Tuple2;

import java.time.ZoneId;
import java.time.ZonedDateTime;
import java.util.*;
import java.util.stream.Collectors;
import java.util.stream.IntStream;

class VolatileMemoryStoreTests {
    private VolatileMemoryStore _db;

    @BeforeEach
    void setUp() {
        this._db = new VolatileMemoryStore();
    }

    private int _collectionNum = 0;

    private static final String NULL_ADDITIONAL_METADATA = null;
    private static final String NULL_KEY = null;
    private static final ZonedDateTime NULL_TIMESTAMP = null;

    private Collection<MemoryRecord> createBatchRecords(int numRecords) {
        assertTrue(numRecords % 2 == 0, "Number of records must be even");
        assertTrue(numRecords > 0, "Number of records must be greater than 0");

        List<MemoryRecord> records = new ArrayList<>(numRecords);
        for (int i = 0; i < numRecords / 2; i++) {
            MemoryRecord testRecord =
                    MemoryRecord.localRecord(
                            "test" + i,
                            "text" + i,
                            "description" + i,
                            new Embedding(Arrays.asList(1f, 1f, 1f)),
                            NULL_ADDITIONAL_METADATA,
                            NULL_KEY,
                            NULL_TIMESTAMP);
            records.add(testRecord);
        }

        for (int i = numRecords / 2; i < numRecords; i++) {
            MemoryRecord testRecord =
                    MemoryRecord.referenceRecord(
                            "test" + i,
                            "sourceName" + i,
                            "description" + i,
                            new Embedding(Arrays.asList(1f, 2f, 3f)),
                            NULL_ADDITIONAL_METADATA,
                            NULL_KEY,
                            NULL_TIMESTAMP);
            records.add(testRecord);
        }

        return records;
    }

    @Test
    void initializeDbConnectionSucceeds() {
        assertNotNull(this._db);
    }

    @Test
    void itCanCreateAndGetCollectionAsync() {
        // Arrange
        String collection = "test_collection" + this._collectionNum;
        this._collectionNum++;

        // Act
        this._db.createCollectionAsync(collection).block();
        Collection<String> collections = this._db.getCollectionsAsync().block();

        // Assert
        assertNotNull(collections);
        assertFalse(collections.isEmpty());
        assertTrue(collections.contains(collection));
    }

    @Test
    void  itHandlesExceptionsWhenCreatingCollectionAsync() {
        // Arrange
        String collection = null;

        // Assert
        assertThrows(
                NullPointerException.class,
                () -> this._db.createCollectionAsync(collection).block(),
                "Should not be able to create duplicate collection");
    }

    @Test
    void itCannotInsertIntoNonExistentCollectionAsync() {

        // Arrange
        MemoryRecord testRecord =
                MemoryRecord.localRecord(
                        "test",
                        "text",
                        "description",
                        new Embedding(Arrays.asList(1f, 2f, 3f)),
                        NULL_ADDITIONAL_METADATA,
                        NULL_KEY,
                        NULL_TIMESTAMP);
        String collection = "test_collection" + this._collectionNum;
        this._collectionNum++;

        // Assert
        assertThrows(
                MemoryException.class,
                () -> this._db.upsertAsync(collection, testRecord).block(),
                "Should not be able to insert into a non-existent collection");
    }

    @Test
    void getAsyncReturnsEmptyEmbeddingUnlessSpecifiedAsync() {
        // Arrange
        MemoryRecord testRecord =
                MemoryRecord.localRecord(
                        "test",
                        "text",
                        "description",
                        new Embedding(Arrays.asList(1f, 2f, 3f)),
                        NULL_ADDITIONAL_METADATA,
                        NULL_KEY,
                        NULL_TIMESTAMP);
        String collection = "test_collection" + this._collectionNum;
        this._collectionNum++;

        // Act
        this._db.createCollectionAsync(collection).block();
        String key = this._db.upsertAsync(collection, testRecord).block();
        MemoryRecord actualDefault = this._db.getAsync(collection, key, false).block();
        MemoryRecord actualWithEmbedding = this._db.getAsync(collection, key, true).block();

        // Assert
        assertNotNull(actualDefault);
        assertNotNull(actualDefault.getEmbedding());
        assertNotNull(actualDefault.getEmbedding().getVector());
        assertTrue(actualDefault.getEmbedding().getVector().isEmpty());
        assertNotNull(actualWithEmbedding);
        assertNotNull(actualWithEmbedding.getEmbedding());
        assertNotNull(actualWithEmbedding.getEmbedding().getVector());
        assertFalse(actualWithEmbedding.getEmbedding().getVector().isEmpty());
        assertNotEquals(testRecord, actualDefault);
        assertEquals(testRecord, actualWithEmbedding);
    }

    @Test
    void itCanUpsertAndRetrieveARecordWithNoTimestampAsync() {
        // Arrange
        MemoryRecord testRecord =
                MemoryRecord.localRecord(
                        "test",
                        "text",
                        "description",
                        new Embedding(Arrays.asList(1f, 2f, 3f)),
                        NULL_ADDITIONAL_METADATA,
                        NULL_KEY,
                        NULL_TIMESTAMP);
        String collection = "test_collection" + this._collectionNum;
        this._collectionNum++;

        // Act
        this._db.createCollectionAsync(collection).block();
        String key = this._db.upsertAsync(collection, testRecord).block();
        MemoryRecord actual = this._db.getAsync(collection, key, true).block();

        // Assert
        assertNotNull(actual);
        assertEquals(testRecord, actual);
    }

    @Test
    void itCanUpsertAndRetrieveARecordWithTimestampAsync() {
        // Arrange
        MemoryRecord testRecord =
                MemoryRecord.localRecord(
                        "test",
                        "text",
                        "description",
                        new Embedding(Arrays.asList(1f, 2f, 3f)),
                        NULL_ADDITIONAL_METADATA,
                        NULL_KEY,
                        ZonedDateTime.now(ZoneId.of("UTC")));
        String collection = "test_collection" + this._collectionNum;
        this._collectionNum++;

        // Act
        this._db.createCollectionAsync(collection).block();
        String key = this._db.upsertAsync(collection, testRecord).block();
        MemoryRecord actual = this._db.getAsync(collection, key, true).block();

        // Assert
        assertNotNull(actual);
        assertEquals(testRecord, actual);
    }

    @Test
    void upsertReplacesExistingRecordWithSameIdAsync() {
        // Arrange
        String commonId = "test";
        MemoryRecord testRecord =
                MemoryRecord.localRecord(
                        commonId,
                        "text",
                        "description",
                        new Embedding(Arrays.asList(1f, 2f, 3f)),
                        NULL_ADDITIONAL_METADATA,
                        NULL_KEY,
                        NULL_TIMESTAMP);
        MemoryRecord testRecord2 =
                MemoryRecord.localRecord(
                        commonId,
                        "text2",
                        "description2",
                        new Embedding(Arrays.asList(1f, 2f, 4f)),
                        NULL_ADDITIONAL_METADATA,
                        NULL_KEY,
                        NULL_TIMESTAMP);
        String collection = "test_collection" + this._collectionNum;
        this._collectionNum++;

        // Act
        this._db.createCollectionAsync(collection).block();
        String key = this._db.upsertAsync(collection, testRecord).block();
        String key2 = this._db.upsertAsync(collection, testRecord2).block();
        MemoryRecord actual = this._db.getAsync(collection, key, true).block();

        // Assert
        assertNotNull(actual);
        assertNotEquals(testRecord, actual);
        assertEquals(key, key2);
        assertEquals(testRecord2, actual);
    }

    @Test
    void existingRecordCanBeRemovedAsync() {
        // Arrange
        MemoryRecord testRecord =
                MemoryRecord.localRecord(
                        "test",
                        "text",
                        "description",
                        new Embedding(Arrays.asList(1f, 2f, 3f)),
                        NULL_ADDITIONAL_METADATA,
                        NULL_KEY,
                        NULL_TIMESTAMP);
        String collection = "test_collection" + this._collectionNum;
        this._collectionNum++;

        // Act
        this._db.createCollectionAsync(collection).block();
        String key = this._db.upsertAsync(collection, testRecord).block();
        assertNotNull(key);
        this._db.removeAsync(collection, key).block();
        MemoryRecord actual = this._db.getAsync(collection, key, false).block();

        // Assert
        assertNull(actual);
    }

    @Test
    void removingNonExistingRecordDoesNothingAsync() {
        // Arrange
        String collection = "test_collection" + this._collectionNum;
        this._collectionNum++;

        // Act
        this._db.removeAsync(collection, "key").block();
        MemoryRecord actual = this._db.getAsync(collection, "key", false).block();

        // Assert
        assertNull(actual);
    }

    @Test
    void itCanListAllDatabaseCollectionsAsync() {
        // Arrange
        int numCollections = 3;
        String[] testCollections =
                IntStream.range(this._collectionNum, this._collectionNum += numCollections)
                        .mapToObj(i -> "test_collection" + i)
                        .toArray(String[]::new);

        Flux.fromArray(testCollections)
                .concatMap(collection -> this._db.createCollectionAsync(collection))
                .blockLast();

        // Act
        Collection<String> collections = this._db.getCollectionsAsync().block();

        // Assert
        assertNotNull(collections);
        assertEquals(numCollections, collections.size());
        for (String collection : testCollections) {
            assertTrue(
                    collections.contains(collection),
                    "Collections does not contain the newly-created collection " + collection);
        }
    }

    @Test
    void getNearestMatchesReturnsAllResultsWithNoMinScoreAsync() {
        // Arrange
        Embedding compareEmbedding =  new Embedding(Arrays.asList(1f, 1f, 1f));
        int topN = 4;
        String collection = "test_collection" + this._collectionNum;
        this._collectionNum++;
        this._db.createCollectionAsync(collection).block();
        int i = 0;
        MemoryRecord testRecord =
                MemoryRecord.localRecord(
                        "test" + i,
                        "text" + i,
                        "description" + i,
                        new Embedding(Arrays.asList(1f, 1f, 1f)),
                        NULL_ADDITIONAL_METADATA,
                        NULL_KEY,
                        NULL_TIMESTAMP);
        this._db.upsertAsync(collection, testRecord).block();

        i++;
        testRecord =
                MemoryRecord.localRecord(
                        "test" + i,
                        "text" + i,
                        "description" + i,
                        new Embedding(Arrays.asList(-1f, -1f, -1f)),
                        NULL_ADDITIONAL_METADATA,
                        NULL_KEY,
                        NULL_TIMESTAMP);
        this._db.upsertAsync(collection, testRecord).block();

        i++;
        testRecord =
                MemoryRecord.localRecord(
                        "test" + i,
                        "text" + i,
                        "description" + i,
                        new Embedding(Arrays.asList(1f, 2f, 3f)),
                        NULL_ADDITIONAL_METADATA,
                        NULL_KEY,
                        NULL_TIMESTAMP);
        this._db.upsertAsync(collection, testRecord).block();

        i++;
        testRecord =
                MemoryRecord.localRecord(
                        "test" + i,
                        "text" + i,
                        "description" + i,
                        new Embedding(Arrays.asList(-1f, -2f, -3f)),
                        NULL_ADDITIONAL_METADATA,
                        NULL_KEY,
                        NULL_TIMESTAMP);
        this._db.upsertAsync(collection, testRecord).block();

        i++;
        testRecord =
                MemoryRecord.localRecord(
                        "test" + i,
                        "text" + i,
                        "description" + i,
                        new Embedding(Arrays.asList(1f, -1f, -2f)),
                        NULL_ADDITIONAL_METADATA,
                        NULL_KEY,
                        NULL_TIMESTAMP);
        this._db.upsertAsync(collection, testRecord).block();

        // Act
        double threshold = -1;
        Collection<Tuple2<MemoryRecord, Float>> topNResults =
                this._db
                        .getNearestMatchesAsync(
                                collection, compareEmbedding, topN, threshold, false)
                        .block();

        // Assert
        assertNotNull(topNResults);
        assertEquals(topN, topNResults.size());
        Tuple2<MemoryRecord, Float>[] topNResultsArray = topNResults.toArray(new Tuple2[0]);
        for (int j = 0; j < topN - 1; j++) {
            int compare =
                    Double.compare(
                            topNResultsArray[j].getT2(),
                            topNResultsArray[j + 1].getT2());
            assertTrue(compare >= 0);
        }
    }

    @Test
    void getNearestMatchesReturnsLimit() {
        // Arrange
        Embedding compareEmbedding =  new Embedding(Arrays.asList(1f, 1f, 1f));
        String collection = "test_collection" + this._collectionNum;
        this._collectionNum++;
        this._db.createCollectionAsync(collection).block();
        int i = 0;
        MemoryRecord testRecord =
                MemoryRecord.localRecord(
                        "test" + i,
                        "text" + i,
                        "description" + i,
                        new Embedding(Arrays.asList(1f, 1f, 1f)),
                        NULL_ADDITIONAL_METADATA,
                        NULL_KEY,
                        NULL_TIMESTAMP);
        this._db.upsertAsync(collection, testRecord).block();

        i++;
        testRecord =
                MemoryRecord.localRecord(
                        "test" + i,
                        "text" + i,
                        "description" + i,
                        new Embedding(Arrays.asList(-1f, -1f, -1f)),
                        NULL_ADDITIONAL_METADATA,
                        NULL_KEY,
                        NULL_TIMESTAMP);
        this._db.upsertAsync(collection, testRecord).block();

        i++;
        testRecord =
                MemoryRecord.localRecord(
                        "test" + i,
                        "text" + i,
                        "description" + i,
                        new Embedding(Arrays.asList(1f, 2f, 3f)),
                        NULL_ADDITIONAL_METADATA,
                        NULL_KEY,
                        NULL_TIMESTAMP);
        this._db.upsertAsync(collection, testRecord).block();

        i++;
        testRecord =
                MemoryRecord.localRecord(
                        "test" + i,
                        "text" + i,
                        "description" + i,
                        new Embedding(Arrays.asList(-1f, -2f, -3f)),
                        NULL_ADDITIONAL_METADATA,
                        NULL_KEY,
                        NULL_TIMESTAMP);
        this._db.upsertAsync(collection, testRecord).block();

        i++;
        testRecord =
                MemoryRecord.localRecord(
                        "test" + i,
                        "text" + i,
                        "description" + i,
                        new Embedding(Arrays.asList(1f, -1f, -2f)),
                        NULL_ADDITIONAL_METADATA,
                        NULL_KEY,
                        NULL_TIMESTAMP);
        this._db.upsertAsync(collection, testRecord).block();

        // Act
        double threshold = -1;
        Collection<Tuple2<MemoryRecord, Float>> topNResults =
                this._db
                        .getNearestMatchesAsync(
                                collection, compareEmbedding, i / 2, threshold, false)
                        .block();

        // Assert
        assertNotNull(topNResults);
        assertEquals(i / 2, topNResults.size());
    }

    @Test
    void getNearestMatchesReturnsEmptyIfLimitZero() {
        // Arrange
        Embedding compareEmbedding =  new Embedding(Arrays.asList(1f, 1f, 1f));
        String collection = "test_collection" + this._collectionNum;
        this._collectionNum++;
        this._db.createCollectionAsync(collection).block();
        int i = 0;
        MemoryRecord testRecord =
                MemoryRecord.localRecord(
                        "test" + i,
                        "text" + i,
                        "description" + i,
                        new Embedding(Arrays.asList(1f, 1f, 1f)),
                        NULL_ADDITIONAL_METADATA,
                        NULL_KEY,
                        NULL_TIMESTAMP);
        this._db.upsertAsync(collection, testRecord).block();

        i++;
        testRecord =
                MemoryRecord.localRecord(
                        "test" + i,
                        "text" + i,
                        "description" + i,
                        new Embedding(Arrays.asList(-1f, -1f, -1f)),
                        NULL_ADDITIONAL_METADATA,
                        NULL_KEY,
                        NULL_TIMESTAMP);
        this._db.upsertAsync(collection, testRecord).block();

        i++;
        testRecord =
                MemoryRecord.localRecord(
                        "test" + i,
                        "text" + i,
                        "description" + i,
                        new Embedding(Arrays.asList(1f, 2f, 3f)),
                        NULL_ADDITIONAL_METADATA,
                        NULL_KEY,
                        NULL_TIMESTAMP);
        this._db.upsertAsync(collection, testRecord).block();

        i++;
        testRecord =
                MemoryRecord.localRecord(
                        "test" + i,
                        "text" + i,
                        "description" + i,
                        new Embedding(Arrays.asList(-1f, -2f, -3f)),
                        NULL_ADDITIONAL_METADATA,
                        NULL_KEY,
                        NULL_TIMESTAMP);
        this._db.upsertAsync(collection, testRecord).block();

        i++;
        testRecord =
                MemoryRecord.localRecord(
                        "test" + i,
                        "text" + i,
                        "description" + i,
                        new Embedding(Arrays.asList(1f, -1f, -2f)),
                        NULL_ADDITIONAL_METADATA,
                        NULL_KEY,
                        NULL_TIMESTAMP);
        this._db.upsertAsync(collection, testRecord).block();

        // Act
        double threshold = -1;
        Collection<Tuple2<MemoryRecord, Float>> topNResults =
                this._db
                        .getNearestMatchesAsync(collection, compareEmbedding, 0, threshold, false)
                        .block();

        // Assert
        assertNotNull(topNResults);
        assertTrue(topNResults.isEmpty());
    }

    @Test
    void getNearestMatchesReturnsEmptyIfCollectionEmpty() {
        // Arrange
        Embedding compareEmbedding =  new Embedding(Arrays.asList(1f, 1f, 1f));
        String collection = "test_collection" + this._collectionNum;
        this._collectionNum++;
        this._db.createCollectionAsync(collection).block();

        // Act
        double threshold = -1;
        Collection<Tuple2<MemoryRecord, Float>> topNResults =
                this._db
                        .getNearestMatchesAsync(
                                collection, compareEmbedding, Integer.MAX_VALUE, threshold, false)
                        .block();

        // Assert
        assertNotNull(topNResults);
        assertTrue(topNResults.isEmpty());
    }

    @Test
    void getNearestMatchAsyncReturnsEmptyEmbeddingUnlessSpecifiedAsync() {
        // Arrange
        Embedding compareEmbedding =  new Embedding(Arrays.asList(1f, 1f, 1f));
        int topN = 4;
        String collection = "test_collection" + this._collectionNum;
        this._collectionNum++;
        this._db.createCollectionAsync(collection).block();
        int i = 0;
        MemoryRecord testRecord =
                MemoryRecord.localRecord(
                        "test" + i,
                        "text" + i,
                        "description" + i,
                        new Embedding(Arrays.asList(1f, 1f, 1f)),
                        NULL_ADDITIONAL_METADATA,
                        NULL_KEY,
                        NULL_TIMESTAMP);
        this._db.upsertAsync(collection, testRecord).block();

        i++;
        testRecord =
                MemoryRecord.localRecord(
                        "test" + i,
                        "text" + i,
                        "description" + i,
                        new Embedding(Arrays.asList(-1f, -1f, -1f)),
                        NULL_ADDITIONAL_METADATA,
                        NULL_KEY,
                        NULL_TIMESTAMP);
        this._db.upsertAsync(collection, testRecord).block();

        i++;
        testRecord =
                MemoryRecord.localRecord(
                        "test" + i,
                        "text" + i,
                        "description" + i,
                        new Embedding(Arrays.asList(1f, 2f, 3f)),
                        NULL_ADDITIONAL_METADATA,
                        NULL_KEY,
                        NULL_TIMESTAMP);
        this._db.upsertAsync(collection, testRecord).block();

        i++;
        testRecord =
                MemoryRecord.localRecord(
                        "test" + i,
                        "text" + i,
                        "description" + i,
                        new Embedding(Arrays.asList(-1f, -2f, -3f)),
                        NULL_ADDITIONAL_METADATA,
                        NULL_KEY,
                        NULL_TIMESTAMP);
        this._db.upsertAsync(collection, testRecord).block();

        i++;
        testRecord =
                MemoryRecord.localRecord(
                        "test" + i,
                        "text" + i,
                        "description" + i,
                        new Embedding(Arrays.asList(1f, -1f, -2f)),
                        NULL_ADDITIONAL_METADATA,
                        NULL_KEY,
                        NULL_TIMESTAMP);
        this._db.upsertAsync(collection, testRecord).block();

        // Act
        double threshold = 0.75;
        Tuple2<MemoryRecord, Float> topNResultDefault =
                this._db
                        .getNearestMatchAsync(collection, compareEmbedding, threshold, false)
                        .block();
        Tuple2<MemoryRecord, Float> topNResultWithEmbedding =
                this._db
                        .getNearestMatchAsync(collection, compareEmbedding, threshold, true)
                        .block();

        // Assert
        assertNotNull(topNResultDefault);
        assertNotNull(topNResultWithEmbedding);
        assertNotNull(topNResultDefault.getT1().getEmbedding());
        assertNotNull(topNResultDefault.getT1().getEmbedding().getVector());
        assertTrue(topNResultDefault.getT1().getEmbedding().getVector().isEmpty());
        assertNotNull(topNResultWithEmbedding.getT1().getEmbedding());
        assertNotNull(topNResultWithEmbedding.getT1().getEmbedding().getVector());
        assertFalse(topNResultWithEmbedding.getT1().getEmbedding().getVector().isEmpty());
    }

    @Test
    void getNearestMatchAsyncReturnsExpectedAsync() {
        // Arrange
        Embedding compareEmbedding =  new Embedding(Arrays.asList(1f, 1f, 1f));
        int topN = 4;
        String collection = "test_collection" + this._collectionNum;
        this._collectionNum++;
        this._db.createCollectionAsync(collection).block();
        int i = 0;
        MemoryRecord testRecord =
                MemoryRecord.localRecord(
                        "test" + i,
                        "text" + i,
                        "description" + i,
                        new Embedding(Arrays.asList(1f, 1f, 1f)),
                        NULL_ADDITIONAL_METADATA,
                        NULL_KEY,
                        NULL_TIMESTAMP);
        this._db.upsertAsync(collection, testRecord).block();

        i++;
        testRecord =
                MemoryRecord.localRecord(
                        "test" + i,
                        "text" + i,
                        "description" + i,
                        new Embedding(Arrays.asList(-1f, -1f, -1f)),
                        NULL_ADDITIONAL_METADATA,
                        NULL_KEY,
                        NULL_TIMESTAMP);
        this._db.upsertAsync(collection, testRecord).block();

        i++;
        testRecord =
                MemoryRecord.localRecord(
                        "test" + i,
                        "text" + i,
                        "description" + i,
                        new Embedding(Arrays.asList(1f, 2f, 3f)),
                        NULL_ADDITIONAL_METADATA,
                        NULL_KEY,
                        NULL_TIMESTAMP);
        this._db.upsertAsync(collection, testRecord).block();

        i++;
        testRecord =
                MemoryRecord.localRecord(
                        "test" + i,
                        "text" + i,
                        "description" + i,
                        new Embedding(Arrays.asList(-1f, -2f, -3f)),
                        NULL_ADDITIONAL_METADATA,
                        NULL_KEY,
                        NULL_TIMESTAMP);
        this._db.upsertAsync(collection, testRecord).block();

        i++;
        testRecord =
                MemoryRecord.localRecord(
                        "test" + i,
                        "text" + i,
                        "description" + i,
                        new Embedding(Arrays.asList(1f, -1f, -2f)),
                        NULL_ADDITIONAL_METADATA,
                        NULL_KEY,
                        NULL_TIMESTAMP);
        this._db.upsertAsync(collection, testRecord).block();

        // Act
        double threshold = 0.75;
        Tuple2<MemoryRecord, Float> topNResult =
                this._db
                        .getNearestMatchAsync(collection, compareEmbedding, threshold, false)
                        .block();

        // Assert
        assertNotNull(topNResult);
        assertEquals("test0", topNResult.getT1().getMetadata().getId());
        assertTrue(topNResult.getT2() >= threshold);
    }

    @Test
    void getNearestMatcheReturnsEmptyIfCollectionEmpty() {
        // Arrange
        Embedding compareEmbedding =  new Embedding(Arrays.asList(1f, 1f, 1f));
        int topN = 4;
        String collection = "test_collection" + this._collectionNum;
        this._collectionNum++;
        this._db.createCollectionAsync(collection).block();

        // Act
        double threshold = -1;
        Tuple2<MemoryRecord, Float> topNResults =
                this._db
                        .getNearestMatchAsync(collection, compareEmbedding, threshold, false)
                        .block();

        // Assert
        assertNull(topNResults);
    }

    @Test
    void getNearestMatchesDifferentiatesIdenticalVectorsByKeyAsync() {
        // Arrange
        Embedding compareEmbedding =  new Embedding(Arrays.asList(1f, 1f, 1f));
        int topN = 4;
        String collection = "test_collection" + this._collectionNum;
        this._collectionNum++;
        this._db.createCollectionAsync(collection).block();

        for (int i = 0; i < 10; i++) {
            MemoryRecord testRecord =
                    MemoryRecord.localRecord(
                            "test" + i,
                            "text" + i,
                            "description" + i,
                             new Embedding(Arrays.asList(1f, 1f, 1f)),
                            NULL_ADDITIONAL_METADATA,
                            NULL_KEY,
                            NULL_TIMESTAMP);
            this._db.upsertAsync(collection, testRecord).block();
        }

        // Act
        Collection<Tuple2<MemoryRecord, Float>> topNResults =
                this._db
                        .getNearestMatchesAsync(collection, compareEmbedding, topN, 0.75, true)
                        .block();
        Collection<String> topNKeys =
                topNResults.stream()
                        .map(tuple -> tuple.getT1().getKey())
                        .sorted()
                        .collect(Collectors.toList());

        // Assert
        assertEquals(topN, topNResults.size());
        assertEquals(topN, topNKeys.size());
        for (Iterator<Tuple2<MemoryRecord, Float>> iterator = topNResults.iterator();
                iterator.hasNext(); ) {
            Tuple2<MemoryRecord, Float> tuple = iterator.next();
<<<<<<< HEAD
            int compare = Double.compare(tuple.getT2(), 0.75);
=======
            int compare = Double.compare(tuple.getT2().doubleValue(), 0.75);
>>>>>>> de47cda4
            assertTrue(topNKeys.contains(tuple.getT1().getKey()));
            assertTrue(compare >= 0);
        }
    }

    @Test
    void itCanBatchUpsertRecordsAsync() {
        // Arrange
        int numRecords = 10;
        String collection = "test_collection" + this._collectionNum;
        this._collectionNum++;
        this._db.createCollectionAsync(collection).block();
        Collection<MemoryRecord> records = this.createBatchRecords(numRecords);

        // Act
        Collection<String> keys = this._db.upsertBatchAsync(collection, records).block();
        Collection<MemoryRecord> resultRecords =
                this._db.getBatchAsync(collection, keys, false).block();

        // Assert
        assertNotNull(keys);
        assertEquals(numRecords, keys.size());
        assertEquals(numRecords, resultRecords.size());
    }

    @Test
    void itCanBatchGetRecordsAsync() {
        // Arrange
        int numRecords = 10;
        String collection = "test_collection" + this._collectionNum;
        this._collectionNum++;
        this._db.createCollectionAsync(collection).block();
        Collection<MemoryRecord> records = this.createBatchRecords(numRecords);
        Collection<String> keys = this._db.upsertBatchAsync(collection, records).block();

        // Act
        Collection<MemoryRecord> results = this._db.getBatchAsync(collection, keys, false).block();

        // Assert
        assertNotNull(keys);
        assertNotNull(results);
        assertEquals(numRecords, results.size());
    }

    @Test
    void itCanBatchRemoveRecordsAsync() {
        // Arrange
        int numRecords = 10;
        String collection = "test_collection" + this._collectionNum;
        this._collectionNum++;
        this._db.createCollectionAsync(collection).block();
        Collection<MemoryRecord> records = this.createBatchRecords(numRecords);

        List<String> keys = new ArrayList<>();
        for (String key : this._db.upsertBatchAsync(collection, records).block()) {
            keys.add(key);
        }

        // Act
        this._db.removeBatchAsync(collection, keys).block();

        // Assert
        for (MemoryRecord result : this._db.getBatchAsync(collection, keys, true).block()) {
            assertNull(result);
        }
    }

    @Test
    void collectionsCanBeDeletedAsync() {
        // Arrange
        int numCollections = 3;
        String[] testCollections =
                IntStream.range(this._collectionNum, this._collectionNum += numCollections)
                        .mapToObj(i -> "test_collection" + i)
                        .toArray(String[]::new);

        Flux.fromArray(testCollections)
                .concatMap(collection -> this._db.createCollectionAsync(collection))
                .blockLast();

        // Act
        Collection<String> collections = this._db.getCollectionsAsync().block();
        assertNotNull(collections);
        assertEquals(numCollections, collections.size());

        // Act
        for (String collection : collections) {
            this._db.deleteCollectionAsync(collection).block();
        }

        // Assert
        collections = this._db.getCollectionsAsync().block();
        assertNotNull(collections);
        assertEquals(0, collections.size());
    }

    @Test
    void itThrowsWhenDeletingNonExistentCollectionAsync() {
        // Arrange
        String collection = "test_collection" + this._collectionNum;
        this._collectionNum++;

        // Act
        assertThrows(
                MemoryException.class, () -> this._db.deleteCollectionAsync(collection).block());
    }

    @Test
    void doesCollectionExistAsyncReturnTrueForExistingCollection() {
        // Arrange
        String collection = "test_collection" + this._collectionNum;
        this._collectionNum++;
        this._db.createCollectionAsync(collection).block();

        // Act
        assertTrue(this._db.doesCollectionExistAsync(collection).block());
    }

    @Test
    void doesCollectionExistAsyncReturnFalseForNonExistentCollection() {
        // Arrange
        String collection = "test_collection" + this._collectionNum;
        this._collectionNum++;

        // Act
        assertFalse(this._db.doesCollectionExistAsync(collection).block());
    }
}<|MERGE_RESOLUTION|>--- conflicted
+++ resolved
@@ -10,18 +10,15 @@
 import static org.junit.jupiter.api.Assertions.assertTrue;
 
 import com.microsoft.semantickernel.ai.embeddings.Embedding;
-
-import org.junit.jupiter.api.BeforeEach;
-import org.junit.jupiter.api.Test;
-
-import reactor.core.publisher.Flux;
-import reactor.util.function.Tuple2;
-
 import java.time.ZoneId;
 import java.time.ZonedDateTime;
 import java.util.*;
 import java.util.stream.Collectors;
 import java.util.stream.IntStream;
+import org.junit.jupiter.api.BeforeEach;
+import org.junit.jupiter.api.Test;
+import reactor.core.publisher.Flux;
+import reactor.util.function.Tuple2;
 
 class VolatileMemoryStoreTests {
     private VolatileMemoryStore _db;
@@ -93,7 +90,7 @@
     }
 
     @Test
-    void  itHandlesExceptionsWhenCreatingCollectionAsync() {
+    void itHandlesExceptionsWhenCreatingCollectionAsync() {
         // Arrange
         String collection = null;
 
@@ -318,7 +315,7 @@
     @Test
     void getNearestMatchesReturnsAllResultsWithNoMinScoreAsync() {
         // Arrange
-        Embedding compareEmbedding =  new Embedding(Arrays.asList(1f, 1f, 1f));
+        Embedding compareEmbedding = new Embedding(Arrays.asList(1f, 1f, 1f));
         int topN = 4;
         String collection = "test_collection" + this._collectionNum;
         this._collectionNum++;
@@ -397,9 +394,7 @@
         Tuple2<MemoryRecord, Float>[] topNResultsArray = topNResults.toArray(new Tuple2[0]);
         for (int j = 0; j < topN - 1; j++) {
             int compare =
-                    Double.compare(
-                            topNResultsArray[j].getT2(),
-                            topNResultsArray[j + 1].getT2());
+                    Double.compare(topNResultsArray[j].getT2(), topNResultsArray[j + 1].getT2());
             assertTrue(compare >= 0);
         }
     }
@@ -407,7 +402,7 @@
     @Test
     void getNearestMatchesReturnsLimit() {
         // Arrange
-        Embedding compareEmbedding =  new Embedding(Arrays.asList(1f, 1f, 1f));
+        Embedding compareEmbedding = new Embedding(Arrays.asList(1f, 1f, 1f));
         String collection = "test_collection" + this._collectionNum;
         this._collectionNum++;
         this._db.createCollectionAsync(collection).block();
@@ -487,7 +482,7 @@
     @Test
     void getNearestMatchesReturnsEmptyIfLimitZero() {
         // Arrange
-        Embedding compareEmbedding =  new Embedding(Arrays.asList(1f, 1f, 1f));
+        Embedding compareEmbedding = new Embedding(Arrays.asList(1f, 1f, 1f));
         String collection = "test_collection" + this._collectionNum;
         this._collectionNum++;
         this._db.createCollectionAsync(collection).block();
@@ -566,7 +561,7 @@
     @Test
     void getNearestMatchesReturnsEmptyIfCollectionEmpty() {
         // Arrange
-        Embedding compareEmbedding =  new Embedding(Arrays.asList(1f, 1f, 1f));
+        Embedding compareEmbedding = new Embedding(Arrays.asList(1f, 1f, 1f));
         String collection = "test_collection" + this._collectionNum;
         this._collectionNum++;
         this._db.createCollectionAsync(collection).block();
@@ -587,7 +582,7 @@
     @Test
     void getNearestMatchAsyncReturnsEmptyEmbeddingUnlessSpecifiedAsync() {
         // Arrange
-        Embedding compareEmbedding =  new Embedding(Arrays.asList(1f, 1f, 1f));
+        Embedding compareEmbedding = new Embedding(Arrays.asList(1f, 1f, 1f));
         int topN = 4;
         String collection = "test_collection" + this._collectionNum;
         this._collectionNum++;
@@ -677,7 +672,7 @@
     @Test
     void getNearestMatchAsyncReturnsExpectedAsync() {
         // Arrange
-        Embedding compareEmbedding =  new Embedding(Arrays.asList(1f, 1f, 1f));
+        Embedding compareEmbedding = new Embedding(Arrays.asList(1f, 1f, 1f));
         int topN = 4;
         String collection = "test_collection" + this._collectionNum;
         this._collectionNum++;
@@ -758,7 +753,7 @@
     @Test
     void getNearestMatcheReturnsEmptyIfCollectionEmpty() {
         // Arrange
-        Embedding compareEmbedding =  new Embedding(Arrays.asList(1f, 1f, 1f));
+        Embedding compareEmbedding = new Embedding(Arrays.asList(1f, 1f, 1f));
         int topN = 4;
         String collection = "test_collection" + this._collectionNum;
         this._collectionNum++;
@@ -778,7 +773,7 @@
     @Test
     void getNearestMatchesDifferentiatesIdenticalVectorsByKeyAsync() {
         // Arrange
-        Embedding compareEmbedding =  new Embedding(Arrays.asList(1f, 1f, 1f));
+        Embedding compareEmbedding = new Embedding(Arrays.asList(1f, 1f, 1f));
         int topN = 4;
         String collection = "test_collection" + this._collectionNum;
         this._collectionNum++;
@@ -790,7 +785,7 @@
                             "test" + i,
                             "text" + i,
                             "description" + i,
-                             new Embedding(Arrays.asList(1f, 1f, 1f)),
+                            new Embedding(Arrays.asList(1f, 1f, 1f)),
                             NULL_ADDITIONAL_METADATA,
                             NULL_KEY,
                             NULL_TIMESTAMP);
@@ -814,11 +809,7 @@
         for (Iterator<Tuple2<MemoryRecord, Float>> iterator = topNResults.iterator();
                 iterator.hasNext(); ) {
             Tuple2<MemoryRecord, Float> tuple = iterator.next();
-<<<<<<< HEAD
-            int compare = Double.compare(tuple.getT2(), 0.75);
-=======
-            int compare = Double.compare(tuple.getT2().doubleValue(), 0.75);
->>>>>>> de47cda4
+            int compare = Float.compare(tuple.getT2(), 0.75f);
             assertTrue(topNKeys.contains(tuple.getT1().getKey()));
             assertTrue(compare >= 0);
         }
