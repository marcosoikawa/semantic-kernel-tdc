// Copyright (c) Microsoft. All rights reserved.
package com.microsoft.semantickernel.memory;

import com.microsoft.semantickernel.ai.embeddings.Embedding;
import com.microsoft.semantickernel.ai.embeddings.EmbeddingGeneration;
import java.util.Collection;
import java.util.Collections;
import java.util.List;
import java.util.function.Function;
import java.util.stream.Collectors;
import javax.annotation.Nonnull;
import javax.annotation.Nullable;
import reactor.core.publisher.Mono;
import reactor.util.function.Tuple2;

/// <summary>
/// Implementation of <see cref="ISemanticTextMemory"/>./>.
/// </summary>
public class DefaultSemanticTextMemory implements SemanticTextMemory {

    @Nonnull private final EmbeddingGeneration<String> _embeddingGenerator;
    @Nonnull private /*final*/ MemoryStore _storage;

    public DefaultSemanticTextMemory(
            @Nonnull MemoryStore storage, @Nonnull EmbeddingGeneration<String> embeddingGenerator) {
        this._embeddingGenerator = embeddingGenerator;
        // TODO: this assignment raises EI_EXPOSE_REP2 in spotbugs (filtered out for now)
        this._storage = storage;
    }

    @Override
    public SemanticTextMemory copy() {
        // TODO: this is a shallow copy. Should it be a deep copy?
        return new DefaultSemanticTextMemory(this._storage, this._embeddingGenerator);
    }

    @Override
    public Mono<String> saveInformationAsync(
            @Nonnull String collection,
            @Nonnull String text,
            @Nonnull String id,
            @Nullable String description,
            @Nullable String additionalMetadata) {

        return _embeddingGenerator
                .generateEmbeddingsAsync(Collections.singletonList(text))
                .flatMap(
                        embeddings -> {
                            if (embeddings.isEmpty()) {
                                return Mono.empty();
                            }
                            MemoryRecordMetadata data =
                                    new MemoryRecordMetadata(
                                            true, id, text, description, "", additionalMetadata);
                            MemoryRecord memoryRecord =
                                    new MemoryRecord(data, embeddings.iterator().next(), id, null);

                            return _storage.upsertAsync(collection, memoryRecord)
                                    .onErrorResume(
                                            e -> {
                                                return _storage.createCollectionAsync(collection)
                                                        .then(
                                                                _storage.upsertAsync(
                                                                        collection, memoryRecord));
                                            });
                        });
    }

    @Override
    public Mono<MemoryQueryResult> getAsync(String collection, String key, boolean withEmbedding) {
        return _storage.getAsync(collection, key, withEmbedding)
                .map(record -> new MemoryQueryResult(record.getMetadata(), 1d));
    }

    @Override
    public Mono<Void> removeAsync(@Nonnull String collection, @Nonnull String key) {
        return _storage.removeAsync(collection, key);
    }

    private static final Function<
                    Collection<Tuple2<MemoryRecord, Float>>, Mono<List<MemoryQueryResult>>>
            transformMatchesToResults =
                    records -> {
                        if (records.isEmpty()) {
                            return Mono.empty();
                        }
                        return Mono.just(
                                records.stream()
                                        .map(
                                                record -> {
<<<<<<< HEAD
                                                    Tuple2<MemoryRecord, Float> tuple = record;
=======
                                                    Tuple2<MemoryRecord, Float> tuple =
                                                            record;
>>>>>>> f8f1c348
                                                    MemoryRecord memoryRecord = tuple.getT1();
                                                    Number relevanceScore = tuple.getT2();
                                                    return new MemoryQueryResult(
                                                            memoryRecord.getMetadata(),
                                                            relevanceScore.doubleValue());
                                                })
                                        .collect(Collectors.toList()));
                    };

    @Override
    public Mono<List<MemoryQueryResult>> searchAsync(
            @Nonnull String collection,
            @Nonnull String query,
            int limit,
            double minRelevanceScore,
            boolean withEmbeddings) {

        // TODO: break this up into smaller methods
        return _embeddingGenerator
                .generateEmbeddingsAsync(Collections.singletonList(query))
                .flatMap(
                        embeddings -> {
                            if (embeddings.isEmpty()) {
                                return Mono.empty();
                            }
                            return _storage.getNearestMatchesAsync(
                                            collection,
                                            embeddings.iterator().next(),
                                            limit,
                                            minRelevanceScore,
                                            withEmbeddings)
                                    .flatMap(transformMatchesToResults);
                        });
    }

    @Override
    public Mono<List<String>> getCollectionsAsync() {
        return _storage.getCollectionsAsync();
    }

    @Override
    public Mono<String> saveReferenceAsync(
            @Nonnull String collection,
            @Nonnull String text,
            @Nonnull String externalId,
            @Nonnull String externalSourceName,
            @Nullable String description,
            @Nullable String additionalMetadata) {

        return this._storage
                .doesCollectionExistAsync(collection)
                .map(
                        exists -> {
                            if (!exists) {
                                return this._storage.createCollectionAsync(collection);
                            }
                            return Mono.empty();
                        })
                .then(
                        this._embeddingGenerator.generateEmbeddingsAsync(
                                Collections.singletonList(text)))
                .map(
                        embeddings ->
                                MemoryRecord.referenceRecord(
                                        externalId,
                                        externalSourceName,
                                        description,
                                        (Embedding) embeddings.iterator().next(),
                                        additionalMetadata,
                                        null,
                                        null))
                .flatMap(record -> this._storage.upsertAsync(collection, record));
    }

    public static class Builder implements SemanticTextMemory.Builder {

        @Nullable MemoryStore storage = null;
        @Nullable EmbeddingGeneration<String> embeddingGenerator = null;

        @Override
        public Builder setStorage(@Nonnull MemoryStore storage) {
            this.storage = storage;
            return this;
        }

        @Override
        public Builder setEmbeddingGenerator(
                @Nonnull EmbeddingGeneration<String> embeddingGenerator) {
            this.embeddingGenerator = embeddingGenerator;
            return this;
        }

        @Override
        public SemanticTextMemory build() {
            if (storage == null) {
                throw new IllegalStateException("Storage must be set");
            }
            if (embeddingGenerator == null) {
                throw new IllegalStateException("Embedding generator must be set");
            }
            return new DefaultSemanticTextMemory(storage, embeddingGenerator);
        }
    }
}<|MERGE_RESOLUTION|>--- conflicted
+++ resolved
@@ -88,12 +88,8 @@
                                 records.stream()
                                         .map(
                                                 record -> {
-<<<<<<< HEAD
-                                                    Tuple2<MemoryRecord, Float> tuple = record;
-=======
                                                     Tuple2<MemoryRecord, Float> tuple =
                                                             record;
->>>>>>> f8f1c348
                                                     MemoryRecord memoryRecord = tuple.getT1();
                                                     Number relevanceScore = tuple.getT2();
                                                     return new MemoryQueryResult(
