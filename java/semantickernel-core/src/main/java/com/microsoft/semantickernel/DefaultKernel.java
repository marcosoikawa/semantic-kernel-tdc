// Copyright (c) Microsoft. All rights reserved.
package com.microsoft.semantickernel;

import com.microsoft.semantickernel.ai.AIException;
import com.microsoft.semantickernel.builders.FunctionBuilders;
import com.microsoft.semantickernel.builders.SKBuilders;
import com.microsoft.semantickernel.coreskills.SkillImporter;
import com.microsoft.semantickernel.exceptions.SkillsNotFoundException;
import com.microsoft.semantickernel.extensions.KernelExtensions;
import com.microsoft.semantickernel.memory.MemoryConfiguration;
import com.microsoft.semantickernel.memory.MemoryStore;
import com.microsoft.semantickernel.memory.NullMemory;
import com.microsoft.semantickernel.memory.SemanticTextMemory;
import com.microsoft.semantickernel.orchestration.ContextVariables;
import com.microsoft.semantickernel.orchestration.DefaultCompletionSKFunction;
import com.microsoft.semantickernel.orchestration.RegistrableSkFunction;
import com.microsoft.semantickernel.orchestration.SKContext;
import com.microsoft.semantickernel.orchestration.SKFunction;
import com.microsoft.semantickernel.semanticfunctions.SemanticFunctionConfig;
import com.microsoft.semantickernel.services.AIService;
import com.microsoft.semantickernel.services.AIServiceProvider;
import com.microsoft.semantickernel.skilldefinition.DefaultSkillCollection;
import com.microsoft.semantickernel.skilldefinition.FunctionNotFound;
import com.microsoft.semantickernel.skilldefinition.ReadOnlyFunctionCollection;
import com.microsoft.semantickernel.skilldefinition.ReadOnlySkillCollection;
import com.microsoft.semantickernel.templateengine.DefaultPromptTemplateEngine;
import com.microsoft.semantickernel.templateengine.PromptTemplateEngine;
import com.microsoft.semantickernel.textcompletion.CompletionSKFunction;

import jakarta.inject.Inject;

import reactor.core.publisher.Mono;

import java.util.Arrays;
import java.util.Map;

import javax.annotation.Nonnull;
import javax.annotation.Nullable;

public class DefaultKernel implements Kernel {

    private final KernelConfig kernelConfig;
    private final DefaultSkillCollection defaultSkillCollection;
    private final PromptTemplateEngine promptTemplateEngine;
    private final AIServiceProvider aiServiceProvider;
    private SemanticTextMemory memory;

    @Inject
    public DefaultKernel(
            KernelConfig kernelConfig,
            PromptTemplateEngine promptTemplateEngine,
            @Nullable SemanticTextMemory memoryStore,
            AIServiceProvider aiServiceProvider) {
        if (kernelConfig == null) {
            throw new IllegalArgumentException();
        }

        this.kernelConfig = kernelConfig;
        this.aiServiceProvider = aiServiceProvider;
        this.promptTemplateEngine = promptTemplateEngine;
        this.defaultSkillCollection = new DefaultSkillCollection();

        if (memoryStore != null) {
            this.memory = memoryStore.copy();
        } else {
            this.memory = new NullMemory();
        }
    }

    @Override
    public <T extends AIService> T getService(String serviceId, Class<T> clazz) {

        T service = aiServiceProvider.getService(serviceId, clazz);

<<<<<<< HEAD
        if (service == null) {
=======
        if (service != null) {
            return service;
        }

        if (TextCompletion.class.isAssignableFrom(clazz)) {
            Function<Kernel, ? extends TextCompletion> factory = null;
            try {
                factory = kernelConfig.getTextCompletionServiceOrDefault(serviceId);
            } catch (KernelException e) {
                if (e.getErrorCode() == KernelException.ErrorCodes.ServiceNotFound) {
                    // Could not find text completion service, try to find a chat completion service
                    factory = kernelConfig.getChatCompletionServiceOrDefault(serviceId);
                }
            }

            if (factory == null) {
                throw new KernelException(
                        KernelException.ErrorCodes.ServiceNotFound,
                        "No text completion service available");
            }

            return (T) factory.apply(this);
        } else if (ChatCompletion.class.isAssignableFrom(clazz)) {
            Function<Kernel, ChatCompletion> factory =
                    kernelConfig.getChatCompletionServiceOrDefault(serviceId);
            if (factory == null) {
                throw new KernelException(
                        KernelException.ErrorCodes.ServiceNotFound,
                        "No chat completion service available");
            }

            return (T) factory.apply(this);
        } else if (EmbeddingGeneration.class.isAssignableFrom(clazz)) {
            Function<Kernel, EmbeddingGeneration<String, Float>> factory =
                    kernelConfig.getTextEmbeddingGenerationServiceOrDefault(serviceId);
            if (factory == null) {
                throw new KernelException(
                        KernelException.ErrorCodes.ServiceNotFound,
                        "No chat completion service available");
            }

            return (T) factory.apply(this);
        } else if (EmbeddingGeneration.class.isAssignableFrom(clazz)) {
            Function<Kernel, EmbeddingGeneration<String, Float>> factory =
                    kernelConfig.getTextEmbeddingGenerationServiceOrDefault(serviceId);
            if (factory == null) {
                throw new KernelException(
                        KernelException.ErrorCodes.ServiceNotFound,
                        "No chat completion service available");
            }

            return (T) factory.apply(this);
        } else {
>>>>>>> 7cd54128
            throw new KernelException(
                    KernelException.ErrorCodes.ServiceNotFound,
                    "Service of type "
                            + clazz.getName()
                            + " and name "
                            + serviceId
                            + " not registered");
        } else {
            return service;
        }
    }

    @Override
    public KernelConfig getConfig() {
        return kernelConfig;
    }

    @Override
    public <RequestConfiguration, FunctionType extends SKFunction<RequestConfiguration>>
            FunctionType registerSemanticFunction(FunctionType func) {
        if (!(func instanceof RegistrableSkFunction)) {
            throw new RuntimeException("This function does not implement RegistrableSkFunction");
        }
        ((RegistrableSkFunction) func).registerOnKernel(this);
        defaultSkillCollection.addSemanticFunction(func);
        return func;
    }

    @Override
    public SKFunction<?> getFunction(String skill, String function) {
        return defaultSkillCollection.getFunction(skill, function, null);
    }

    /*
    /// <inheritdoc/>
    public SKFunction registerSemanticFunction(
        String skillName, String functionName, SemanticFunctionConfig functionConfig) {
      // Future-proofing the name not to contain special chars
      // Verify.ValidSkillName(skillName);
      // Verify.ValidFunctionName(functionName);

      skillCollection = skillCollection.addSemanticFunction(func);

      return this.createSemanticFunction(skillName, functionName, functionConfig);
    }*/

    /// <summary>
    /// Import a set of functions from the given skill. The functions must have the `SKFunction`
    // attribute.
    /// Once these functions are imported, the prompt templates can use functions to import content
    // at runtime.
    /// </summary>
    /// <param name="skillInstance">Instance of a class containing functions</param>
    /// <param name="skillName">Name of the skill for skill collection and prompt templates. If the
    // value is empty functions are registered in the global namespace.</param>
    /// <returns>A list of all the semantic functions found in the directory, indexed by function
    // name.</returns>
    @Override
    public ReadOnlyFunctionCollection importSkill(
            String skillName, Map<String, SemanticFunctionConfig> skills)
            throws SkillsNotFoundException {
        skills.entrySet().stream()
                .map(
                        (entry) -> {
                            return DefaultCompletionSKFunction.createFunction(
                                    skillName,
                                    entry.getKey(),
                                    entry.getValue(),
                                    promptTemplateEngine);
                        })
                .forEach(this::registerSemanticFunction);

        ReadOnlyFunctionCollection collection = getSkill(skillName);
        if (collection == null) {
            throw new SkillsNotFoundException();
        }
        return collection;
    }

    @Override
    public ReadOnlyFunctionCollection importSkill(
            Object skillInstance, @Nullable String skillName) {
        if (skillInstance instanceof String) {
            throw new KernelException(
                    KernelException.ErrorCodes.FunctionNotAvailable,
                    "Called importSkill with a string argument, it is likely the intention was to"
                            + " call importSkillFromDirectory");
        }

        if (skillName == null || skillName.isEmpty()) {
            skillName = ReadOnlySkillCollection.GlobalSkill;
        }

        // skill = new Dictionary<string, ISKFunction>(StringComparer.OrdinalIgnoreCase);
        ReadOnlyFunctionCollection functions =
                SkillImporter.importSkill(skillInstance, skillName, () -> defaultSkillCollection);

        DefaultSkillCollection newSkills =
                functions.getAll().stream()
                        .reduce(
                                new DefaultSkillCollection(),
                                DefaultSkillCollection::addNativeFunction,
                                DefaultSkillCollection::merge);

        this.defaultSkillCollection.merge(newSkills);

        return functions;
    }

    @Override
    public ReadOnlySkillCollection getSkills() {
        return defaultSkillCollection;
    }

    @Override
    public CompletionSKFunction.Builder getSemanticFunctionBuilder() {
        return FunctionBuilders.getCompletionBuilder(this);
    }

    @Override
    public ReadOnlyFunctionCollection getSkill(String skillName) throws FunctionNotFound {
        ReadOnlyFunctionCollection functions = this.defaultSkillCollection.getFunctions(skillName);
        if (functions == null) {
            throw new FunctionNotFound(skillName);
        }

        return functions;
    }

    @Override
    public ReadOnlyFunctionCollection importSkillFromDirectory(
            String skillName, String parentDirectory, String skillDirectoryName) {
        Map<String, SemanticFunctionConfig> skills =
                KernelExtensions.importSemanticSkillFromDirectory(
                        parentDirectory, skillDirectoryName, promptTemplateEngine);
        return importSkill(skillName, skills);
    }

    @Override
    public void importSkillsFromDirectory(String parentDirectory, String... skillNames) {
        Arrays.stream(skillNames)
                .forEach(
                        skill -> {
                            importSkillFromDirectory(skill, parentDirectory, skill);
                        });
    }

    @Override
    public ReadOnlyFunctionCollection importSkillFromDirectory(
            String skillName, String parentDirectory) {
        return importSkillFromDirectory(skillName, parentDirectory, skillName);
    }

    @Override
    public ReadOnlyFunctionCollection importSkillFromResources(
            String pluginDirectory, String skillName, String functionName) {
        return importSkillFromResources(pluginDirectory, skillName, functionName, null);
    }

    @Override
    public ReadOnlyFunctionCollection importSkillFromResources(
            String pluginDirectory, String skillName, String functionName, @Nullable Class clazz) {
        Map<String, SemanticFunctionConfig> skills =
                KernelExtensions.importSemanticSkillFromResourcesDirectory(
                        pluginDirectory, skillName, functionName, clazz, promptTemplateEngine);
        return importSkill(skillName, skills);
    }

    @Override
    public PromptTemplateEngine getPromptTemplateEngine() {
        return promptTemplateEngine;
    }

    @Override
    public SemanticTextMemory getMemory() {
        return memory;
    }

    public void registerMemory(@Nonnull SemanticTextMemory memory) {
        this.memory = memory;
    }

    @Override
    public Mono<SKContext> runAsync(SKFunction<?>... pipeline) {
        return runAsync(SKBuilders.variables().build(), pipeline);
    }

    @Override
    public Mono<SKContext> runAsync(String input, SKFunction<?>... pipeline) {
        return runAsync(SKBuilders.variables().build(input), pipeline);
    }

    @Override
    public Mono<SKContext> runAsync(ContextVariables variables, SKFunction<?>... pipeline) {
        if (pipeline == null || pipeline.length == 0) {
            throw new SKException("No parameters provided to pipeline");
        }
        // TODO: The SemanticTextMemory can be null, but there should be a way to provide it.
        //       Not sure registerMemory is the right way.
        Mono<SKContext> pipelineBuilder =
                Mono.just(SKBuilders.context().with(variables).with(getSkills()).build());

        for (SKFunction f : Arrays.asList(pipeline)) {
            pipelineBuilder =
                    pipelineBuilder
                            .switchIfEmpty(
                                    Mono.fromCallable(
                                            () -> {
                                                // Previous pipeline did not produce a result
                                                return SKBuilders.context()
                                                        .with(variables)
                                                        .with(getSkills())
                                                        .build();
                                            }))
                            .flatMap(
                                    newContext -> {
                                        SKContext context =
                                                SKBuilders.context()
                                                        .with(newContext.getVariables())
                                                        .with(newContext.getSemanticMemory())
                                                        .with(newContext.getSkills())
                                                        .build();
                                        return f.invokeAsync(context, null);
                                    });
        }

        return pipelineBuilder;
    }

    public static class Builder implements Kernel.InternalBuilder {

        @Override
        public Kernel build(
                KernelConfig kernelConfig,
                @Nullable PromptTemplateEngine promptTemplateEngine,
                @Nullable SemanticTextMemory memory,
                @Nullable MemoryStore memoryStore,
                @Nullable AIServiceProvider aiServiceProvider) {
            if (promptTemplateEngine == null) {
                promptTemplateEngine = new DefaultPromptTemplateEngine();
            }

            if (kernelConfig == null) {
                throw new AIException(
                        AIException.ErrorCodes.InvalidConfiguration,
                        "It is required to set a kernelConfig to build a kernel");
            }

            DefaultKernel kernel =
                    new DefaultKernel(
                            kernelConfig, promptTemplateEngine, memory, aiServiceProvider);

            if (memoryStore != null) {
                MemoryConfiguration.useMemory(kernel, memoryStore, null);
            }

            return kernel;
        }
    }
}<|MERGE_RESOLUTION|>--- conflicted
+++ resolved
@@ -72,63 +72,7 @@
 
         T service = aiServiceProvider.getService(serviceId, clazz);
 
-<<<<<<< HEAD
         if (service == null) {
-=======
-        if (service != null) {
-            return service;
-        }
-
-        if (TextCompletion.class.isAssignableFrom(clazz)) {
-            Function<Kernel, ? extends TextCompletion> factory = null;
-            try {
-                factory = kernelConfig.getTextCompletionServiceOrDefault(serviceId);
-            } catch (KernelException e) {
-                if (e.getErrorCode() == KernelException.ErrorCodes.ServiceNotFound) {
-                    // Could not find text completion service, try to find a chat completion service
-                    factory = kernelConfig.getChatCompletionServiceOrDefault(serviceId);
-                }
-            }
-
-            if (factory == null) {
-                throw new KernelException(
-                        KernelException.ErrorCodes.ServiceNotFound,
-                        "No text completion service available");
-            }
-
-            return (T) factory.apply(this);
-        } else if (ChatCompletion.class.isAssignableFrom(clazz)) {
-            Function<Kernel, ChatCompletion> factory =
-                    kernelConfig.getChatCompletionServiceOrDefault(serviceId);
-            if (factory == null) {
-                throw new KernelException(
-                        KernelException.ErrorCodes.ServiceNotFound,
-                        "No chat completion service available");
-            }
-
-            return (T) factory.apply(this);
-        } else if (EmbeddingGeneration.class.isAssignableFrom(clazz)) {
-            Function<Kernel, EmbeddingGeneration<String, Float>> factory =
-                    kernelConfig.getTextEmbeddingGenerationServiceOrDefault(serviceId);
-            if (factory == null) {
-                throw new KernelException(
-                        KernelException.ErrorCodes.ServiceNotFound,
-                        "No chat completion service available");
-            }
-
-            return (T) factory.apply(this);
-        } else if (EmbeddingGeneration.class.isAssignableFrom(clazz)) {
-            Function<Kernel, EmbeddingGeneration<String, Float>> factory =
-                    kernelConfig.getTextEmbeddingGenerationServiceOrDefault(serviceId);
-            if (factory == null) {
-                throw new KernelException(
-                        KernelException.ErrorCodes.ServiceNotFound,
-                        "No chat completion service available");
-            }
-
-            return (T) factory.apply(this);
-        } else {
->>>>>>> 7cd54128
             throw new KernelException(
                     KernelException.ErrorCodes.ServiceNotFound,
                     "Service of type "
