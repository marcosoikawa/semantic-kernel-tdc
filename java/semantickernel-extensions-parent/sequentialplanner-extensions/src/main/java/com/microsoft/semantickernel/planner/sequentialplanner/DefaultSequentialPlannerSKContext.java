// Copyright (c) Microsoft. All rights reserved.
package com.microsoft.semantickernel.planner.sequentialplanner;

import com.microsoft.semantickernel.memory.MemoryQueryResult;
import com.microsoft.semantickernel.memory.NullMemory;
import com.microsoft.semantickernel.memory.SemanticTextMemory;
import com.microsoft.semantickernel.orchestration.SKContext;
import com.microsoft.semantickernel.orchestration.SKFunction;
import com.microsoft.semantickernel.skilldefinition.ReadOnlySkillCollection;

import reactor.core.publisher.Flux;
import reactor.core.publisher.Mono;

import java.util.*;
import java.util.stream.Collectors;

import javax.annotation.Nullable;

public class DefaultSequentialPlannerSKContext {
    public static final String PlannerMemoryCollectionName = "Planning.SKFunctionsManual";

    public static final String PlanSKFunctionsAreRemembered = "Planning.SKFunctionsAreRemembered";
    private final SKContext delegate;

    public DefaultSequentialPlannerSKContext(SKContext delegate) {
        this.delegate = delegate;
    }

    /// <summary>
    /// Returns a string containing the manual for all available functions.
    /// </summary>
    /// <param name="context">The SKContext to get the functions manual for.</param>
    /// <param name="semanticQuery">The semantic query for finding relevant registered
    // functions</param>
    /// <param name="config">The planner skill config.</param>
    /// <returns>A string containing the manual for all available functions.</returns>
    public Mono<String> getFunctionsManualAsync(
            @Nullable String semanticQuery, @Nullable SequentialPlannerRequestSettings config) {
        if (config == null) {
            config = new SequentialPlannerRequestSettings();
        }

        Mono<SortedSet<SKFunction<?>>> functions =
                getAvailableFunctionsAsync(config, semanticQuery);

        return functions.map(
                funcs ->
                        funcs.stream()
                                .map(SKFunction::toManualString)
                                .collect(Collectors.joining("\n\n")));
    }

    /// <summary>
    /// Returns a list of functions that are available to the user based on the semantic query and
    // the excluded skills and functions.
    /// </summary>
    /// <param name="context">The SKContext</param>
    /// <param name="config">The planner config.</param>
    /// <param name="semanticQuery">The semantic query for finding relevant registered
    // functions</param>
    /// <returns>A list of functions that are available to the user based on the semantic query and
    // the excluded skills and functions.</returns>
    public Mono<SortedSet<SKFunction<?>>> getAvailableFunctionsAsync(
            SequentialPlannerRequestSettings config, @Nullable String semanticQuery) {
        Set<String> excludedSkills = config.getExcludedSkills();
        Set<String> excludedFunctions = config.getExcludedFunctions();
        Set<String> includedFunctions = config.getIncludedFunctions();

        // context.ThrowIfSkillCollectionNotSet();

        ReadOnlySkillCollection skills = delegate.getSkills();
        List<SKFunction<?>> functions;
        if (skills != null) {
            functions = skills.getAllFunctions().getAll();
        } else {
            functions = Collections.emptyList();
        }

        List<SKFunction<?>> availableFunctions =
                functions.stream()
                        /*
                        // Is there any function that should be excluded?
                        .filter(
                                it ->
                                        it instanceof SemanticSKFunction
                                                || it instanceof NativeSKFunction)

                         */
                        .filter(
                                s ->
                                        !excludedSkills.contains(s.getSkillName())
                                                && !excludedFunctions.contains(s.getName()))
                        .collect(Collectors.toList());

        Comparator<SKFunction<?>> comparator =
                Comparator.<SKFunction<?>, String>comparing(SKFunction::getSkillName)
                        .thenComparing(SKFunction::getName);

        if (semanticQuery == null
                || semanticQuery.isEmpty()
                || delegate.getSemanticMemory() == null
                || delegate.getSemanticMemory() instanceof NullMemory
                || config.getRelevancyThreshold() == null) {
            // If no semantic query is provided, return all available functions.
            // If a Memory provider has not been registered, return all available functions.
            TreeSet<SKFunction<?>> result = new TreeSet<>(comparator);
            result.addAll(availableFunctions);
            return Mono.just(result);
        } else {
            // Remember functions in memory so that they can be searched.
            return rememberFunctionsAsync(availableFunctions)
                    .flatMap(
                            updatedContext -> {
                                SemanticTextMemory updatedMemory =
                                        updatedContext.getSemanticMemory();
                                if (updatedMemory == null) {
                                    return Mono.just(new ArrayList<SKFunction<Void>>());
                                }
                                // Search for functions that match the semantic query.
                                return updatedMemory
                                        .searchAsync(
                                                PlannerMemoryCollectionName,
                                                semanticQuery,
                                                config.getMaxRelevantFunctions(),
                                                config.getRelevancyThreshold(),
                                                false)
                                        .flatMap(
                                                memories ->
                                                        getRelevantFunctionsAsync(
                                                                availableFunctions, memories));
                            })
                    .map(
                            memories -> {
                                List<String> added =
                                        memories.stream()
                                                .map(SKFunction::getName)
                                                .collect(Collectors.toList());

                                List<SKFunction<?>> missingFunctions =
                                        getMissingFunctions(
                                                includedFunctions, availableFunctions, added);

                                ArrayList<SKFunction<?>> res = new ArrayList<>(memories);
                                res.addAll(missingFunctions);
                                return res;
                            })
                    .map(
                            res -> {
                                TreeSet<SKFunction<?>> result = new TreeSet<>(comparator);
                                result.addAll(availableFunctions);
                                return result;
                            });
        }
    }

    private static List<SKFunction<?>> getMissingFunctions(
            Set<String> includedFunctions,
            List<SKFunction<?>> availableFunctions,
            List<String> added) {
        return includedFunctions.stream()
                .filter(func -> !added.contains(func))
                .flatMap(
                        missing ->
                                availableFunctions.stream()
                                        .filter(it -> it.getName().equals(missing)))
                .collect(Collectors.toList());
    }

    public Mono<? extends List<? extends SKFunction<?>>> getRelevantFunctionsAsync(
            List<SKFunction<?>> availableFunctions, List<MemoryQueryResult> memories) {
        return Flux.fromIterable(memories)
                .map(
                        memoryEntry ->
                                availableFunctions.stream()
                                        .filter(
                                                it ->
                                                        Objects.equals(
                                                                it.toFullyQualifiedName(),
                                                                memoryEntry.getMetadata().getId()))
                                        .findFirst()
                                        .orElse(null))
                .filter(Objects::nonNull)
                .collectList();
    }

    /// <summary>
    /// Saves all available functions to memory.
    /// </summary>
    /// <param name="context">The SKContext to save the functions to.</param>
    /// <param name="availableFunctions">The available functions to save.</param>
    Mono<SKContext> rememberFunctionsAsync(List<SKFunction<?>> availableFunctions) {
        // Check if the functions have already been saved to memory.
        if (delegate.getVariables().asMap().containsKey(PlanSKFunctionsAreRemembered)) {
            return Mono.just(delegate);
        }

        SemanticTextMemory memory = delegate.getSemanticMemory();

        if (memory == null) {
            delegate.setVariable(PlanSKFunctionsAreRemembered, "true");
            return Mono.just(delegate);
        }

        return Flux.fromIterable(availableFunctions)
                .flatMap(
                        function -> {
                            String functionName = function.toFullyQualifiedName();
                            String key = functionName;
                            String description =
                                    function.getDescription() == null
                                                    || function.getDescription().isEmpty()
                                            ? functionName
                                            : function.getDescription();
                            String textToEmbed = function.toEmbeddingString();

                            // It'd be nice if there were a saveIfNotExists method on the memory
                            // interface
                            return memory.getAsync(PlannerMemoryCollectionName, key, false)
                                    .filter(Objects::nonNull)
                                    .flatMap(
                                            memoryEntry -> {
                                                // TODO It'd be nice if the minRelevanceScore could
                                                // be a parameter for each item that was saved to
                                                // memory
                                                // As folks may want to tune their functions to be
                                                // more or less relevant.
                                                // Memory now supports these such strategies.
                                                return memory.saveInformationAsync(
                                                        PlannerMemoryCollectionName,
                                                        textToEmbed,
                                                        key,
                                                        description,
                                                        "");
                                            })
                                    .flatMap(
                                            newKey ->
                                                    memory.getAsync(
                                                            PlannerMemoryCollectionName,
                                                            newKey,
                                                            true));
                        })
<<<<<<< HEAD
                .last()
=======
                .ignoreElements()
>>>>>>> bc847731
                .map(
                        newMemory -> {
                            delegate.setVariable(PlanSKFunctionsAreRemembered, "true");
                            return delegate;
                        });
    }
}<|MERGE_RESOLUTION|>--- conflicted
+++ resolved
@@ -239,11 +239,7 @@
                                                             newKey,
                                                             true));
                         })
-<<<<<<< HEAD
-                .last()
-=======
                 .ignoreElements()
->>>>>>> bc847731
                 .map(
                         newMemory -> {
                             delegate.setVariable(PlanSKFunctionsAreRemembered, "true");
